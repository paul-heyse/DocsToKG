--- conflicted
+++ resolved
@@ -60,13 +60,10 @@
 - ``DocsToKG.HybridSearch.operations`` and ``DocsToKG.HybridSearch.tools`` now emit
   deprecation warnings and direct users to the consolidated service/vectorstore
   modules and the unified ``DocsToKG.HybridSearch.validation`` CLI entry point.
-<<<<<<< HEAD
 - ``DocsToKG.HybridSearch.results``, ``.similarity``, ``.retrieval``, and ``.schema``
   exist as shims that re-export the ranking, vectorstore, service, and storage modules
   respectively. All shims will be removed in DocsToKG v0.6.0 after one release cycle.
   See `docs/hybrid_search_module_migration.md` for migration guidance and timelines.
-=======
->>>>>>> ea470a4f
 
 ### Fixed
 - Tests cover HEAD pre-check redirects, resolver concurrency error isolation, and configuration validation edge cases.
