--- conflicted
+++ resolved
@@ -73,8 +73,6 @@
     assert len(rows) == 1
     assert json_payload["timestamp"] == rows[0]["timestamp"]
 
-<<<<<<< HEAD
-=======
 
 def test_csv_sink_close_closes_file(tmp_path: Path) -> None:
     csv_path = tmp_path / "attempts.csv"
@@ -131,32 +129,6 @@
     # ``close`` should be idempotent.
     adapter.close()
     assert adapter._file.closed  # type: ignore[attr-defined]
->>>>>>> 6e803423
-
-def test_csv_sink_close_closes_file(tmp_path: Path) -> None:
-    csv_path = tmp_path / "attempts.csv"
-    sink = CsvSink(csv_path)
-    sink.log_attempt(
-        AttemptRecord(
-            work_id="W-close",
-            resolver_name="unpaywall",
-            resolver_order=1,
-            url="https://example.org/close",
-            status="pdf",
-            http_status=200,
-            content_type="application/pdf",
-            elapsed_ms=12.0,
-            metadata={},
-            sha256="abc123",
-            content_length=256,
-            dry_run=False,
-            resolver_wall_time_ms=10.5,
-        )
-    )
-    sink.close()
-    assert sink._file.closed  # type: ignore[attr-defined]
-    sink.close()
-    assert sink._file.closed  # type: ignore[attr-defined]
 
 
 def test_jsonl_sink_writes_valid_records(tmp_path: Path) -> None:
@@ -297,19 +269,11 @@
     csv_path = tmp_path / "attempts.csv"
     with JsonlSink(jsonl_path) as jsonl, CsvSink(csv_path) as csv:
         sink = MultiSink([jsonl, csv])
-<<<<<<< HEAD
 
         def _worker(offset: int) -> None:
             for idx in range(1000):
                 sink.log_attempt(_attempt_record(offset * 1000 + idx))
 
-=======
-
-        def _worker(offset: int) -> None:
-            for idx in range(1000):
-                sink.log_attempt(_attempt_record(offset * 1000 + idx))
-
->>>>>>> 6e803423
         with ThreadPoolExecutor(max_workers=8) as executor:
             for worker_id in range(8):
                 executor.submit(_worker, worker_id)
