--- conflicted
+++ resolved
@@ -264,7 +264,6 @@
         assert isinstance(result, DownloadStreamResult)
         assert result.http_status == 200
 
-<<<<<<< HEAD
     def test_stream_passes_headers_and_override(self, monkeypatch):
         """stream_candidate_payload forwards headers and max-byte override."""
 
@@ -320,7 +319,6 @@
         assert head_kwargs["headers"] == expected_headers
         assert get_kwargs["headers"] == expected_headers
         assert get_kwargs["stream"] is True
-=======
     def test_stream_enforces_max_bytes_limit(
         self, tmp_path, monkeypatch
     ) -> None:
@@ -370,7 +368,6 @@
 
         assert excinfo.value.reason == "too-large"
         assert list(tmp_path.iterdir()) == []
->>>>>>> 78119c30
 
     def test_finalize_returns_outcome(self):
         """finalize_candidate_download returns DownloadOutcome."""
