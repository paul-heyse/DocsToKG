"""
Test Suite for Canonical API Types (Phase 5)

Tests for:
- Core dataclasses immutability
- Type validation
- Exception semantics
- Download execution stages
- Pipeline orchestration
- Contract tests for resolvers
"""

from __future__ import annotations

import os
import shutil
import threading
from concurrent.futures import ThreadPoolExecutor
from dataclasses import FrozenInstanceError
from types import SimpleNamespace
from pathlib import Path
from unittest.mock import MagicMock

import pytest

from DocsToKG.ContentDownload.api import (
    DownloadPlan,
    DownloadStreamResult,
    DownloadOutcome,
    ResolverResult,
    AttemptRecord,
)
from DocsToKG.ContentDownload.api.exceptions import SkipDownload, DownloadError
import DocsToKG.ContentDownload.download_execution as download_exec
from DocsToKG.ContentDownload.download_execution import (
    prepare_candidate_download,
    stream_candidate_payload,
    finalize_candidate_download,
)
from DocsToKG.ContentDownload.pipeline import ResolverPipeline
<<<<<<< HEAD
from DocsToKG.ContentDownload.config.models import StorageConfig
=======
from DocsToKG.ContentDownload.robots import RobotsCache
>>>>>>> 78119c30


# ============================================================================
# Unit Tests: Core Types
# ============================================================================


class TestDownloadPlanImmutability:
    """Test DownloadPlan frozen + slots behavior."""

    def test_plan_is_frozen(self):
        """DownloadPlan cannot be modified after creation."""
        plan = DownloadPlan(url="https://example.com/file.pdf", resolver_name="test")

        with pytest.raises(FrozenInstanceError):
            plan.url = "https://example.com/other.pdf"  # type: ignore

    def test_plan_has_slots(self):
        """DownloadPlan uses slots (no __dict__)."""
        plan = DownloadPlan(url="https://example.com/file.pdf", resolver_name="test")

        with pytest.raises(AttributeError):
            plan.__dict__  # type: ignore

    def test_plan_validation_on_empty_url(self):
        """DownloadPlan raises on empty url."""
        with pytest.raises(ValueError, match="url cannot be empty"):
            DownloadPlan(url="", resolver_name="test")

    def test_plan_validation_on_empty_resolver_name(self):
        """DownloadPlan raises on empty resolver_name."""
        with pytest.raises(ValueError, match="resolver_name cannot be empty"):
            DownloadPlan(url="https://example.com/file.pdf", resolver_name="")


class TestDownloadOutcomeValidation:
    """Test DownloadOutcome invariants."""

    def test_outcome_ok_true_requires_success_classification(self):
        """Outcome with ok=True must have classification='success'."""
        with pytest.raises(ValueError, match="ok=True requires classification='success'"):
            DownloadOutcome(ok=True, classification="skip")  # type: ignore

    def test_outcome_ok_false_implies_path_none(self):
        """Outcome with ok=False must have path=None."""
        with pytest.raises(ValueError, match="ok=False implies path must be None"):
            DownloadOutcome(ok=False, classification="error", path="/some/path")

    def test_outcome_success_valid(self):
        """Valid success outcome."""
        outcome = DownloadOutcome(
            ok=True,
            classification="success",
            path="/tmp/file.pdf",
            reason=None,
        )
        assert outcome.ok is True

    def test_outcome_skip_valid(self):
        """Valid skip outcome."""
        outcome = DownloadOutcome(
            ok=False,
            classification="skip",
            path=None,
            reason="robots",  # type: ignore
        )
        assert outcome.ok is False
        assert outcome.classification == "skip"

    def test_outcome_error_valid(self):
        """Valid error outcome."""
        outcome = DownloadOutcome(
            ok=False,
            classification="error",
            path=None,
            reason="timeout",  # type: ignore
        )
        assert outcome.ok is False
        assert outcome.classification == "error"


class TestResolverResultSequence:
    """Test ResolverResult with plan sequences."""

    def test_result_with_zero_plans(self):
        """ResolverResult can have zero plans."""
        result = ResolverResult(plans=[])
        assert len(result.plans) == 0

    def test_result_with_multiple_plans(self):
        """ResolverResult can have multiple plans."""
        plans = [
            DownloadPlan(url="https://a.com/file.pdf", resolver_name="test"),
            DownloadPlan(url="https://b.com/file.pdf", resolver_name="test"),
        ]
        result = ResolverResult(plans=plans)
        assert len(result.plans) == 2

    def test_result_plans_sequence_type(self):
        """ResolverResult.plans uses Sequence (not List)."""
        plans = tuple(
            [
                DownloadPlan(url="https://a.com/file.pdf", resolver_name="test"),
            ]
        )
        result = ResolverResult(plans=plans)
        assert len(result.plans) == 1


# ============================================================================
# Unit Tests: Exception Semantics
# ============================================================================


class TestSkipDownloadException:
    """Test SkipDownload signal type."""

    def test_skip_download_reason(self):
        """SkipDownload stores reason."""
        exc = SkipDownload("robots", "Blocked by robots.txt")
        assert exc.reason == "robots"

    def test_skip_download_message(self):
        """SkipDownload stores message."""
        exc = SkipDownload("robots", "Blocked by robots.txt")
        assert "Blocked by robots.txt" in str(exc)


class TestDownloadErrorException:
    """Test DownloadError signal type."""

    def test_download_error_reason(self):
        """DownloadError stores reason."""
        exc = DownloadError("conn-error", "Connection refused")  # type: ignore
        assert exc.reason == "conn-error"

    def test_download_error_message(self):
        """DownloadError stores message."""
        exc = DownloadError("timeout", "Request timed out")  # type: ignore
        assert "Request timed out" in str(exc)


# ============================================================================
# Contract Tests: Download Execution
# ============================================================================


class TestDownloadExecutionContracts:
    """Contract tests for download execution stages."""

    def test_prepare_returns_plan(self):
        """prepare_candidate_download returns DownloadPlan."""
        plan = DownloadPlan(url="https://example.com/file.pdf", resolver_name="test")
        result = prepare_candidate_download(plan)
        assert isinstance(result, DownloadPlan)
        assert result.url == plan.url

    def test_prepare_can_raise_skip(self):
        """prepare_candidate_download can raise SkipDownload."""
        plan = DownloadPlan(url="https://example.com/file.pdf", resolver_name="test")
        with pytest.raises(SkipDownload) as excinfo:
            prepare_candidate_download(
                plan,
                session=None,
                ctx={
                    "resolver_hints": {plan.url: {"content_length": 10_000}},
                    "max_bytes": 1024,
                },
            )
        assert excinfo.value.reason == "policy-size"

    def test_prepare_blocks_robots(self):
        """prepare_candidate_download raises SkipDownload when robots denies."""

        class DenyRobots(RobotsCache):
            def is_allowed(self, session, url, user_agent):  # type: ignore[override]
                return False

        plan = DownloadPlan(url="https://example.com/blocked.pdf", resolver_name="test")
        ctx = SimpleNamespace(robots_checker=DenyRobots())
        with pytest.raises(SkipDownload) as excinfo:
            prepare_candidate_download(plan, session=MagicMock(), ctx=ctx)
        assert excinfo.value.reason == "robots"

    def test_prepare_enforces_domain_mime_policy(self):
        """prepare_candidate_download enforces domain MIME allow-list."""

        plan = DownloadPlan(
            url="https://example.com/file.html",
            resolver_name="test",
            expected_mime="text/html",
        )
        ctx = {
            "domain_content_rules": {
                "example.com": {"allowed_types": ["application/pdf"]},
            }
        }
        with pytest.raises(SkipDownload) as excinfo:
            prepare_candidate_download(plan, session=MagicMock(), ctx=ctx)
        assert excinfo.value.reason == "policy-type"

    def test_prepare_applies_context_max_bytes(self):
        """prepare_candidate_download propagates max-bytes override from context."""

        plan = DownloadPlan(url="https://example.com/file.pdf", resolver_name="test")
        ctx = SimpleNamespace(max_bytes=2048)
        result = prepare_candidate_download(plan, session=None, ctx=ctx)
        assert result.max_bytes_override == 2048

    def test_stream_returns_stream_result(self):
        """stream_candidate_payload returns DownloadStreamResult."""
        # Mock session
        session = MagicMock()
        response = MagicMock()
        response.status_code = 200
        response.headers = {"Content-Type": "application/pdf"}
        response.iter_content = lambda chunk_size: [b"test data"]
        session.head.return_value = response
        session.get.return_value = response

        plan = DownloadPlan(url="https://example.com/file.pdf", resolver_name="test")
        result = stream_candidate_payload(plan, session=session)
        assert isinstance(result, DownloadStreamResult)
        assert result.http_status == 200

    def test_stream_enforces_max_bytes_limit(
        self, tmp_path, monkeypatch
    ) -> None:
        """stream_candidate_payload aborts once the size cap is exceeded."""

        class StubResponse:
            def __init__(self, *, status_code, headers, chunks=None):
                self.status_code = status_code
                self.headers = headers
                self.extensions = {}
                self._chunks = list(chunks or [])

            def iter_bytes(self, chunk_size=None):
                for chunk in self._chunks:
                    yield chunk

        plan = DownloadPlan(url="https://example.com/file.pdf", resolver_name="test")
        session = MagicMock()
        chunk_a = b"a" * 512
        chunk_b = b"b" * 512
        limit = len(chunk_a) + 100

        head_response = StubResponse(
            status_code=200,
            headers={"Content-Type": "application/pdf"},
        )
        get_response = StubResponse(
            status_code=200,
            headers={
                "Content-Type": "application/pdf",
                "Content-Length": str(len(chunk_a) + len(chunk_b)),
            },
            chunks=[chunk_a, chunk_b],
        )
        session.head.return_value = head_response
        session.get.return_value = get_response

        monkeypatch.chdir(tmp_path)

        with pytest.raises(DownloadError) as excinfo:
            stream_candidate_payload(
                plan,
                session=session,
                max_bytes=limit,
                chunk_size=256,
            )

        assert excinfo.value.reason == "too-large"
        assert list(tmp_path.iterdir()) == []

    def test_finalize_returns_outcome(self):
        """finalize_candidate_download returns DownloadOutcome."""
        plan = DownloadPlan(url="https://example.com/file.pdf", resolver_name="test")
        stream = DownloadStreamResult(
            path_tmp="/tmp/file.part",
            bytes_written=1024,
            http_status=200,
            content_type="application/pdf",
        )

        # Mock os.replace to avoid actual file operations
        import os

        original_replace = os.replace
        os.replace = MagicMock()

        try:
            outcome = finalize_candidate_download(plan, stream)
            assert isinstance(outcome, DownloadOutcome)
            assert outcome.ok is True
            assert outcome.classification == "success"
        finally:
            os.replace = original_replace

<<<<<<< HEAD
    def test_finalize_uses_storage_root(self, tmp_path):
        """finalize_candidate_download places files under the configured storage root."""
        plan = DownloadPlan(url="https://example.com/file.pdf", resolver_name="test")
        payload = b"payload"
        part_path = tmp_path / "file.part"
        part_path.write_bytes(payload)
        stream = DownloadStreamResult(
            path_tmp=str(part_path),
            bytes_written=len(payload),
=======
    def test_parallel_streams_use_isolated_temp_files(self):
        """Parallel streams should land in distinct staging files and directories."""

        barrier = threading.Barrier(2)

        class FakeResponse:
            def __init__(self, payload: bytes, sync: bool) -> None:
                self.status_code = 200
                self.headers = {
                    "Content-Type": "application/pdf",
                    "Content-Length": str(len(payload)),
                }
                self.extensions: dict[str, object] = {}
                self._payload = payload
                self._sync = sync

            def iter_bytes(self):  # type: ignore[override]
                if self._sync:
                    barrier.wait()
                yield self._payload

        class FakeSession:
            def __init__(self) -> None:
                self._counter = 0
                self._lock = threading.Lock()

            def head(self, url, allow_redirects=True, timeout=None):  # noqa: D401
                return FakeResponse(b"", sync=False)

            def get(self, url, stream=True, allow_redirects=True, timeout=None):  # noqa: D401
                with self._lock:
                    self._counter += 1
                    idx = self._counter
                payload = f"payload-{idx}".encode()
                return FakeResponse(payload, sync=True)

        session = FakeSession()
        plan = DownloadPlan(url="https://example.com/file.pdf", resolver_name="resolver")

        def _download(_: int):
            return stream_candidate_payload(
                plan,
                session=session,
                run_id="parallel-run",
            )

        with ThreadPoolExecutor(max_workers=2) as executor:
            futures = [executor.submit(_download, idx) for idx in range(2)]
            results = [future.result() for future in futures]

        assert results[0].path_tmp != results[1].path_tmp
        assert results[0].staging_path != results[1].staging_path

        for result in results:
            assert result.staging_path is not None
            assert os.path.exists(result.path_tmp)
            assert os.path.dirname(result.path_tmp) == result.staging_path

        final_root = Path(os.getcwd()) / "tmp-downloads-test"
        final_root.mkdir(parents=True, exist_ok=True)
        final_paths: list[Path] = []

        try:
            for idx, result in enumerate(results):
                final_path = final_root / f"final-{idx}.bin"
                final_paths.append(final_path)
                outcome = finalize_candidate_download(
                    plan,
                    result,
                    final_path=str(final_path),
                )
                assert outcome.ok is True
                assert final_path.exists()

            for result in results:
                if result.staging_path:
                    assert not os.path.exists(result.staging_path)

            staging_run_root = Path(os.getcwd()) / ".download-staging" / "parallel-run"
            assert not staging_run_root.exists()
        finally:
            for final_path in final_paths:
                if final_path.exists():
                    final_path.unlink()
            if final_root.exists():
                shutil.rmtree(final_root)

    def test_finalize_invokes_path_gate_with_resolved_path(self, monkeypatch):
        """Path gate receives the derived destination path (not None)."""
        plan = DownloadPlan(url="https://example.com/subdir/file.pdf", resolver_name="test")
        stream = DownloadStreamResult(
            path_tmp="/tmp/file.part",
            bytes_written=128,
>>>>>>> 78119c30
            http_status=200,
            content_type="application/pdf",
        )

<<<<<<< HEAD
        storage_cfg = StorageConfig(root_dir=str(tmp_path))

        outcome = finalize_candidate_download(
            plan,
            stream,
            storage_settings=storage_cfg,
        )

        expected_final = tmp_path / "file.pdf"
        assert outcome.ok is True
        assert outcome.classification == "success"
        assert outcome.path == str(expected_final)
        assert expected_final.exists()
        assert not part_path.exists()
=======
        observed = {}

        def fake_validate(path: str, artifact_root=None) -> str:
            observed["path"] = path
            return path

        monkeypatch.setattr(download_exec, "validate_path_safety", fake_validate)
        monkeypatch.setattr(download_exec.os, "replace", MagicMock())

        outcome = finalize_candidate_download(plan, stream)

        assert isinstance(outcome, DownloadOutcome)
        assert observed["path"].endswith("file.pdf")

    def test_finalize_rejects_unsafe_final_path(self, monkeypatch):
        """Unsafe final paths trigger SkipDownload via the path gate."""
        plan = DownloadPlan(url="https://example.com/file.pdf", resolver_name="test")
        stream = DownloadStreamResult(
            path_tmp="/tmp/file.part",
            bytes_written=64,
            http_status=200,
            content_type="application/pdf",
        )

        def fake_validate(path: str, artifact_root=None) -> str:
            raise download_exec.PathPolicyError("escapes artifact root")

        monkeypatch.setattr(download_exec, "validate_path_safety", fake_validate)
        monkeypatch.setattr(download_exec.os, "replace", MagicMock())

        with pytest.raises(SkipDownload) as exc_info:
            finalize_candidate_download(plan, stream, final_path="/etc/passwd")

        assert exc_info.value.reason == "path-policy"
>>>>>>> 78119c30


# ============================================================================
# Contract Tests: Pipeline Orchestration
# ============================================================================


class TestResolverPipeline:
    """Contract tests for pipeline orchestration."""

    def test_pipeline_init(self):
        """Pipeline initializes with resolvers."""
        resolvers = [MagicMock(), MagicMock()]
        session = MagicMock()
        pipeline = ResolverPipeline(resolvers, session)
        assert pipeline._resolvers == resolvers

    def test_pipeline_run_no_resolvers(self):
        """Pipeline with no resolvers returns error outcome."""
        pipeline = ResolverPipeline([], MagicMock())
        artifact = MagicMock()
        artifact.work_id = "work_123"
        ctx = MagicMock()

        outcome = pipeline.run(artifact, ctx)
        assert outcome.ok is False
        assert outcome.classification == "error"

    def test_pipeline_run_resolver_no_plans(self):
        """Pipeline handles resolver returning no plans."""
        resolver = MagicMock()
        resolver.name = "test"
        resolver.resolve.return_value = ResolverResult(plans=[])

        pipeline = ResolverPipeline([resolver], MagicMock())
        artifact = MagicMock()
        artifact.work_id = "work_123"
        ctx = MagicMock()

        outcome = pipeline.run(artifact, ctx)
        assert outcome.ok is False
        assert outcome.classification == "error"


# ============================================================================
# Integration Tests: Happy Path
# ============================================================================


class TestHappyPath:
    """End-to-end happy path tests."""

    def test_full_pipeline_success_flow(self):
        """Complete successful download flow."""
        # Create resolver returning one plan
        resolver = MagicMock()
        resolver.name = "test"
        plan = DownloadPlan(url="https://example.com/file.pdf", resolver_name="test")
        resolver.resolve.return_value = ResolverResult(plans=[plan])

        # Create mock session
        session = MagicMock()
        response = MagicMock()
        response.status_code = 200
        response.headers = {"Content-Type": "application/pdf"}
        response.iter_content = lambda chunk_size: [b"test data"]
        session.head.return_value = response
        session.get.return_value = response

        # Create pipeline
        pipeline = ResolverPipeline([resolver], session)

        # Mock artifacts and context
        artifact = MagicMock()
        artifact.work_id = "work_123"
        artifact.final_path = None
        ctx = MagicMock()

        # Mock file operations
        import os

        original_replace = os.replace
        os.replace = MagicMock()

        try:
            outcome = pipeline.run(artifact, ctx)
            # Note: outcome.ok may be False due to missing final_path handling
            # This test verifies the pipeline executes without crashing
            assert isinstance(outcome, DownloadOutcome)
        finally:
            os.replace = original_replace


# ============================================================================
# Parameterized Tests
# ============================================================================


class TestParameterized:
    """Parameterized tests for various scenarios."""

    @pytest.mark.parametrize("classification", ["success", "skip", "error"])
    def test_outcome_classifications(self, classification):
        """Test each outcome classification."""
        if classification == "success":
            outcome = DownloadOutcome(
                ok=True,
                classification=classification,  # type: ignore
                path="/tmp/file.pdf",
            )
            assert outcome.ok is True
        else:
            outcome = DownloadOutcome(
                ok=False,
                classification=classification,  # type: ignore
                path=None,
            )
            assert outcome.ok is False

    @pytest.mark.parametrize("resolver_name", ["unpaywall", "arxiv", "crossref", "landing"])
    def test_plan_with_various_resolvers(self, resolver_name):
        """Test plans from different resolvers."""
        plan = DownloadPlan(
            url="https://example.com/file.pdf",
            resolver_name=resolver_name,
        )
        assert plan.resolver_name == resolver_name<|MERGE_RESOLUTION|>--- conflicted
+++ resolved
@@ -38,11 +38,8 @@
     finalize_candidate_download,
 )
 from DocsToKG.ContentDownload.pipeline import ResolverPipeline
-<<<<<<< HEAD
 from DocsToKG.ContentDownload.config.models import StorageConfig
-=======
 from DocsToKG.ContentDownload.robots import RobotsCache
->>>>>>> 78119c30
 
 
 # ============================================================================
@@ -342,7 +339,6 @@
         finally:
             os.replace = original_replace
 
-<<<<<<< HEAD
     def test_finalize_uses_storage_root(self, tmp_path):
         """finalize_candidate_download places files under the configured storage root."""
         plan = DownloadPlan(url="https://example.com/file.pdf", resolver_name="test")
@@ -352,7 +348,6 @@
         stream = DownloadStreamResult(
             path_tmp=str(part_path),
             bytes_written=len(payload),
-=======
     def test_parallel_streams_use_isolated_temp_files(self):
         """Parallel streams should land in distinct staging files and directories."""
 
@@ -446,12 +441,10 @@
         stream = DownloadStreamResult(
             path_tmp="/tmp/file.part",
             bytes_written=128,
->>>>>>> 78119c30
             http_status=200,
             content_type="application/pdf",
         )
 
-<<<<<<< HEAD
         storage_cfg = StorageConfig(root_dir=str(tmp_path))
 
         outcome = finalize_candidate_download(
@@ -466,7 +459,6 @@
         assert outcome.path == str(expected_final)
         assert expected_final.exists()
         assert not part_path.exists()
-=======
         observed = {}
 
         def fake_validate(path: str, artifact_root=None) -> str:
@@ -501,7 +493,6 @@
             finalize_candidate_download(plan, stream, final_path="/etc/passwd")
 
         assert exc_info.value.reason == "path-policy"
->>>>>>> 78119c30
 
 
 # ============================================================================
