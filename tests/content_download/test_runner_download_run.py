--- conflicted
+++ resolved
@@ -122,11 +122,7 @@
         "sleep": 0.0,
         "openalex_retry_attempts": 3,
         "openalex_retry_backoff": 0.0,
-<<<<<<< HEAD
         "retry_after_cap": None,
-=======
-        "openalex_retry_max_delay": 60.0,
->>>>>>> 82b32c5f
     }
     if overrides:
         defaults.update(overrides)
@@ -172,11 +168,8 @@
         verify_cache_digest=False,
         openalex_retry_attempts=args.openalex_retry_attempts,
         openalex_retry_backoff=args.openalex_retry_backoff,
-<<<<<<< HEAD
         retry_after_cap=args.retry_after_cap,
-=======
         openalex_retry_max_delay=args.openalex_retry_max_delay,
->>>>>>> 82b32c5f
     )
 
 
@@ -1170,11 +1163,8 @@
         verify_cache_digest=False,
         openalex_retry_attempts=args.openalex_retry_attempts,
         openalex_retry_backoff=args.openalex_retry_backoff,
-<<<<<<< HEAD
         retry_after_cap=args.retry_after_cap,
-=======
         openalex_retry_max_delay=args.openalex_retry_max_delay,
->>>>>>> 82b32c5f
     )
 
     bootstrap_run_environment(resolved)
