--- conflicted
+++ resolved
@@ -122,11 +122,7 @@
         "sleep": 0.0,
         "openalex_retry_attempts": 3,
         "openalex_retry_backoff": 0.0,
-<<<<<<< HEAD
         "openalex_retry_max_delay": 60.0,
-=======
-        "retry_after_cap": 120.0,
->>>>>>> d3b16d4e
     }
     if overrides:
         defaults.update(overrides)
@@ -172,11 +168,7 @@
         verify_cache_digest=False,
         openalex_retry_attempts=args.openalex_retry_attempts,
         openalex_retry_backoff=args.openalex_retry_backoff,
-<<<<<<< HEAD
         openalex_retry_max_delay=args.openalex_retry_max_delay,
-=======
-        retry_after_cap=args.retry_after_cap,
->>>>>>> d3b16d4e
     )
 
 
