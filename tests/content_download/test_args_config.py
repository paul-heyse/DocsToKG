--- conflicted
+++ resolved
@@ -73,7 +73,6 @@
     bootstrap_run_environment(resolved)
 
 
-<<<<<<< HEAD
 @pytest.mark.parametrize(
     ("manifest_arg", "csv_arg"),
     [
@@ -94,7 +93,6 @@
     if manifest_arg.startswith("~/") or csv_arg.startswith("~/"):
         (home_dir / "logs").mkdir(exist_ok=True)
 
-=======
 def test_resolve_config_skips_manifest_index_when_dedup_disabled(
     tmp_path: Path, monkeypatch
 ) -> None:
@@ -129,7 +127,6 @@
 def test_resolver_pipeline_receives_seen_urls_when_dedup_enabled(
     tmp_path: Path, monkeypatch
 ) -> None:
->>>>>>> 2a7cd7b1
     parser = build_parser()
     argv = [
         "--topic-id",
@@ -139,7 +136,6 @@
         "--year-end",
         "2020",
         "--out",
-<<<<<<< HEAD
         str(work_dir / "pdfs"),
         "--manifest",
         manifest_arg,
@@ -157,7 +153,6 @@
 
     assert resolved.manifest_path == expected_manifest
     assert resolved.csv_path == expected_csv
-=======
         str(tmp_path / "pdfs"),
     ]
     args = parse_args(parser, argv)
@@ -306,5 +301,4 @@
         record[0] == "DocsToKG.ContentDownload" and record[1] == logging.WARNING
         for record in caplog.record_tuples
     )
-    assert any("Topic lookup failed" in record[2] for record in caplog.record_tuples)
->>>>>>> 2a7cd7b1
+    assert any("Topic lookup failed" in record[2] for record in caplog.record_tuples)