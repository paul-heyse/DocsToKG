"""Unit tests covering OpenAlex pagination helpers."""

from __future__ import annotations

from datetime import datetime, timedelta, timezone
from email.utils import format_datetime
import typing

import requests
from types import TracebackType as _TypesTracebackType
from typing import Dict, Iterable, List, Optional

import pytest
import requests

if not hasattr(typing, "TracebackType"):
    typing.TracebackType = _TypesTracebackType  # type: ignore[attr-defined]

from DocsToKG.ContentDownload.providers import OpenAlexWorkProvider
from DocsToKG.ContentDownload.runner import iterate_openalex


class RecordingWorks:
    """Stub Works query capturing pagination parameters and page consumption."""

    def __init__(self, pages: Iterable[Iterable[Dict[str, object]]]):
        self._pages: List[List[Dict[str, object]]] = [list(page) for page in pages]
        self.paginate_calls: List[Dict[str, Optional[int]]] = []
        self.pages_iterated = 0

    def paginate(
        self, per_page: int, n_max: Optional[int] = None
    ) -> Iterable[Iterable[Dict[str, object]]]:
        self.paginate_calls.append({"per_page": per_page, "n_max": n_max})

        pages = [list(page) for page in self._pages]
        if n_max is not None:
            remaining = n_max
            limited_pages: List[List[Dict[str, object]]] = []
            for page in pages:
                if remaining <= 0:
                    break
                limited_pages.append(page)
                remaining -= len(page)
            pages = limited_pages

        def _iterator() -> Iterable[Iterable[Dict[str, object]]]:
            for page in pages:
                self.pages_iterated += 1
                yield list(page)

        return _iterator()


class FlakyRecordingWorks(RecordingWorks):
    """Recording works stub that raises HTTP errors before yielding pages."""

    def __init__(self, pages: Iterable[Iterable[Dict[str, object]]], failures: int):
        super().__init__(pages)
        self.failures_remaining = failures
        self.failures_triggered = 0
        self.next_calls = 0

    def paginate(
        self, per_page: int, n_max: Optional[int] = None
    ) -> Iterable[Iterable[Dict[str, object]]]:
        base_iterable = super().paginate(per_page, n_max)
        iterator = iter(base_iterable)
        works = self

        class _FlakyIterator:
            def __iter__(self) -> "_FlakyIterator":
                return self

            def __next__(self) -> Iterable[Dict[str, object]]:
                works.next_calls += 1
                if works.failures_remaining > 0:
                    works.failures_remaining -= 1
                    works.failures_triggered += 1
                    error = requests.HTTPError("boom")
                    raise error
                return next(iterator)

        return _FlakyIterator()


def _sample_pages() -> List[List[Dict[str, object]]]:
    return [
        [{"id": "W1"}, {"id": "W2"}],
        [{"id": "W3"}, {"id": "W4"}],
        [{"id": "W5"}],
    ]


def test_iterate_openalex_passes_max_results_to_pagination() -> None:
    works = RecordingWorks(_sample_pages())

    results = list(iterate_openalex(works, per_page=2, max_results=3))

    assert [item["id"] for item in results] == ["W1", "W2", "W3"]
    assert works.paginate_calls == [{"per_page": 2, "n_max": 3}]
    assert works.pages_iterated == 2


def test_provider_iterates_minimal_pages_with_max(tmp_path) -> None:
    works = RecordingWorks(_sample_pages())

    provider = OpenAlexWorkProvider(
        query=works,
        artifact_factory=lambda work, *_: work["id"],
        pdf_dir=tmp_path / "pdf",
        html_dir=tmp_path / "html",
        xml_dir=tmp_path / "xml",
        per_page=2,
        max_results=3,
    )

    artifacts = list(provider.iter_artifacts())

    assert artifacts == ["W1", "W2", "W3"]
    assert works.paginate_calls == [{"per_page": 2, "n_max": 3}]
    assert works.pages_iterated == 2


def test_provider_with_query_only_iterates_all_results(tmp_path) -> None:
    works = RecordingWorks(_sample_pages())

    provider = OpenAlexWorkProvider(
        query=works,
        artifact_factory=lambda work, *_: work["id"],
        pdf_dir=tmp_path / "pdf",
        html_dir=tmp_path / "html",
        xml_dir=tmp_path / "xml",
    )

    artifacts = list(provider.iter_artifacts())

    assert artifacts == ["W1", "W2", "W3", "W4", "W5"]
    assert works.paginate_calls == [{"per_page": 200, "n_max": None}]
    assert works.pages_iterated == 3


<<<<<<< HEAD
def test_provider_query_only_retries_failed_pages(tmp_path) -> None:
    works = FlakyRecordingWorks(_sample_pages(), failures=1)

    provider = OpenAlexWorkProvider(
        query=works,
        artifact_factory=lambda work, *_: work["id"],
        pdf_dir=tmp_path / "pdf",
        html_dir=tmp_path / "html",
        xml_dir=tmp_path / "xml",
        per_page=2,
        max_results=3,
        retry_attempts=2,
        retry_backoff=0.0,
        retry_max_delay=0.0,
    )

    artifacts = list(provider.iter_artifacts())

    assert artifacts == ["W1", "W2", "W3"]
    assert works.failures_triggered == 1
    assert works.paginate_calls == [{"per_page": 2, "n_max": 3}]
    assert works.pages_iterated == 2
    assert works.next_calls == works.pages_iterated + works.failures_triggered
=======
@pytest.mark.parametrize("retry_after_format", ["numeric", "http-date"])
def test_iterate_openalex_retries_with_retry_after_headers(
    monkeypatch: pytest.MonkeyPatch, retry_after_format: str
) -> None:
    class _RetryAfterPager:
        def __init__(self, pages: Iterable[Iterable[Dict[str, object]]], header: str) -> None:
            self._pages = [list(page) for page in pages]
            self._header = header
            self._index = 0
            self.calls = 0
            self.failures = 0

        def __iter__(self) -> "_RetryAfterPager":
            return self

        def __next__(self) -> Iterable[Dict[str, object]]:
            self.calls += 1
            if self.failures == 0:
                self.failures += 1
                response = requests.Response()
                response.status_code = 429
                response.headers["Retry-After"] = self._header
                error = requests.HTTPError("rate limited")
                error.response = response
                raise error
            if self._index >= len(self._pages):
                raise StopIteration
            page = self._pages[self._index]
            self._index += 1
            return list(page)

    class _RetryAfterWorks:
        def __init__(self, header: str) -> None:
            self._header = header
            self.paginate_calls: List[Dict[str, Optional[int]]] = []
            self.pages_iterated = 0
            self.pager: Optional[_RetryAfterPager] = None

        def paginate(
            self, per_page: int, n_max: Optional[int] = None
        ) -> Iterable[Iterable[Dict[str, object]]]:
            self.paginate_calls.append({"per_page": per_page, "n_max": n_max})
            pager = _RetryAfterPager([[{"id": "W1"}]], self._header)
            self.pager = pager
            return pager

    if retry_after_format == "numeric":
        header_value = "120"
    else:
        future = datetime.now(timezone.utc) + timedelta(minutes=5)
        header_value = format_datetime(future)

    works = _RetryAfterWorks(header_value)
    sleeps: List[float] = []

    monkeypatch.setattr(
        "DocsToKG.ContentDownload.runner.time.sleep",
        lambda seconds: sleeps.append(seconds),
    )
    monkeypatch.setattr(
        "DocsToKG.ContentDownload.runner.random.uniform",
        lambda _low, _high: 0.0,
    )
    monkeypatch.setattr(
        "DocsToKG.ContentDownload.runner.base_backoff",
        2.0,
        raising=False,
    )

    results = list(
        iterate_openalex(
            works,
            per_page=1,
            max_results=None,
            retry_attempts=3,
            retry_backoff=2.0,
            retry_max_delay=3.0,
            retry_after_cap=3.0,
        )
    )

    assert [item["id"] for item in results] == ["W1"]
    assert works.paginate_calls == [{"per_page": 1, "n_max": None}]
    assert works.pager is not None
    assert works.pager.failures == 1
    assert len(sleeps) == works.pager.failures == 1
    assert sleeps == [pytest.approx(3.0)]
>>>>>>> d98cad8f
<|MERGE_RESOLUTION|>--- conflicted
+++ resolved
@@ -140,7 +140,6 @@
     assert works.pages_iterated == 3
 
 
-<<<<<<< HEAD
 def test_provider_query_only_retries_failed_pages(tmp_path) -> None:
     works = FlakyRecordingWorks(_sample_pages(), failures=1)
 
@@ -164,7 +163,6 @@
     assert works.paginate_calls == [{"per_page": 2, "n_max": 3}]
     assert works.pages_iterated == 2
     assert works.next_calls == works.pages_iterated + works.failures_triggered
-=======
 @pytest.mark.parametrize("retry_after_format", ["numeric", "http-date"])
 def test_iterate_openalex_retries_with_retry_after_headers(
     monkeypatch: pytest.MonkeyPatch, retry_after_format: str
@@ -251,5 +249,4 @@
     assert works.pager is not None
     assert works.pager.failures == 1
     assert len(sleeps) == works.pager.failures == 1
-    assert sleeps == [pytest.approx(3.0)]
->>>>>>> d98cad8f
+    assert sleeps == [pytest.approx(3.0)]