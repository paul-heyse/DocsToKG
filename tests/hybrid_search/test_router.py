--- conflicted
+++ resolved
@@ -106,16 +106,12 @@
         self._vectors: list[str] = []
         self._resolver: Optional[Callable[[int], Optional[str]]] = None
         self.last_restore_meta: Optional[Mapping[str, object]] = None
-<<<<<<< HEAD
         self._snapshot_meta: dict[str, object] = {
             "namespace": namespace,
             "device": self._device,
             "nprobe": self._nprobe,
             "use_cuvs": self._use_cuvs,
         }
-=======
-        self.last_snapshot_meta: Optional[Mapping[str, object]] = None
->>>>>>> 2b294c30
 
     @property
     def dim(self) -> int:
@@ -280,8 +276,7 @@
     restored_store = router._stores["alpha"]
     inner_store = restored_store._inner  # type: ignore[attr-defined]
     assert isinstance(inner_store, RecordingFaissStore)
-<<<<<<< HEAD
-    assert inner_store.last_restore_meta == snapshot_meta
+    assert inner_store.last_restore_meta == alpha_payload["meta"]
     assert inner_store._vectors == ["alpha-vector"]
 
 
@@ -308,7 +303,4 @@
     inner_store = restored_store._inner  # type: ignore[attr-defined]
     assert isinstance(inner_store, RecordingFaissStore)
     assert inner_store.last_restore_meta == expected_meta
-=======
-    assert inner_store.last_restore_meta == alpha_payload["meta"]
->>>>>>> 2b294c30
     assert inner_store._vectors == ["alpha-vector"]