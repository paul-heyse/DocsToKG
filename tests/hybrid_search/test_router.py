--- conflicted
+++ resolved
@@ -152,17 +152,7 @@
         self.last_restore_meta = meta
 
     def snapshot_meta(self) -> Mapping[str, object]:
-<<<<<<< HEAD
         return {"namespace": self.namespace, "dim": self._dim}
-=======
-        payload = {
-            "namespace": self.namespace,
-            "marker": "recording-meta",
-            "vector_count": len(self._vectors),
-        }
-        self.last_snapshot_meta = dict(payload)
-        return payload
->>>>>>> 7646a671
 
     def stats(self) -> Mapping[str, float | str]:
         return {"ntotal": float(self.ntotal)}
@@ -229,20 +219,14 @@
     assert inner_store._vectors == ["alpha-vector"]
 
 
-<<<<<<< HEAD
 def test_serialize_and_restore_roundtrip_carries_metadata() -> None:
     """Router serialization should retain metadata for restore_all."""
-=======
-def test_managed_adapter_evict_idle_preserves_snapshot_metadata() -> None:
-    """Managed adapters should retain snapshot metadata across eviction cycles."""
->>>>>>> 7646a671
 
     router = FaissRouter(
         per_namespace=True,
         default_store=ManagedFaissAdapter(RecordingFaissStore("__default__")),
         factory=lambda namespace: ManagedFaissAdapter(RecordingFaissStore(namespace)),
     )
-<<<<<<< HEAD
     store = router.get("alpha")
     store.add([np.zeros(3, dtype=np.float32)], ["alpha-vector"])
 
@@ -257,36 +241,4 @@
     inner_store = restored_store._inner  # type: ignore[attr-defined]
     assert isinstance(inner_store, RecordingFaissStore)
     assert inner_store.last_restore_meta == alpha_payload["meta"]
-    assert inner_store._vectors == ["alpha-vector"]
-=======
-
-    managed_store = router.get("alpha")
-    managed_store.add([np.zeros(3, dtype=np.float32)], ["alpha-vector"])
-
-    inner_store = managed_store._inner  # type: ignore[attr-defined]
-    assert isinstance(inner_store, RecordingFaissStore)
-
-    expected_meta = {
-        "namespace": "alpha",
-        "marker": "recording-meta",
-        "vector_count": 1,
-    }
-
-    router._last_used["alpha"] = 0.0
-
-    evicted = router.evict_idle(max_idle_seconds=1)
-
-    assert evicted == 1
-    assert "alpha" not in router._stores
-    assert inner_store.last_snapshot_meta == expected_meta
-
-    payload, meta = router._snapshots["alpha"]
-    assert isinstance(payload, bytes)
-    assert meta == expected_meta
-
-    restored_store = router.get("alpha")
-    restored_inner = restored_store._inner  # type: ignore[attr-defined]
-    assert isinstance(restored_inner, RecordingFaissStore)
-    assert restored_inner.last_restore_meta == expected_meta
-    assert restored_inner._vectors == ["alpha-vector"]
->>>>>>> 7646a671
+    assert inner_store._vectors == ["alpha-vector"]