--- conflicted
+++ resolved
@@ -251,7 +251,6 @@
     assert kwargs.get("use_cuvs") is True
 
 
-<<<<<<< HEAD
 def test_cosine_topk_blockwise_auto_block_rows_uses_memory_budget(monkeypatch):
     stub, state = _make_faiss_stub(enable_knn=True)
     monkeypatch.setattr(store_module, "faiss", stub, raising=False)
@@ -269,7 +268,6 @@
     C = np.random.default_rng(7).random((128, 4), dtype=np.float32)
 
     cosine_topk_blockwise(
-=======
 def test_cosine_topk_blockwise_fp16_knn_uses_distance_params(monkeypatch):
     stub, state = _make_faiss_stub(
         enable_knn=True,
@@ -288,12 +286,10 @@
     C = np.random.default_rng(7).random((16, 4), dtype=np.float32)
 
     scores, indices = cosine_topk_blockwise(
->>>>>>> 5ab0809c
         q,
         C,
         k=3,
         device=0,
-<<<<<<< HEAD
         resources=resources,
     )
 
@@ -311,7 +307,6 @@
     assert kwargs["queriesMemoryLimit"] == expected_query_rows * q.shape[1] * np.dtype(np.float32).itemsize
     assert expected_rows < getattr(store_module, "_COSINE_TOPK_DEFAULT_BLOCK_ROWS", 65_536)
     assert resources.calls >= 1
-=======
         resources=object(),
         use_fp16=True,
         use_cuvs=True,
@@ -385,5 +380,4 @@
     assert state.get("pairwise_queries_dtype") == np.float16
     assert state.get("pairwise_corpus_dtype") == np.float16
     assert scores.dtype == np.float32
-    assert indices.dtype == np.int64
->>>>>>> 5ab0809c
+    assert indices.dtype == np.int64