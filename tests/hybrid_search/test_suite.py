--- conflicted
+++ resolved
@@ -292,11 +292,7 @@
 from http import HTTPStatus
 from pathlib import Path
 from types import SimpleNamespace
-<<<<<<< HEAD
 from typing import Callable, Dict, List, Mapping, MutableMapping, Sequence, Tuple
-=======
-from typing import Callable, Dict, List, Mapping, Optional, Sequence, Tuple
->>>>>>> 70b6ac2a
 from uuid import NAMESPACE_URL, uuid4, uuid5
 
 import numpy as np
@@ -1053,7 +1049,6 @@
     assert all(call.recall_first for call in service.requests)
 
 
-<<<<<<< HEAD
 def test_recall_first_dense_signature_isolated(
     stack: Callable[
         ...,
@@ -1100,7 +1095,6 @@
     assert service._dense_strategy.has_cache(normal_signature)
     assert normal_signature in service._dense_strategy._signature_pass
     assert normal_signature != recall_signature
-=======
 def test_cursor_rejects_when_recall_first_mismatch() -> None:
     service = object.__new__(HybridSearchService)
     page_size = 2
@@ -1253,7 +1247,6 @@
     assert isinstance(result, service_module.ChannelResults)
     assert [candidate.chunk.vector_id for candidate in result.candidates] == ["vec-0"]
     assert timings["dense_ms"] >= 0.0
->>>>>>> 70b6ac2a
 
 
 # --- test_hybrid_search.py ---
