# === NAVMAP v1 ===
"""End-to-end hybrid search suite validating ingestion, FAISS GPU usage, API, and snapshots.

Stitches together config management, DocParsing fixtures, FAISS GPU ingestion,
API requests, validator resource budgets, and snapshot/restore flows. Mirrors
the README quickstart and ensures the custom `faiss-1.12.0` wheel (CUDA 12 +
OpenBLAS) works across ingestion, query, and scale scenarios."""

# {
#   "module": "tests.hybrid_search.test_suite",
#   "purpose": "Pytest coverage for hybrid search suite scenarios",
#   "sections": [
#     {
#       "id": "build-config",
#       "name": "_build_config",
#       "anchor": "function-build-config",
#       "kind": "function"
#     },
#     {
#       "id": "dataset",
#       "name": "dataset",
#       "anchor": "function-dataset",
#       "kind": "function"
#     },
#     {
#       "id": "stack",
#       "name": "stack",
#       "anchor": "function-stack",
#       "kind": "function"
#     },
#     {
#       "id": "to-documents",
#       "name": "_to_documents",
#       "anchor": "function-to-documents",
#       "kind": "function"
#     },
#     {
#       "id": "write-document-artifacts",
#       "name": "_write_document_artifacts",
#       "anchor": "function-write-document-artifacts",
#       "kind": "function"
#     },
#     {
#       "id": "test-hybrid-retrieval-end-to-end",
#       "name": "test_hybrid_retrieval_end_to_end",
#       "anchor": "function-test-hybrid-retrieval-end-to-end",
#       "kind": "function"
#     },
#     {
#       "id": "test-reingest-updates-dense-and-sparse-channels",
#       "name": "test_reingest_updates_dense_and_sparse_channels",
#       "anchor": "function-test-reingest-updates-dense-and-sparse-channels",
#       "kind": "function"
#     },
#     {
#       "id": "test-validation-harness-reports",
#       "name": "test_validation_harness_reports",
#       "anchor": "function-test-validation-harness-reports",
#       "kind": "function"
#     },
#     {
#       "id": "test-validator-validation-resources-honor-null-stream-flags",
#       "name": "test_validator_validation_resources_honor_null_stream_flags",
#       "anchor": "function-test-validator-validation-resources-honor-null-stream-flags",
#       "kind": "function"
#     },
#     {
#       "id": "test-schema-manager-bootstrap-and-registration",
#       "name": "test_schema_manager_bootstrap_and_registration",
#       "anchor": "function-test-schema-manager-bootstrap-and-registration",
#       "kind": "function"
#     },
#     {
#       "id": "test-api-post-hybrid-search-success-and-validation",
#       "name": "test_api_post_hybrid_search_success_and_validation",
#       "anchor": "function-test-api-post-hybrid-search-success-and-validation",
#       "kind": "function"
#     },
#     {
#       "id": "test-operations-snapshot-and-restore-roundtrip",
#       "name": "test_operations_snapshot_and_restore_roundtrip",
#       "anchor": "function-test-operations-snapshot-and-restore-roundtrip",
#       "kind": "function"
#     },
#     {
#       "id": "test-ingest-missing-vector-raises",
#       "name": "test_ingest_missing_vector_raises",
#       "anchor": "function-test-ingest-missing-vector-raises",
#       "kind": "function"
#     },
#     {
#       "id": "test-faiss-index-uses-registry-bridge",
#       "name": "test_faiss_index_uses_registry_bridge",
#       "anchor": "function-test-faiss-index-uses-registry-bridge",
#       "kind": "function"
#     },
#     {
#       "id": "build-config",
#       "name": "_build_config",
#       "anchor": "function-build-config",
#       "kind": "function"
#     },
#     {
#       "id": "real-dataset",
#       "name": "real_dataset",
#       "anchor": "function-real-dataset",
#       "kind": "function"
#     },
#     {
#       "id": "to-documents",
#       "name": "_to_documents",
#       "anchor": "function-to-documents",
#       "kind": "function"
#     },
#     {
#       "id": "stack",
#       "name": "stack",
#       "anchor": "function-stack",
#       "kind": "function"
#     },
#     {
#       "id": "test-real-fixture-ingest-and-search",
#       "name": "test_real_fixture_ingest_and_search",
#       "anchor": "function-test-real-fixture-ingest-and-search",
#       "kind": "function"
#     },
#     {
#       "id": "test-real-fixture-reingest-and-reports",
#       "name": "test_real_fixture_reingest_and_reports",
#       "anchor": "function-test-real-fixture-reingest-and-reports",
#       "kind": "function"
#     },
#     {
#       "id": "test-real-fixture-api-roundtrip",
#       "name": "test_real_fixture_api_roundtrip",
#       "anchor": "function-test-real-fixture-api-roundtrip",
#       "kind": "function"
#     },
#     {
#       "id": "test-remove-ids-cpu-fallback",
#       "name": "test_remove_ids_cpu_fallback",
#       "anchor": "function-test-remove-ids-cpu-fallback",
#       "kind": "function"
#     },
#     {
#       "id": "scale-dataset",
#       "name": "scale_dataset",
#       "anchor": "function-scale-dataset",
#       "kind": "function"
#     },
#     {
#       "id": "build-config",
#       "name": "_build_config",
#       "anchor": "function-build-config",
#       "kind": "function"
#     },
#     {
#       "id": "scale-stack",
#       "name": "scale_stack",
#       "anchor": "function-scale-stack",
#       "kind": "function"
#     },
#     {
#       "id": "test-hybrid-scale-suite",
#       "name": "test_hybrid_scale_suite",
#       "anchor": "function-test-hybrid-scale-suite",
#       "kind": "function"
#     },
#     {
#       "id": "toy-data",
#       "name": "_toy_data",
#       "anchor": "function-toy-data",
#       "kind": "function"
#     },
#     {
#       "id": "target-device",
#       "name": "_target_device",
#       "anchor": "function-target-device",
#       "kind": "function"
#     },
#     {
#       "id": "make-id-resolver",
#       "name": "_make_id_resolver",
#       "anchor": "function-make-id-resolver",
#       "kind": "function"
#     },
#     {
#       "id": "emit-vectors",
#       "name": "_emit_vectors",
#       "anchor": "function-emit-vectors",
#       "kind": "function"
#     },
#     {
#       "id": "assert-gpu-index",
#       "name": "_assert_gpu_index",
#       "anchor": "function-assert-gpu-index",
#       "kind": "function"
#     },
#     {
#       "id": "test-gpu-flat-end-to-end",
#       "name": "test_gpu_flat_end_to_end",
#       "anchor": "function-test-gpu-flat-end-to-end",
#       "kind": "function"
#     },
#     {
#       "id": "test-gpu-ivf-flat-build-and-search",
#       "name": "test_gpu_ivf_flat_build_and_search",
#       "anchor": "function-test-gpu-ivf-flat-build-and-search",
#       "kind": "function"
#     },
#     {
#       "id": "test-gpu-ivfpq-build-and-search",
#       "name": "test_gpu_ivfpq_build_and_search",
#       "anchor": "function-test-gpu-ivfpq-build-and-search",
#       "kind": "function"
#     },
#     {
#       "id": "test-gpu-cosine-against-corpus",
#       "name": "test_gpu_cosine_against_corpus",
#       "anchor": "function-test-gpu-cosine-against-corpus",
#       "kind": "function"
#     },
#     {
#       "id": "test-gpu-clone-strict-coarse-quantizer",
#       "name": "test_gpu_clone_strict_coarse_quantizer",
#       "anchor": "function-test-gpu-clone-strict-coarse-quantizer",
#       "kind": "function"
#     },
#     {
#       "id": "test-gpu-near-duplicate-detection-filters-duplicates",
#       "name": "test_gpu_near_duplicate_detection_filters_duplicates",
#       "anchor": "function-test-gpu-near-duplicate-detection-filters-duplicates",
#       "kind": "function"
#     },
#     {
#       "id": "test-gpu-nprobe-applied-during-search",
#       "name": "test_gpu_nprobe_applied_during_search",
#       "anchor": "function-test-gpu-nprobe-applied-during-search",
#       "kind": "function"
#     },
#     {
#       "id": "test-gpu-similarity-uses-supplied-device",
#       "name": "test_gpu_similarity_uses_supplied_device",
#       "anchor": "function-test-gpu-similarity-uses-supplied-device",
#       "kind": "function"
#     },
#     {
#       "id": "test-operations-shim-emits-warning-and-reexports",
#       "name": "test_operations_shim_emits_warning_and_reexports",
#       "anchor": "function-test-operations-shim-emits-warning-and-reexports",
#       "kind": "function"
#     },
#     {
#       "id": "test-results-shim-emits-warning-and-reexports",
#       "name": "test_results_shim_emits_warning_and_reexports",
#       "anchor": "function-test-results-shim-emits-warning-and-reexports",
#       "kind": "function"
#     },
#     {
#       "id": "test-similarity-shim-emits-warning-and-reexports",
#       "name": "test_similarity_shim_emits_warning_and_reexports",
#       "anchor": "function-test-similarity-shim-emits-warning-and-reexports",
#       "kind": "function"
#     },
#     {
#       "id": "test-retrieval-shim-emits-warning-and-reexports",
#       "name": "test_retrieval_shim_emits_warning_and_reexports",
#       "anchor": "function-test-retrieval-shim-emits-warning-and-reexports",
#       "kind": "function"
#     },
#     {
#       "id": "test-schema-shim-emits-warning-and-reexports",
#       "name": "test_schema_shim_emits_warning_and_reexports",
#       "anchor": "function-test-schema-shim-emits-warning-and-reexports",
#       "kind": "function"
#     }
#   ]
# }
# === /NAVMAP ===

from __future__ import annotations

import gc
import importlib
import json
import logging
import os
import random
import sys
import uuid
from dataclasses import replace
from http import HTTPStatus
from pathlib import Path
from types import SimpleNamespace
from typing import Callable, Dict, List, Mapping, MutableMapping, Optional, Sequence, Tuple
from uuid import NAMESPACE_URL, uuid4, uuid5

import numpy as np
import pytest

import DocsToKG.HybridSearch.service as service_module
from DocsToKG.DocParsing.embedding.runtime import (
    VECTOR_SCHEMA_VERSION,
    create_vector_writer,
)
from DocsToKG.HybridSearch import (
    ChunkIngestionPipeline,
    DocumentInput,
    HybridSearchAPI,
    HybridSearchConfigManager,
    HybridSearchService,
    HybridSearchValidator,
    Observability,
)
from DocsToKG.HybridSearch.config import (
    DenseIndexConfig,
    FusionConfig,
    HybridSearchConfig,
    RetrievalConfig,
)
from DocsToKG.HybridSearch.devtools.features import FeatureGenerator, tokenize
from DocsToKG.HybridSearch.devtools.opensearch_simulator import (
    OpenSearchSchemaManager,
    OpenSearchSimulator,
)
from DocsToKG.HybridSearch.pipeline import IngestError, RetryableIngestError
from DocsToKG.HybridSearch.service import (
    AdaptiveDensePlanner,
    RequestValidationError,
    ResultShaper,
    build_stats_snapshot,
    infer_embedding_dim,
    load_dataset,
    should_rebuild_index,
    verify_pagination,
)
from DocsToKG.HybridSearch.store import (
    ChunkRegistry,
    FaissSearchResult,
    FaissVectorStore,
    ManagedFaissAdapter,
    cosine_against_corpus_gpu,
    pairwise_inner_products,
    restore_state,
    serialize_state,
)
from DocsToKG.HybridSearch.types import (
    ChunkFeatures,
    ChunkPayload,
    EmbeddingProxy,
    HybridSearchDiagnostics,
    HybridSearchRequest,
    HybridSearchResponse,
    HybridSearchResult,
)
from tests.conftest import PatchManager

faiss = pytest.importorskip("faiss")
if not hasattr(faiss, "get_num_gpus") or faiss.get_num_gpus() < 1:
    pytest.skip(
        "Hybrid search integration suite requires CUDA-enabled faiss", allow_module_level=True
    )

REAL_VECTOR_MARK = pytest.mark.real_vectors

GPU_MARK = pytest.mark.skipif(faiss.get_num_gpus() < 1, reason="FAISS GPU device required")


# --- test_hybrid_search.py ---


def _build_config(tmp_path: Path) -> HybridSearchConfigManager:
    config_payload = {
        "dense": {"index_type": "flat", "oversample": 3},
        "fusion": {
            "k0": 50.0,
            "mmr_lambda": 0.7,
            "cosine_dedupe_threshold": 0.95,
            "max_chunks_per_doc": 2,
            "strict_highlights": False,
        },
        "retrieval": {"bm25_top_k": 20, "splade_top_k": 20, "dense_top_k": 20},
    }
    path = tmp_path / "hybrid_config.json"
    path.write_text(json.dumps(config_payload), encoding="utf-8")
    return HybridSearchConfigManager(path)


# --- test_hybrid_search.py ---


@pytest.fixture
def dataset() -> Sequence[Mapping[str, object]]:
    return load_dataset(Path("tests/data/hybrid_dataset.jsonl"))


def test_infer_embedding_dim_returns_after_first_valid_vector(tmp_path: Path) -> None:
    vector_path = tmp_path / "mock_vectors.jsonl"
    with vector_path.open("w", encoding="utf-8") as handle:
        handle.write(json.dumps({"Qwen3-4B": {"vector": [0.0, 1.0, 2.0]}}) + "\n")
        # Subsequent lines are intentionally invalid JSON to prove we exit early.
        for _ in range(1000):
            handle.write("not-json\n")

    dataset = [{"document": {"vector_file": str(vector_path)}}]

    assert infer_embedding_dim(dataset) == 3


def test_infer_embedding_dim_handles_underscore_key(tmp_path: Path) -> None:
    vector_path = tmp_path / "mock_vectors_underscore.jsonl"
    with vector_path.open("w", encoding="utf-8") as handle:
        handle.write(json.dumps({"Qwen3_4B": {"vector": [0.0, 1.0, 2.0, 3.0]}}) + "\n")

    dataset = [{"document": {"vector_file": str(vector_path)}}]

    assert infer_embedding_dim(dataset) == 4


# --- test_hybrid_search.py ---


@pytest.fixture
def stack(
    tmp_path: Path,
) -> Callable[
    ...,
    tuple[
        ChunkIngestionPipeline,
        HybridSearchService,
        ChunkRegistry,
        HybridSearchValidator,
        FeatureGenerator,
        OpenSearchSimulator,
    ],
]:
    def factory(
        *,
        force_remove_ids_fallback: bool = False,
    ) -> tuple[
        ChunkIngestionPipeline,
        HybridSearchService,
        ChunkRegistry,
        HybridSearchValidator,
        FeatureGenerator,
        OpenSearchSimulator,
    ]:
        manager = _build_config(tmp_path)
        config = manager.get()
        feature_generator = FeatureGenerator()
        dense_config = replace(config.dense, force_remove_ids_fallback=force_remove_ids_fallback)
        faiss_index = FaissVectorStore(dim=feature_generator.embedding_dim, config=dense_config)
        assert (
            faiss_index.dim == feature_generator.embedding_dim
        ), "Faiss index dimensionality must match feature generator"
        opensearch = OpenSearchSimulator()
        registry = ChunkRegistry()
        observability = Observability()
        ingestion = ChunkIngestionPipeline(
            faiss_index=faiss_index,
            opensearch=opensearch,
            registry=registry,
            observability=observability,
        )
        service = HybridSearchService(
            config_manager=manager,
            feature_generator=feature_generator,
            faiss_index=ManagedFaissAdapter(faiss_index),
            opensearch=opensearch,
            registry=registry,
            observability=observability,
        )
        validator = HybridSearchValidator(
            ingestion=ingestion,
            service=service,
            registry=registry,
            opensearch=opensearch,
        )
        return ingestion, service, registry, validator, feature_generator, opensearch

    return factory


# --- test_hybrid_search.py ---


def _to_documents(
    entries: Sequence[Mapping[str, object]], vector_format: str | None = None
) -> List[DocumentInput]:
    documents: List[DocumentInput] = []
    format_override = str(vector_format or "").lower()
    for entry in entries:
        doc = entry["document"]
        entry_format = str(doc.get("vector_format") or "").lower()
        vector_files = doc.get("vector_files")
        effective_format = (
            format_override
            if format_override in {"jsonl", "parquet"}
            else entry_format if entry_format in {"jsonl", "parquet"} else ""
        )
        vector_value = doc.get("vector_file")
        if isinstance(vector_files, Mapping):
            candidate = vector_files.get(effective_format) or (
                vector_files.get("jsonl") if effective_format == "" else None
            )
            if candidate is not None:
                vector_value = candidate
        vector_path = Path(str(vector_value))
        if not isinstance(vector_files, Mapping):
            if effective_format == "jsonl":
                vector_path = vector_path.with_suffix(".jsonl")
            elif effective_format == "parquet":
                vector_path = vector_path.with_suffix(".parquet")
        documents.append(
            DocumentInput(
                doc_id=str(doc["doc_id"]),
                namespace=str(doc["namespace"]),
                chunk_path=Path(str(doc["chunk_file"])),
                vector_path=Path(str(doc["vector_file"])),
                metadata=dict(doc.get("metadata", {})),
            )
        )
    return documents


# --- test_hybrid_search.py ---


def _write_document_artifacts(
    base_dir: Path,
    *,
    doc_id: str,
    namespace: str,
    text: str,
    metadata: Mapping[str, object],
    feature_generator: FeatureGenerator,
    vector_format: str = "jsonl",
    chunk_span: Optional[Tuple[int, int]] = None,
    chunk_span_field: str = "char_offset",
) -> DocumentInput:
    if not hasattr(feature_generator, "compute_features"):
        feature_generator = FeatureGenerator()
    chunk_dir = base_dir / "chunks"
    vector_dir = base_dir / "vectors"
    chunk_dir.mkdir(parents=True, exist_ok=True)
    vector_dir.mkdir(parents=True, exist_ok=True)
    chunk_uuid = str(uuid5(NAMESPACE_URL, f"{doc_id}:{text}"))
    tokens = tokenize(text)
    chunk_payload = {
        "doc_id": doc_id,
        "source_path": f"/tmp/{doc_id}.doctags",
        "chunk_id": 0,
        "source_chunk_idxs": [0],
        "num_tokens": len(tokens),
        "text": text,
        "doc_items_refs": ["#/texts/0"],
        "page_nos": [],
        "uuid": chunk_uuid,
        "schema_version": "docparse/1.1.0",
    }
    if chunk_span is not None:
        chunk_payload[chunk_span_field] = list(chunk_span)
    chunk_path = chunk_dir / f"{doc_id}.chunks.jsonl"
    chunk_path.write_text(json.dumps(chunk_payload) + "\n", encoding="utf-8")

    features = feature_generator.compute_features(text)
    sorted_bm25 = sorted(features.bm25_terms.items())
    sorted_splade = sorted(features.splade_weights.items())
    vector_entry = {
        "UUID": chunk_uuid,
        "BM25": {
            "terms": [token for token, _ in sorted_bm25],
            "weights": [float(weight) for _, weight in sorted_bm25],
            "k1": 1.5,
            "b": 0.75,
            "avgdl": 120.0,
            "N": 1,
        },
        "SPLADEv3": {
            "model_id": "naver/splade-v3",
            "tokens": [token for token, _ in sorted_splade],
            "weights": [float(weight) for _, weight in sorted_splade],
        },
        "Qwen3-4B": {
            "model_id": "Qwen/Qwen3-Embedding-4B",
            "vector": [float(x) for x in features.embedding.tolist()],
            "dimension": len(features.embedding.tolist()),
        },
        "model_metadata": {},
        "schema_version": VECTOR_SCHEMA_VERSION,
    }
    suffix = "parquet" if vector_format == "parquet" else "jsonl"
    vector_path = vector_dir / f"{doc_id}.vectors.{suffix}"
    if vector_format == "parquet":
        writer = create_vector_writer(vector_path, vector_format)
        with writer:
            writer.write_rows([vector_entry])
    else:
        vector_path.write_text(json.dumps(vector_entry) + "\n", encoding="utf-8")

    return DocumentInput(
        doc_id=doc_id,
        namespace=namespace,
        chunk_path=chunk_path,
        vector_path=vector_path,
        metadata=dict(metadata),
    )


def test_load_precomputed_chunks_preserves_char_span(
    stack: Callable[
        ...,
        tuple[
            ChunkIngestionPipeline,
            HybridSearchService,
            ChunkRegistry,
            HybridSearchValidator,
            FeatureGenerator,
            OpenSearchSimulator,
        ],
    ],
    tmp_path: Path,
) -> None:
    ingestion, _, _, _, feature_generator, _ = stack()
    artifacts_dir = tmp_path / "document_with_span"
    span = (5, 42)
    document = _write_document_artifacts(
        artifacts_dir,
        doc_id="doc-span",
        namespace="research",
        text="Chunk spans should persist.",
        metadata={},
        feature_generator=feature_generator,
        chunk_span=span,
        chunk_span_field="char_range",
    )

    loaded = ingestion._load_precomputed_chunks(document)

    assert len(loaded) == 1
    assert loaded[0].char_offset == span


# --- test_hybrid_search.py ---


def test_commit_batch_handles_empty_document(
    stack: Callable[
        ...,
        tuple[
            ChunkIngestionPipeline,
            HybridSearchService,
            ChunkRegistry,
            HybridSearchValidator,
            FeatureGenerator,
            OpenSearchSimulator,
        ],
    ],
    tmp_path: Path,
) -> None:
    ingestion, _, _, _, _, _ = stack()
    artifacts_dir = tmp_path / "empty_document"
    artifacts_dir.mkdir(parents=True, exist_ok=True)
    chunk_path = artifacts_dir / "doc-0.chunks.jsonl"
    chunk_path.write_text("", encoding="utf-8")
    vector_path = artifacts_dir / "doc-0.vectors.jsonl"
    vector_path.write_text("", encoding="utf-8")
    document = DocumentInput(
        doc_id="doc-0",
        namespace="research",
        chunk_path=chunk_path,
        vector_path=vector_path,
        metadata={},
    )

    loaded = ingestion._load_precomputed_chunks(document)
    assert isinstance(loaded, list)
    assert loaded == []

    result = ingestion._commit_batch(loaded, collect_vector_ids=True)
    assert result.chunk_count == 0
    assert result.namespaces == ()
    assert result.vector_ids == ()


def test_commit_batch_handles_populated_document(
    stack: Callable[
        ...,
        tuple[
            ChunkIngestionPipeline,
            HybridSearchService,
            ChunkRegistry,
            HybridSearchValidator,
            FeatureGenerator,
            OpenSearchSimulator,
        ],
    ],
    tmp_path: Path,
) -> None:
    ingestion, _, _, _, feature_generator, _ = stack()
    artifacts_dir = tmp_path / "populated_document"
    document = _write_document_artifacts(
        artifacts_dir,
        doc_id="doc-1",
        namespace="research",
        text="FAISS ingestion smoke test.",
        metadata={"author": "Test"},
        feature_generator=feature_generator,
    )

    loaded = ingestion._load_precomputed_chunks(document)
    assert isinstance(loaded, list)
    assert len(loaded) == 1

    result = ingestion._commit_batch(loaded, collect_vector_ids=True)
    assert result.chunk_count == 1
    assert result.namespaces == ("research",)
    assert result.vector_ids == (loaded[0].vector_id,)


@pytest.mark.parametrize("vector_format", ["jsonl", "parquet"])
def test_hybrid_retrieval_end_to_end(
    stack: Callable[
        ...,
        tuple[
            ChunkIngestionPipeline,
            HybridSearchService,
            ChunkRegistry,
            HybridSearchValidator,
            FeatureGenerator,
            OpenSearchSimulator,
        ],
    ],
    dataset: Sequence[Mapping[str, object]],
    vector_format: str,
) -> None:
    ingestion, service, registry, _, _, _ = stack()
    documents = _to_documents(dataset, vector_format)
    ingestion.upsert_documents(documents)

    request = HybridSearchRequest(
        query="hybrid retrieval faiss",
        namespace="research",
        filters={},
        page_size=5,
    )
    response = service.search(request)

    assert response.results, "Expected hybrid search results"
    assert response.results[0].doc_id == "doc-1"
    assert response.results[0].diagnostics.dense_score is not None
    assert response.timings_ms["total_ms"] > 0.0


# --- test_hybrid_search.py ---


def test_reingest_updates_dense_and_sparse_channels(
    stack: Callable[
        ...,
        tuple[
            ChunkIngestionPipeline,
            HybridSearchService,
            ChunkRegistry,
            HybridSearchValidator,
            FeatureGenerator,
            OpenSearchSimulator,
        ],
    ],
    tmp_path: Path,
) -> None:
    ingestion, service, registry, _, feature_generator, _ = stack()
    artifacts_dir = tmp_path / "docs"
    doc = _write_document_artifacts(
        artifacts_dir,
        doc_id="doc-10",
        namespace="research",
        text="Original dense retrieval guidance for FAISS Flat indexes.",
        metadata={"author": "Kai"},
        feature_generator=feature_generator,
    )
    ingestion.upsert_documents([doc])

    request = HybridSearchRequest(
        query="dense retrieval guidance", namespace="research", filters={}, page_size=3
    )
    first = service.search(request)
    assert first.results and "Original" in first.results[0].text

    updated = _write_document_artifacts(
        artifacts_dir,
        doc_id="doc-10",
        namespace="research",
        text="Updated dense retrieval guidance including IVFPQ calibration notes.",
        metadata={"author": "Kai"},
        feature_generator=feature_generator,
    )
    ingestion.upsert_documents([updated])

    second = service.search(request)
    assert second.results and "Updated" in second.results[0].text
    assert ingestion.metrics.chunks_upserted >= 2


# --- test_hybrid_search.py ---


def test_validation_harness_reports(
    stack: Callable[
        ...,
        tuple[
            ChunkIngestionPipeline,
            HybridSearchService,
            ChunkRegistry,
            HybridSearchValidator,
            FeatureGenerator,
            OpenSearchSimulator,
        ],
    ],
    dataset: Sequence[Mapping[str, object]],
    tmp_path: Path,
) -> None:
    ingestion, service, registry, validator, _, _ = stack()
    documents = _to_documents(dataset)
    ingestion.upsert_documents(documents)

    summary = validator.run(dataset, output_root=tmp_path)

    assert summary.passed
    report_dirs = [path for path in tmp_path.iterdir() if path.is_dir()]
    assert report_dirs, "Validation reports were not written"
    summary_file = report_dirs[0] / "summary.json"
    assert summary_file.exists()


def test_validator_validation_resources_honor_null_stream_flags(
    patcher: PatchManager, caplog: pytest.LogCaptureFixture
) -> None:
    caplog.set_level(logging.INFO, logger="DocsToKG.HybridSearch")

    class StubConfigManager:
        def __init__(self, config: object) -> None:
            self._config = config

        def get(self) -> object:
            return self._config

    class StubRouter:
        def iter_stores(self) -> Sequence[tuple[str, object]]:
            return []

    dense_config = replace(
        DenseIndexConfig(),
        gpu_use_default_null_stream_all_devices=True,
        gpu_temp_memory_bytes=None,
        gpu_pinned_memory_bytes=None,
    )
    config = SimpleNamespace(dense=dense_config)
    service = SimpleNamespace(
        _config_manager=StubConfigManager(config),
        _observability=Observability(),
        _faiss_router=StubRouter(),
    )
    validator = HybridSearchValidator(
        ingestion=SimpleNamespace(),
        service=service,
        registry=SimpleNamespace(),
        opensearch=SimpleNamespace(),
    )

    class RecordingResource:
        def __init__(self) -> None:
            self.temp_memory_calls: list[int] = []
            self.pinned_memory_calls: list[int] = []
            self.null_stream_calls: list[object | None] = []
            self.null_stream_all_calls = 0

        def setTempMemory(self, value: int) -> None:  # pragma: no cover - stub
            self.temp_memory_calls.append(value)

        def setPinnedMemory(self, value: int) -> None:  # pragma: no cover - stub
            self.pinned_memory_calls.append(value)

        def setDefaultNullStreamAllDevices(self) -> None:  # pragma: no cover - stub
            self.null_stream_all_calls += 1

        def setDefaultNullStream(
            self, device: object | None = None
        ) -> None:  # pragma: no cover - stub
            self.null_stream_calls.append(device)

    stub_faiss = SimpleNamespace(StandardGpuResources=RecordingResource)
    patcher.setattr(service_module, "faiss", stub_faiss, raising=False)

    resource = validator._ensure_validation_resources()
    assert isinstance(resource, RecordingResource)
    assert resource.null_stream_all_calls == 1
    assert resource.null_stream_calls == []

    gauges = {
        sample.name: sample.value for sample in service._observability.metrics.export_gauges()
    }
    assert gauges.get("faiss_gpu_default_null_stream_all_devices") == 1.0
    assert gauges.get("faiss_gpu_default_null_stream") == 0.0

    assert any(record.message == "faiss-gpu-resource-configured" for record in caplog.records)


# --- test_hybrid_search.py ---


def test_schema_manager_bootstrap_and_registration() -> None:
    manager = OpenSearchSchemaManager()
    template = manager.bootstrap_template("research")
    assert template.body["mappings"]["properties"]["splade"]["type"] == "rank_features"
    assert template.chunking.max_tokens > 0
    simulator = OpenSearchSimulator()
    simulator.register_template(template)
    stored = simulator.template_for("research")
    assert stored is template
    metadata_props = template.body["mappings"]["properties"]["metadata"]["properties"]
    assert "author" in metadata_props and metadata_props["tags"]["type"] == "keyword"


# --- test_hybrid_search.py ---


@pytest.mark.parametrize("vector_format", ["jsonl", "parquet"])
def test_api_post_hybrid_search_success_and_validation(
    stack: Callable[
        ...,
        tuple[
            ChunkIngestionPipeline,
            HybridSearchService,
            ChunkRegistry,
            HybridSearchValidator,
            FeatureGenerator,
            OpenSearchSimulator,
        ],
    ],
    dataset: Sequence[Mapping[str, object]],
    vector_format: str,
) -> None:
    ingestion, service, _, _, _, _ = stack()
    documents = _to_documents(dataset, vector_format)
    ingestion.upsert_documents(documents)
    api = HybridSearchAPI(service)

    status, body = api.post_hybrid_search(
        {
            "query": "hybrid retrieval faiss",
            "namespace": "research",
            "page_size": 3,
            "filters": {"tags": ["retrieval"]},
        }
    )
    assert status == HTTPStatus.OK
    assert body["results"] and body["results"][0]["doc_id"] == "doc-1"

    error_status, error_body = api.post_hybrid_search({"query": "", "page_size": -1})
    assert error_status == HTTPStatus.BAD_REQUEST
    assert "error" in error_body


# --- test_hybrid_search.py ---


@pytest.mark.parametrize("vector_format", ["jsonl", "parquet"])
def test_api_post_hybrid_search_allows_null_filters(
    stack: Callable[
        ...,
        tuple[
            ChunkIngestionPipeline,
            HybridSearchService,
            ChunkRegistry,
            HybridSearchValidator,
            FeatureGenerator,
            OpenSearchSimulator,
        ],
    ],
    dataset: Sequence[Mapping[str, object]],
    vector_format: str,
) -> None:
    ingestion, service, _, _, _, _ = stack()
    documents = _to_documents(dataset, vector_format)
    ingestion.upsert_documents(documents)
    api = HybridSearchAPI(service)

    status, body = api.post_hybrid_search(
        {
            "query": "hybrid retrieval faiss",
            "namespace": "research",
            "page_size": 3,
            "filters": None,
        }
    )

    assert status == HTTPStatus.OK
    assert body["results"]


# --- test_hybrid_search.py ---


@pytest.mark.parametrize("vector_format", ["jsonl", "parquet"])
def test_operations_snapshot_and_restore_roundtrip(
    stack: Callable[
        ...,
        tuple[
            ChunkIngestionPipeline,
            HybridSearchService,
            ChunkRegistry,
            HybridSearchValidator,
            FeatureGenerator,
            OpenSearchSimulator,
        ],
    ],
    dataset: Sequence[Mapping[str, object]],
    vector_format: str,
) -> None:
    ingestion, service, registry, _, _, opensearch = stack()
    documents = _to_documents(dataset, vector_format)
    ingestion.upsert_documents(documents)

    stats = build_stats_snapshot(ingestion.faiss_index, opensearch, registry)
    assert stats["faiss"]["ntotal"] >= registry.count()
    state = serialize_state(ingestion.faiss_index, registry)
    restore_state(ingestion.faiss_index, state)

    request = HybridSearchRequest(query="faiss", namespace="research", filters={}, page_size=2)
    pagination_result = verify_pagination(service, request)
    assert not pagination_result.duplicate_detected

    assert not should_rebuild_index(registry, deleted_since_snapshot=0, threshold=0.5)
    assert should_rebuild_index(
        registry, deleted_since_snapshot=max(1, registry.count() // 2), threshold=0.25
    )


def test_verify_pagination_preserves_recall_first() -> None:
    responses = [
        HybridSearchResponse(
            results=[
                HybridSearchResult(
                    doc_id="doc-0",
                    chunk_id="chunk-0",
                    vector_id="vec-0",
                    namespace="test",
                    score=1.0,
                    fused_rank=0,
                    text="page 0",
                    highlights=(),
                    provenance_offsets=(),
                    diagnostics=HybridSearchDiagnostics(),
                    metadata={},
                )
            ],
            next_cursor="cursor-1",
            total_candidates=1,
            timings_ms={},
        ),
        HybridSearchResponse(
            results=[
                HybridSearchResult(
                    doc_id="doc-1",
                    chunk_id="chunk-1",
                    vector_id="vec-1",
                    namespace="test",
                    score=1.0,
                    fused_rank=1,
                    text="page 1",
                    highlights=(),
                    provenance_offsets=(),
                    diagnostics=HybridSearchDiagnostics(),
                    metadata={},
                )
            ],
            next_cursor="cursor-2",
            total_candidates=1,
            timings_ms={},
        ),
        HybridSearchResponse(
            results=[
                HybridSearchResult(
                    doc_id="doc-2",
                    chunk_id="chunk-2",
                    vector_id="vec-2",
                    namespace="test",
                    score=1.0,
                    fused_rank=2,
                    text="page 2",
                    highlights=(),
                    provenance_offsets=(),
                    diagnostics=HybridSearchDiagnostics(),
                    metadata={},
                )
            ],
            next_cursor=None,
            total_candidates=1,
            timings_ms={},
        ),
    ]

    class RecordingService:
        def __init__(self, pages: Sequence[HybridSearchResponse]) -> None:
            self._pages = list(pages)
            self._index = 0
            self.requests: list[HybridSearchRequest] = []

        def search(self, search_request: HybridSearchRequest) -> HybridSearchResponse:
            self.requests.append(search_request)
            page = self._pages[self._index]
            self._index += 1
            return page

    service = RecordingService(responses)
    request = HybridSearchRequest(
        query="recall",
        namespace="demo",
        filters={},
        page_size=1,
        recall_first=True,
    )

    pagination = verify_pagination(service, request)

    assert pagination.cursor_chain == ["cursor-1", "cursor-2"]
    assert not pagination.duplicate_detected
    assert len(service.requests) == 3
    assert all(call.recall_first for call in service.requests)


def test_recall_first_dense_signature_isolated(
    stack: Callable[
        ...,
        tuple[
            ChunkIngestionPipeline,
            HybridSearchService,
            ChunkRegistry,
            HybridSearchValidator,
            FeatureGenerator,
            OpenSearchSimulator,
        ],
    ],
    dataset: Sequence[Mapping[str, object]],
) -> None:
    ingestion, service, _, _, _, _ = stack()
    documents = _to_documents(dataset)
    ingestion.upsert_documents(documents)

    base_request = HybridSearchRequest(
        query="hybrid retrieval",
        namespace="research",
        filters={},
        page_size=3,
    )
    recall_request = replace(base_request, recall_first=True)

    def signature_for(request: HybridSearchRequest) -> tuple[object, ...]:
        active_filters: MutableMapping[str, object] = dict(request.filters)
        if request.namespace:
            active_filters["namespace"] = request.namespace
        return service._dense_request_signature(request, active_filters)

    service.search(recall_request)

    recall_signature = signature_for(recall_request)
    normal_signature = signature_for(base_request)

    assert service._dense_strategy.has_cache(recall_signature)
    assert not service._dense_strategy.has_cache(normal_signature)
    assert normal_signature not in service._dense_strategy._signature_pass

    service.search(base_request)

    assert service._dense_strategy.has_cache(normal_signature)
    assert normal_signature in service._dense_strategy._signature_pass
    assert normal_signature != recall_signature
def test_cursor_rejects_when_recall_first_mismatch() -> None:
    service = object.__new__(HybridSearchService)
    page_size = 2
    base_results = [
        HybridSearchResult(
            doc_id=f"doc-{idx}",
            chunk_id=f"chunk-{idx}",
            vector_id=f"vec-{idx}",
            namespace="demo",
            score=float(10 - idx),
            fused_rank=idx,
            text=f"chunk {idx}",
            highlights=(),
            provenance_offsets=(),
            diagnostics=HybridSearchDiagnostics(),
            metadata={},
        )
        for idx in range(3)
    ]

    recall_request = HybridSearchRequest(
        query="demo query",
        namespace="demo",
        filters={},
        page_size=page_size,
        recall_first=True,
    )
    filters = {"namespace": recall_request.namespace}
    recall_fingerprint = service._cursor_fingerprint(recall_request, filters)
    cursor = service._build_cursor(base_results, page_size, recall_fingerprint, True)
    assert cursor is not None

    sliced = service._slice_from_cursor(
        base_results,
        cursor,
        page_size,
        recall_fingerprint,
        True,
    )
    assert [result.vector_id for result in sliced] == ["vec-2"]

    followup_request = HybridSearchRequest(
        query="demo query",
        namespace="demo",
        filters={},
        page_size=page_size,
        cursor=cursor,
        recall_first=False,
    )
    followup_fingerprint = service._cursor_fingerprint(followup_request, filters)
    assert followup_fingerprint != recall_fingerprint

    with pytest.raises(RequestValidationError):
        service._slice_from_cursor(
            base_results,
            cursor,
            page_size,
            followup_fingerprint,
            False,
        )


# --- test_hybrid_search.py ---


def test_execute_dense_uses_range_search_for_recall_first_without_score_floor() -> None:
    request = HybridSearchRequest(
        query="dense recall",
        namespace="demo",
        filters={},
        page_size=2,
        recall_first=True,
    )
    config = HybridSearchConfig()
    query_features = ChunkFeatures(
        bm25_terms={},
        splade_weights={},
        embedding=np.array([0.1, 0.2], dtype=np.float32),
    )
    chunk_features = ChunkFeatures(
        bm25_terms={},
        splade_weights={},
        embedding=np.array([0.3, 0.4], dtype=np.float32),
    )
    chunk = ChunkPayload(
        doc_id="doc-0",
        chunk_id="chunk-0",
        vector_id="vec-0",
        namespace="demo",
        text="dense chunk",
        metadata={"tags": ["dense"]},
        features=chunk_features,
        token_count=10,
        source_chunk_idxs=[0],
        doc_items_refs=["doc:0"],
    )

    class RecordingRegistry:
        def __init__(self, payload: ChunkPayload) -> None:
            self._payloads = {payload.vector_id: payload}
            self._dim = int(payload.features.embedding.shape[-1])
            self.resolve_embeddings_calls: List[Tuple[str, ...]] = []

        def bulk_get(self, vector_ids: Sequence[str]) -> Sequence[ChunkPayload]:
            return [
                self._payloads[vector_id]
                for vector_id in vector_ids
                if vector_id in self._payloads
            ]

        def resolve_embeddings(
            self,
            vector_ids: Sequence[str],
            *,
            cache: Optional[Dict[str, np.ndarray]] = None,
            dtype: np.dtype = np.float32,
        ) -> np.ndarray:
            self.resolve_embeddings_calls.append(tuple(vector_ids))
            rows: List[np.ndarray] = []
            for vector_id in vector_ids:
                embedding = np.asarray(
                    self._payloads[vector_id].features.embedding, dtype=np.float32
                )
                rows.append(embedding)
                if cache is not None:
                    cache[vector_id] = embedding
            if not rows:
                return np.empty((0, self._dim), dtype=dtype)
            return np.ascontiguousarray(np.stack(rows), dtype=dtype)

        def resolve_embedding(
            self,
            vector_id: str,
            *,
            cache: Optional[Dict[str, np.ndarray]] = None,
            dtype: np.dtype = np.float32,
        ) -> np.ndarray:
            matrix = self.resolve_embeddings([vector_id], cache=cache, dtype=dtype)
            return matrix[0]

    class RecordingDenseStore:
        def __init__(self, hits: Sequence[FaissSearchResult]) -> None:
            self._hits = list(hits)
            self.range_calls: List[Tuple[np.ndarray, float, Optional[int]]] = []
            self.search_batch_calls: List[Tuple[np.ndarray, int]] = []
            self.adapter_stats = SimpleNamespace(nprobe=1, fp16_enabled=False)

        def range_search(
            self, query: np.ndarray, score_floor: float, limit: Optional[int] = None
        ) -> Sequence[FaissSearchResult]:
            self.range_calls.append((np.asarray(query), float(score_floor), limit))
            return list(self._hits)

        def search_batch(self, queries: np.ndarray, depth: int) -> List[List[FaissSearchResult]]:
            self.search_batch_calls.append((np.asarray(queries), int(depth)))
            return [self._hits[:depth]]

    registry = RecordingRegistry(chunk)
    store = RecordingDenseStore([FaissSearchResult(vector_id="vec-0", score=0.42)])
    service = object.__new__(HybridSearchService)
    service._dense_strategy = service_module.DenseSearchStrategy()  # type: ignore[attr-defined]
    service._observability = Observability()  # type: ignore[attr-defined]
    service._registry = registry  # type: ignore[attr-defined]

    timings: Dict[str, float] = {}
    result = service._execute_dense(
        request=request,
        filters={},
        config=config,
        query_features=query_features,
        timings=timings,
        store=store,
    )

    assert store.range_calls, "range_search should be invoked when recall_first is set"
    assert not store.search_batch_calls
    assert isinstance(result, service_module.ChannelResults)
    assert [candidate.chunk.vector_id for candidate in result.candidates] == ["vec-0"]
    assert timings["dense_ms"] >= 0.0
    assert registry.resolve_embeddings_calls == [("vec-0",)]
    assert result.embeddings is not None
    np.testing.assert_allclose(result.embeddings, chunk_features.embedding[None, :])


<<<<<<< HEAD
def test_recall_first_pass_rate_isolated_from_default_planner() -> None:
    class _MetricsStub:
        def observe(self, *_args: object, **_kwargs: object) -> None:
            return None

        def set_gauge(self, *_args: object, **_kwargs: object) -> None:
            return None

        def increment(self, *_args: object, **_kwargs: object) -> None:
            return None

        def percentile(self, *_args: object, **_kwargs: object) -> Optional[float]:
            return None

    class _RegistryStub:
        def __init__(self, payload: ChunkPayload) -> None:
            self._payload = payload
            self._embedding = payload.features.embedding

        def bulk_get(self, vector_ids: Sequence[str]) -> Sequence[ChunkPayload]:
            return [
                self._payload
                for vector_id in vector_ids
                if vector_id == self._payload.vector_id
            ]

        def resolve_embeddings(
            self, vector_ids: Sequence[str], *, cache: Optional[Dict[str, np.ndarray]] = None
        ) -> np.ndarray:
            rows = [
                self._embedding
                for vector_id in vector_ids
                if vector_id == self._payload.vector_id
            ]
            if not rows:
                return np.empty((0, self._embedding.shape[-1]), dtype=np.float32)
            return np.vstack(rows)

        def resolve_embedding(
            self, vector_id: str, *, cache: Optional[Dict[str, np.ndarray]] = None
        ) -> np.ndarray:
            return self._embedding

    class _StoreStub:
        def __init__(
            self,
            range_hits: Sequence[FaissSearchResult],
            batch_hits: Sequence[FaissSearchResult],
        ) -> None:
            self._range_hits = list(range_hits)
            self._batch_hits = list(batch_hits)
            self.range_calls = 0
            self.batch_depths: List[int] = []

        def range_search(
            self, _query: np.ndarray, _score_floor: float, *, limit: Optional[int] = None
        ) -> Sequence[FaissSearchResult]:
            self.range_calls += 1
            return list(self._range_hits)

        def search_batch(
            self, _queries: np.ndarray, depth: int
        ) -> Sequence[Sequence[FaissSearchResult]]:
            self.batch_depths.append(depth)
            return [list(self._batch_hits)]

    service = object.__new__(HybridSearchService)
    planner = AdaptiveDensePlanner(alpha=0.4, initial_pass_rate=0.5)
    service._dense_strategy = planner  # type: ignore[attr-defined]
    service._observability = SimpleNamespace(metrics=_MetricsStub())  # type: ignore[attr-defined]

    chunk_features = ChunkFeatures(
        bm25_terms={},
        splade_weights={},
        embedding=np.array([0.1, 0.2, 0.3], dtype=np.float32),
    )
    chunk = ChunkPayload(
        doc_id="doc-0",
        chunk_id="chunk-0",
        vector_id="vec-keep",
        namespace="demo",
        text="dense chunk",
        metadata={},
        features=chunk_features,
        token_count=5,
        source_chunk_idxs=[0],
        doc_items_refs=["doc:0"],
    )
    service._registry = _RegistryStub(chunk)  # type: ignore[attr-defined]

    config = HybridSearchConfig(
        retrieval=RetrievalConfig(
            dense_top_k=3,
            dense_overfetch_factor=1.0,
            dense_oversample=1.0,
        )
    )
    recall_request = HybridSearchRequest(
        query="dense recall",
        namespace="demo",
        filters={},
        page_size=2,
        recall_first=True,
    )
    standard_request = replace(recall_request, recall_first=False)
    filters: Dict[str, object] = {}
    query_features = ChunkFeatures(
        bm25_terms={},
        splade_weights={},
        embedding=np.array([0.2, 0.4, 0.6], dtype=np.float32),
    )

    range_hits = [
        FaissSearchResult(vector_id="vec-keep", score=0.95)
    ] + [
        FaissSearchResult(vector_id=f"vec-miss-{idx}", score=0.05)
        for idx in range(19)
    ]
    batch_hits = [
        FaissSearchResult(vector_id="vec-keep", score=0.9),
        FaissSearchResult(vector_id="vec-miss", score=0.2),
    ]
    store = _StoreStub(range_hits, batch_hits)

    normal_signature = service._dense_request_signature(standard_request, filters)
    planned_before = planner.plan(
        normal_signature,
        page_size=standard_request.page_size,
        retrieval_cfg=config.retrieval,
        dense_cfg=config.dense,
    )[0]
    initial_pass = planner.current_pass_rate()

    service._execute_dense(
        recall_request,
        filters,
        config,
        query_features,
        timings={},
        store=store,
    )

    assert store.range_calls == 1
    assert planner.current_pass_rate() == pytest.approx(initial_pass, rel=1e-6)

    planned_after = planner.plan(
        normal_signature,
        page_size=standard_request.page_size,
        retrieval_cfg=config.retrieval,
        dense_cfg=config.dense,
    )[0]
    assert planned_after == planned_before

    service._execute_dense(
        standard_request,
        filters,
        config,
        query_features,
        timings={},
        store=store,
    )

    assert store.batch_depths[0] == planned_before

=======
def test_recall_first_range_search_respects_initial_k_budget() -> None:
    request = HybridSearchRequest(
        query="dense recall budget",
        namespace="demo",
        filters={},
        page_size=8,
        recall_first=True,
    )
    config = HybridSearchConfig()
    query_features = ChunkFeatures(
        bm25_terms={},
        splade_weights={},
        embedding=np.array([0.5, 0.25], dtype=np.float32),
    )

    class RecordingRegistry:
        def __init__(self, payloads: Mapping[str, ChunkPayload]) -> None:
            self._payloads = dict(payloads)
            self._dim = next(iter(payloads.values())).features.embedding.shape[-1]
            self.resolve_embeddings_calls: List[Tuple[str, ...]] = []

        def bulk_get(self, vector_ids: Sequence[str]) -> Sequence[ChunkPayload]:
            return [
                self._payloads[vector_id]
                for vector_id in vector_ids
                if vector_id in self._payloads
            ]

        def resolve_embeddings(
            self,
            vector_ids: Sequence[str],
            *,
            cache: Optional[Dict[str, np.ndarray]] = None,
            dtype: np.dtype = np.float32,
        ) -> np.ndarray:
            self.resolve_embeddings_calls.append(tuple(vector_ids))
            rows: List[np.ndarray] = []
            for vector_id in vector_ids:
                embedding = np.asarray(
                    self._payloads[vector_id].features.embedding, dtype=dtype
                )
                rows.append(embedding)
                if cache is not None:
                    cache[vector_id] = embedding
            if not rows:
                return np.empty((0, self._dim), dtype=dtype)
            return np.ascontiguousarray(np.stack(rows), dtype=dtype)

    class RecordingDenseStore:
        def __init__(self, hits: Sequence[FaissSearchResult]) -> None:
            self._hits = list(hits)
            self.range_calls: List[Tuple[np.ndarray, float, Optional[int]]] = []
            self.search_batch_calls: List[Tuple[np.ndarray, int]] = []
            self.adapter_stats = SimpleNamespace(nprobe=1, fp16_enabled=False)

        def range_search(
            self, query: np.ndarray, score_floor: float, limit: Optional[int] = None
        ) -> Sequence[FaissSearchResult]:
            self.range_calls.append((np.asarray(query), float(score_floor), limit))
            return list(self._hits)

        def search_batch(self, queries: np.ndarray, depth: int) -> List[List[FaissSearchResult]]:
            self.search_batch_calls.append((np.asarray(queries), int(depth)))
            return [self._hits[:depth]]

    vector_count = service_module.DenseSearchStrategy._MAX_K * 2
    hits = [
        FaissSearchResult(vector_id=f"vec-{idx}", score=1.0 - idx * 1e-4)
        for idx in range(vector_count)
    ]
    payloads: Dict[str, ChunkPayload] = {}
    for idx, hit in enumerate(hits):
        features = ChunkFeatures(
            bm25_terms={},
            splade_weights={},
            embedding=np.full(query_features.embedding.shape, float(idx + 1), dtype=np.float32),
        )
        payloads[hit.vector_id] = ChunkPayload(
            doc_id=f"doc-{idx}",
            chunk_id=f"chunk-{idx}",
            vector_id=hit.vector_id,
            namespace=request.namespace or "",
            text=f"chunk {idx}",
            metadata={},
            features=features,
            token_count=10,
            source_chunk_idxs=[0],
            doc_items_refs=[f"doc:{idx}"],
        )

    registry = RecordingRegistry(payloads)
    store = RecordingDenseStore(hits)
    service = object.__new__(HybridSearchService)
    service._registry = registry  # type: ignore[attr-defined]
    service._dense_strategy = service_module.DenseSearchStrategy()  # type: ignore[attr-defined]
    service._observability = Observability()  # type: ignore[attr-defined]

    filters: Dict[str, object] = {}
    signature = service._dense_request_signature(request, filters)
    expected_budget, _, _ = service._dense_strategy.plan(  # type: ignore[attr-defined]
        signature,
        page_size=max(1, request.page_size),
        retrieval_cfg=config.retrieval,
        dense_cfg=config.dense,
    )

    timings: Dict[str, float] = {}
    result = service._execute_dense(
        request=request,
        filters=filters,
        config=config,
        query_features=query_features,
        timings=timings,
        store=store,
    )

    assert store.range_calls, "range_search should be invoked with a bounded budget"
    assert store.range_calls[0][2] == expected_budget
    assert not store.search_batch_calls
    assert len(result.candidates) == expected_budget
    assert registry.resolve_embeddings_calls
    assert len(registry.resolve_embeddings_calls[0]) == expected_budget
>>>>>>> e2aea149

# --- test_hybrid_search.py ---


@pytest.mark.parametrize("vector_format", ["jsonl", "parquet"])
def test_ingest_missing_vector_raises(
    stack: Callable[
        ...,
        tuple[
            ChunkIngestionPipeline,
            HybridSearchService,
            ChunkRegistry,
            HybridSearchValidator,
            FeatureGenerator,
            OpenSearchSimulator,
        ],
    ],
    tmp_path: Path,
    vector_format: str,
) -> None:
    ingestion, _, _, _, feature_generator, _ = stack()
    artifacts_dir = tmp_path / "docs"
    doc = _write_document_artifacts(
        artifacts_dir,
        doc_id="doc-missing",
        namespace="research",
        text="Chunk without matching vector entry",
        metadata={},
        feature_generator=feature_generator,
        vector_format=vector_format,
    )
    vector_entries = [
        json.loads(line)
        for line in doc.vector_path.read_text(encoding="utf-8").splitlines()
        if line.strip()
    ]
    vector_entries[0]["UUID"] = "00000000-0000-0000-0000-000000000000"
    doc.vector_path.write_text(
        "\n".join(json.dumps(entry) for entry in vector_entries) + "\n", encoding="utf-8"
    )

    with pytest.raises(IngestError) as excinfo:
        ingestion.upsert_documents([doc])

    assert not isinstance(excinfo.value, RetryableIngestError)


# --- test_hybrid_search.py ---


@pytest.mark.parametrize("vector_format", ["jsonl", "parquet"])
def test_ingest_retryable_errors_propagate(
    stack: Callable[
        ...,
        tuple[
            ChunkIngestionPipeline,
            HybridSearchService,
            ChunkRegistry,
            HybridSearchValidator,
            FeatureGenerator,
            OpenSearchSimulator,
        ],
    ],
    tmp_path: Path,
    vector_format: str,
    monkeypatch: pytest.MonkeyPatch,
) -> None:
    ingestion, _, _, _, feature_generator, _ = stack()
    doc = _write_document_artifacts(
        tmp_path / "docs",
        doc_id="doc-transient",
        namespace="research",
        text="Chunk raising retryable error",
        metadata={},
        feature_generator=feature_generator,
        vector_format=vector_format,
    )
    error = RetryableIngestError("transient failure")

    def raise_retryable(*_: object, **__: object) -> None:
        raise error

    monkeypatch.setattr(ingestion, "_commit_batch", raise_retryable)

    with pytest.raises(RetryableIngestError) as excinfo:
        ingestion.upsert_documents([doc])

    assert excinfo.value is error


# --- test_hybrid_search.py ---


def test_ingest_mixed_vector_formats_error(
    stack: Callable[
        ...,
        tuple[
            ChunkIngestionPipeline,
            HybridSearchService,
            ChunkRegistry,
            HybridSearchValidator,
            FeatureGenerator,
            OpenSearchSimulator,
        ],
    ],
    tmp_path: Path,
) -> None:
    ingestion, _, _, _, feature_generator, _ = stack()
    artifacts_dir = tmp_path / "mixed"
    doc_jsonl = _write_document_artifacts(
        artifacts_dir,
        doc_id="doc-jsonl",
        namespace="research",
        text="JSONL vector entry",
        metadata={},
        feature_generator=feature_generator,
        vector_format="jsonl",
    )
    doc_parquet = _write_document_artifacts(
        artifacts_dir,
        doc_id="doc-parquet",
        namespace="research",
        text="Parquet vector entry",
        metadata={},
        feature_generator=feature_generator,
        vector_format="parquet",
    )

    with pytest.raises(IngestError) as exc:
        ingestion.upsert_documents([doc_jsonl, doc_parquet])

    assert "Mixed DocParsing vector formats" in str(exc.value)


def test_managed_adapter_supports_ingestion_training_sample() -> None:
    """Managed adapter should expose config/dim for ingestion helpers."""

    class _StubLexicalIndex:
        def bulk_upsert(self, chunks: Sequence[ChunkPayload]) -> None:  # pragma: no cover - stub
            self._last_upsert = list(chunks)

        def bulk_delete(self, vector_ids: Sequence[str]) -> None:  # pragma: no cover - stub
            self._last_delete = list(vector_ids)

        def search_bm25(self, *args, **kwargs):  # pragma: no cover - stub
            return [], None

        def search_splade(self, *args, **kwargs):  # pragma: no cover - stub
            return [], None

        def search_bm25_true(self, *args, **kwargs):  # pragma: no cover - stub
            return [], None

        def highlight(
            self, chunk: ChunkPayload, query_tokens: Sequence[str]
        ) -> List[str]:  # pragma: no cover - stub
            return []

        def stats(self):  # pragma: no cover - stub
            return {}

    class _StubFaissStore:
        def __init__(self, *, dim: int, config: DenseIndexConfig) -> None:
            self._dim = dim
            self._config = config
            self._needs_training = True
            self.config_accesses = 0
            self.adapter_stats = SimpleNamespace(device=0, ntotal=0)
            self._store: Dict[str, np.ndarray] = {}

        @property
        def config(self) -> DenseIndexConfig:
            self.config_accesses += 1
            return self._config

        @property
        def dim(self) -> int:
            return self._dim

        @property
        def device(self) -> int:  # pragma: no cover - unused fallback
            return 0

        @property
        def ntotal(self) -> int:  # pragma: no cover - unused fallback
            return 0

        def set_id_resolver(self, resolver):  # pragma: no cover - stub
            self._resolver = resolver

        def needs_training(self) -> bool:
            return self._needs_training

        def train(self, vectors: Sequence[np.ndarray]) -> None:
            self._needs_training = False
            self.trained = list(vectors)

        def add(self, vectors, vector_ids):  # pragma: no cover - stub
            self._last_add = (vectors, vector_ids)
            for vec, vid in zip(vectors, vector_ids):
                self._store[str(vid)] = np.asarray(vec, dtype=np.float32)

        def remove(self, vector_ids):  # pragma: no cover - stub
            self._last_remove = list(vector_ids)
            for vid in vector_ids:
                self._store.pop(str(vid), None)

        def search(self, *args, **kwargs):  # pragma: no cover - stub
            return []

        def search_many(self, *args, **kwargs):  # pragma: no cover - stub
            return []

        def search_batch(self, *args, **kwargs):  # pragma: no cover - stub
            return []

        def range_search(self, *args, **kwargs):  # pragma: no cover - stub
            return []

        def reconstruct_batch(self, vector_ids: Sequence[str]) -> np.ndarray:
            return np.stack([self._store[str(vid)] for vid in vector_ids], dtype=np.float32)

        def serialize(self) -> bytes:  # pragma: no cover - stub
            return b""

        def restore(self, payload: bytes) -> None:  # pragma: no cover - stub
            self._last_restore = payload

        def flush_snapshot(self, *, reason: str = "flush") -> None:  # pragma: no cover - stub
            self._last_flush_reason = reason

    def _make_chunk(vector_id: str, *, dim: int, value: float) -> ChunkPayload:
        embedding = np.full((dim,), value, dtype=np.float32)
        features = ChunkFeatures(
            bm25_terms={"token": value},
            splade_weights={"token": value * 2},
            embedding=embedding,
        )
        return ChunkPayload(
            doc_id="doc",
            chunk_id=vector_id,
            vector_id=vector_id,
            namespace="ns",
            text="",
            metadata={},
            features=features,
            token_count=0,
            source_chunk_idxs=(),
            doc_items_refs=(),
        )

    dim = 3
    dense_config = DenseIndexConfig(nlist=4, ivf_train_factor=2)
    stub_faiss = _StubFaissStore(dim=dim, config=dense_config)
    adapter = ManagedFaissAdapter(stub_faiss)
    registry = ChunkRegistry()
    observability = Observability()
    pipeline = ChunkIngestionPipeline(
        faiss_index=adapter,
        opensearch=_StubLexicalIndex(),
        registry=registry,
        observability=observability,
    )

    existing = [_make_chunk(f"existing-{i}", dim=dim, value=float(i)) for i in range(2)]
    pipeline.faiss_index.add(
        [chunk.features.embedding for chunk in existing],
        [chunk.vector_id for chunk in existing],
    )
    registry.upsert(existing)
    assert all(
        isinstance(chunk.features.embedding, EmbeddingProxy) for chunk in existing
    )
    new_chunks = [_make_chunk(f"new-{i}", dim=dim, value=float(i)) for i in range(2)]

    assert pipeline.faiss_index.config is dense_config
    assert pipeline.faiss_index.dim == dim

    sample = pipeline._training_sample(new_chunks)
    assert stub_faiss.config_accesses >= 1
    assert len(sample) == len(existing) + len(new_chunks)
    assert all(vec.shape == (dim,) for vec in sample)

    payload = {
        "BM25": {"terms": ["token"], "weights": [0.1]},
        "SpladeV3": {"tokens": ["token"], "weights": [0.2]},
        "Qwen3-4B": {"vector": [0.5, 1.5, 2.5]},
    }
    features = pipeline._features_from_vector(payload)
    np.testing.assert_allclose(features.embedding, np.array([0.5, 1.5, 2.5], dtype=np.float32))
    assert features.bm25_terms == {"token": 0.1}
    assert features.splade_weights == {"token": 0.2}


# --- test_hybrid_search.py ---


def test_commit_batch_rolls_back_on_lexical_failure() -> None:
    class _FailingLexicalIndex:
        def __init__(self) -> None:
            self.deleted: Optional[List[str]] = None

        def bulk_upsert(self, chunks: Sequence[ChunkPayload]) -> None:
            raise RuntimeError("lexical failure")

        def bulk_delete(self, vector_ids: Sequence[str]) -> None:
            self.deleted = list(vector_ids)

    class _TrackingFaissStore:
        def __init__(self, *, dim: int) -> None:
            self._dim = dim
            self._config = DenseIndexConfig(index_type="flat")
            self._needs_training = False
            self.adapter_stats = SimpleNamespace(device=0, ntotal=0)
            self._store: Dict[str, np.ndarray] = {}
            self._last_remove: List[str] = []

        @property
        def config(self) -> DenseIndexConfig:
            return self._config

        @property
        def dim(self) -> int:
            return self._dim

        @property
        def device(self) -> int:  # pragma: no cover - unused fallback
            return 0

        @property
        def ntotal(self) -> int:  # pragma: no cover - unused fallback
            return 0

        def set_id_resolver(self, resolver) -> None:
            self._resolver = resolver

        def needs_training(self) -> bool:
            return self._needs_training

        def train(self, vectors: Sequence[np.ndarray]) -> None:  # pragma: no cover - stub
            self._needs_training = False
            self.trained = list(vectors)

        def add(self, vectors: Sequence[np.ndarray], vector_ids: Sequence[str]) -> None:
            self._last_add = (list(vectors), list(vector_ids))
            for vec, vid in zip(vectors, vector_ids):
                self._store[str(vid)] = np.asarray(vec, dtype=np.float32)

        def remove(self, vector_ids: Sequence[str]) -> None:
            self._last_remove = list(vector_ids)
            for vid in vector_ids:
                self._store.pop(str(vid), None)

        def search(self, *args, **kwargs):  # pragma: no cover - stub
            return []

        def search_many(self, *args, **kwargs):  # pragma: no cover - stub
            return []

        def search_batch(self, *args, **kwargs):  # pragma: no cover - stub
            return []

        def range_search(self, *args, **kwargs):  # pragma: no cover - stub
            return []

        def reconstruct_batch(self, vector_ids: Sequence[str]) -> np.ndarray:
            if not vector_ids:
                return np.empty((0, self._dim), dtype=np.float32)
            return np.stack([self._store[str(vid)] for vid in vector_ids], dtype=np.float32)

        def serialize(self) -> bytes:  # pragma: no cover - stub
            return b""

        def restore(self, payload: bytes) -> None:  # pragma: no cover - stub
            self._last_restore = payload

        def flush_snapshot(self, *, reason: str = "flush") -> None:  # pragma: no cover - stub
            self._last_flush_reason = reason

    dim = 4
    chunk = ChunkPayload(
        doc_id="doc",
        chunk_id="chunk-0",
        vector_id="vec-0",
        namespace="research",
        text="",
        metadata={},
        features=ChunkFeatures(
            bm25_terms={},
            splade_weights={},
            embedding=np.ones((dim,), dtype=np.float32),
        ),
        token_count=0,
        source_chunk_idxs=(),
        doc_items_refs=(),
    )

    faiss = _TrackingFaissStore(dim=dim)
    adapter = ManagedFaissAdapter(faiss)
    registry = ChunkRegistry()
    observability = Observability()
    lexical = _FailingLexicalIndex()
    pipeline = ChunkIngestionPipeline(
        faiss_index=adapter,
        opensearch=lexical,
        registry=registry,
        observability=observability,
    )

    with pytest.raises(RuntimeError, match="lexical failure"):
        pipeline._commit_batch([chunk])

    assert faiss._store == {}
    assert faiss._last_remove == [chunk.vector_id]
    assert registry.count() == 0
    assert lexical.deleted is None


# --- test_hybrid_search.py ---


def test_faiss_index_uses_registry_bridge(tmp_path: Path) -> None:
    config = DenseIndexConfig(index_type="flat")
    manager = FaissVectorStore(dim=4, config=config)
    registry = ChunkRegistry()
    manager.set_id_resolver(registry.resolve_faiss_id)

    embedding = np.array([1.0, 0.0, 0.0, 0.0], dtype=np.float32)
    features = ChunkFeatures(bm25_terms={}, splade_weights={}, embedding=embedding)
    chunk = ChunkPayload(
        doc_id="doc-bridge",
        chunk_id="0",
        vector_id=str(uuid4()),
        namespace="bridge",
        text="example chunk",
        metadata={},
        features=features,
        token_count=int(embedding.size),
        source_chunk_idxs=(0,),
        doc_items_refs=(),
        char_offset=(0, len("example chunk")),
    )

    manager.add([features.embedding], [chunk.vector_id])
    registry.upsert([chunk])

    hits = manager.search(embedding, 1)
    assert hits and hits[0].vector_id == chunk.vector_id


# --- test_hybrid_search_real_vectors.py ---


def test_chunk_registry_lazy_embeddings_roundtrip(tmp_path: Path) -> None:
    dim = 8
    config = DenseIndexConfig(index_type="flat")
    faiss_index = FaissVectorStore(dim=dim, config=config)
    registry = ChunkRegistry()
    observability = Observability()
    pipeline = ChunkIngestionPipeline(
        faiss_index=faiss_index,
        opensearch=OpenSearchSimulator(),
        registry=registry,
        observability=observability,
    )

    chunks = [_make_chunk(f"registry-{i}", dim=dim, value=float(i)) for i in range(6)]
    originals = {chunk.vector_id: chunk.features.embedding.copy() for chunk in chunks}
    pipeline.faiss_index.add(
        [chunk.features.embedding for chunk in chunks],
        [chunk.vector_id for chunk in chunks],
    )

    registry.upsert(chunks)
    assert registry.count() == len(chunks)
    assert all(isinstance(chunk.features.embedding, EmbeddingProxy) for chunk in registry.all())

    pre_bytes = sum(vector.nbytes for vector in originals.values())
    post_bytes = sum(
        getattr(chunk.features.embedding, "nbytes", 0)
        for chunk in registry.all()
        if isinstance(chunk.features.embedding, np.ndarray)
    )
    assert pre_bytes > 0 and post_bytes == 0

    ordered_ids = list(originals.keys())
    reconstructed = registry.resolve_embeddings(ordered_ids)
    for idx, vector_id in enumerate(ordered_ids):
        np.testing.assert_allclose(
            reconstructed[idx], originals[vector_id], rtol=1e-5, atol=1e-6
        )

    cache: Dict[str, np.ndarray] = {}
    sample_id = ordered_ids[0]
    first = registry.resolve_embedding(sample_id, cache=cache)
    second = registry.resolve_embedding(sample_id, cache=cache)
    np.testing.assert_allclose(first, second, rtol=1e-5, atol=1e-6)


@pytest.fixture
def large_registry_fixture() -> SimpleNamespace:
    dim = 8
    target_doc = "doc-target"
    target_namespace = "ns-heavy"
    target_specs = [
        SimpleNamespace(
            vector_id=f"{target_doc}-vec-{idx}",
            chunk_id=str(idx),
            base=float(idx + 1),
            position=idx,
            text=f"target chunk {idx}",
        )
        for idx in range(96)
    ]

    def make_chunk(
        doc_id: str,
        namespace: str,
        *,
        vector_id: str,
        chunk_id: str,
        base: float,
        position: int,
        text: str,
    ) -> ChunkPayload:
        embedding = np.full((dim,), (base % 11) + 1.0, dtype=np.float32)
        features = ChunkFeatures(
            bm25_terms={"token": base},
            splade_weights={"token": base * 2.0},
            embedding=embedding,
        )
        return ChunkPayload(
            doc_id=doc_id,
            chunk_id=chunk_id,
            vector_id=vector_id,
            namespace=namespace,
            text=text,
            metadata={},
            features=features,
            token_count=position,
            source_chunk_idxs=(position,),
            doc_items_refs=(f"{doc_id}:{chunk_id}",),
        )

    background: Dict[tuple[str, str], List[ChunkPayload]] = {}
    base = 1.0
    for doc_idx in range(28):
        doc_id = f"doc-{doc_idx}"
        namespace = f"ns-{doc_idx % 7}"
        entries: List[ChunkPayload] = []
        for chunk_idx in range(18):
            entries.append(
                make_chunk(
                    doc_id,
                    namespace,
                    vector_id=f"{doc_id}-vec-{chunk_idx}",
                    chunk_id=str(chunk_idx),
                    base=base + chunk_idx,
                    position=chunk_idx,
                    text=f"chunk {chunk_idx} of {doc_id}",
                )
            )
        background[(doc_id, namespace)] = entries
        base += 19.0

    def make_target_chunks() -> List[ChunkPayload]:
        return [
            make_chunk(
                target_doc,
                target_namespace,
                vector_id=spec.vector_id,
                chunk_id=spec.chunk_id,
                base=spec.base,
                position=spec.position,
                text=spec.text,
            )
            for spec in target_specs
        ]

    return SimpleNamespace(
        dim=dim,
        background=background,
        target_doc=target_doc,
        target_namespace=target_namespace,
        make_target_chunks=make_target_chunks,
    )


def test_delete_existing_for_doc_uses_registry_index(
    large_registry_fixture: SimpleNamespace, patcher: PatchManager
) -> None:
    class _RecordingLexicalIndex:
        def __init__(self) -> None:
            self.deleted_batches: List[Tuple[str, ...]] = []

        def bulk_upsert(self, chunks: Sequence[ChunkPayload]) -> None:  # pragma: no cover - stub
            self._last_upsert = [chunk.vector_id for chunk in chunks]

        def bulk_delete(self, vector_ids: Sequence[str]) -> None:
            self.deleted_batches.append(tuple(vector_ids))

    class _RecordingDenseStore:
        def __init__(self, dim: int) -> None:
            self._dim = dim
            self._store: Dict[str, np.ndarray] = {}
            self.removed_batches: List[Tuple[str, ...]] = []

        @property
        def dim(self) -> int:
            return self._dim

        def set_id_resolver(self, resolver) -> None:  # pragma: no cover - stub
            self._resolver = resolver

        def add(self, vectors: Sequence[np.ndarray], vector_ids: Sequence[str]) -> None:
            for vector, vector_id in zip(vectors, vector_ids):
                self._store[str(vector_id)] = np.asarray(vector, dtype=np.float32)

        def remove(self, vector_ids: Sequence[str]) -> None:
            batch = tuple(vector_ids)
            self.removed_batches.append(batch)
            for vector_id in vector_ids:
                self._store.pop(str(vector_id), None)

        def reconstruct_batch(self, vector_ids: Sequence[str]) -> np.ndarray:  # pragma: no cover - stub
            return np.stack([self._store[str(vid)] for vid in vector_ids], dtype=np.float32)

    data = large_registry_fixture
    faiss_store = _RecordingDenseStore(data.dim)
    opensearch = _RecordingLexicalIndex()
    registry = ChunkRegistry()
    pipeline = ChunkIngestionPipeline(
        faiss_index=faiss_store,
        opensearch=opensearch,
        registry=registry,
        observability=Observability(),
    )

    background_total = 0
    for (doc_id, namespace), chunks in data.background.items():
        pipeline.faiss_index.add(
            [chunk.features.embedding for chunk in chunks],
            [chunk.vector_id for chunk in chunks],
        )
        registry.upsert(chunks)
        background_total += len(chunks)

    target_chunks = data.make_target_chunks()
    pipeline.faiss_index.add(
        [chunk.features.embedding for chunk in target_chunks],
        [chunk.vector_id for chunk in target_chunks],
    )
    registry.upsert(target_chunks)

    expected_vector_ids = {chunk.vector_id for chunk in target_chunks}

    original_vector_ids_for = registry.vector_ids_for
    call_count = 0

    def spy_vector_ids_for(doc_id: str, namespace: str):
        nonlocal call_count
        call_count += 1
        return original_vector_ids_for(doc_id, namespace)

    def fail_all():  # pragma: no cover - defensive guard
        raise AssertionError("ChunkRegistry.all() should not be used for targeted deletions")

    patcher.setattr(registry, "vector_ids_for", spy_vector_ids_for)
    patcher.setattr(registry, "all", fail_all)

    baseline_ids = tuple(original_vector_ids_for(data.target_doc, data.target_namespace))

    for _ in range(3):
        before = call_count
        staged = pipeline._delete_existing_for_doc(data.target_doc, data.target_namespace)
        assert call_count == before + 1
        assert set(staged) == expected_vector_ids
        assert staged == baseline_ids
        assert not opensearch.deleted_batches
        assert not faiss_store.removed_batches
        assert tuple(original_vector_ids_for(data.target_doc, data.target_namespace)) == baseline_ids

    assert registry.count() == background_total + len(target_chunks)
    assert not faiss_store.removed_batches
    assert not opensearch.deleted_batches
    sample_doc, sample_namespace = next(iter(data.background))
    assert tuple(original_vector_ids_for(sample_doc, sample_namespace))


# --- Regression coverage for deferred deletions ---


def test_upsert_documents_skips_deletes_on_commit_failure(
    patcher: PatchManager, tmp_path: Path
) -> None:
    class _StubLexicalIndex:
        def __init__(self) -> None:
            self.upserts: List[Tuple[str, ...]] = []
            self.deletes: List[Tuple[str, ...]] = []

        def bulk_upsert(self, chunks: Sequence[ChunkPayload]) -> None:
            self.upserts.append(tuple(chunk.vector_id for chunk in chunks))

        def bulk_delete(self, vector_ids: Sequence[str]) -> None:
            self.deletes.append(tuple(vector_ids))

    class _StubDenseStore:
        def __init__(self) -> None:
            self.added: List[Tuple[str, ...]] = []
            self.removed: List[Tuple[str, ...]] = []
            self._dim = 3
            self.config = SimpleNamespace(nlist=1, ivf_train_factor=1)

        @property
        def dim(self) -> int:
            return self._dim

        def set_id_resolver(self, resolver) -> None:  # pragma: no cover - stub
            self._resolver = resolver

        def needs_training(self) -> bool:
            return False

        def train(self, _: Sequence[np.ndarray]) -> None:  # pragma: no cover - stub
            raise AssertionError("train should not be invoked when needs_training() is False")

        def add(self, vectors: Sequence[np.ndarray], vector_ids: Sequence[str]) -> None:
            self.added.append(tuple(vector_ids))

        def remove(self, vector_ids: Sequence[str]) -> None:
            self.removed.append(tuple(vector_ids))

    faiss_store = _StubDenseStore()
    opensearch = _StubLexicalIndex()
    registry = ChunkRegistry()
    pipeline = ChunkIngestionPipeline(
        faiss_index=faiss_store,
        opensearch=opensearch,
        registry=registry,
        observability=Observability(),
    )

    features = ChunkFeatures(
        bm25_terms={},
        splade_weights={},
        embedding=np.zeros(3, dtype=np.float32),
    )
    existing_chunk = ChunkPayload(
        doc_id="doc-1",
        chunk_id="chunk-old",
        vector_id="vec-old",
        namespace="ns-1",
        text="existing",
        metadata={},
        features=features,
        token_count=0,
        source_chunk_idxs=(),
        doc_items_refs=(),
    )
    registry.upsert([existing_chunk])

    new_features = ChunkFeatures(
        bm25_terms={},
        splade_weights={},
        embedding=np.ones(3, dtype=np.float32),
    )
    new_chunk = ChunkPayload(
        doc_id="doc-1",
        chunk_id="chunk-new",
        vector_id="vec-new",
        namespace="ns-1",
        text="replacement",
        metadata={},
        features=new_features,
        token_count=0,
        source_chunk_idxs=(),
        doc_items_refs=(),
    )

    chunk_path = tmp_path / "chunks.jsonl"
    vector_path = tmp_path / "vectors.jsonl"
    chunk_path.write_text("{}\n", encoding="utf-8")
    vector_path.write_text("{}\n", encoding="utf-8")

    document = DocumentInput(
        doc_id="doc-1",
        namespace="ns-1",
        chunk_path=chunk_path,
        vector_path=vector_path,
        metadata={},
    )

    patcher.setattr(
        pipeline,
        "_load_precomputed_chunks",
        lambda doc: [new_chunk] if doc.doc_id == "doc-1" else [],
    )

    delete_calls: List[Tuple[str, ...]] = []

    def record_delete(vector_ids: Sequence[str]) -> None:
        delete_calls.append(tuple(vector_ids))

    patcher.setattr(pipeline, "delete_chunks", record_delete)

    def failing_commit(
        batch: Sequence[ChunkPayload], *, collect_vector_ids: bool = False
    ) -> None:
        raise RetryableIngestError("commit failure")

    patcher.setattr(pipeline, "_commit_batch", failing_commit)

    with pytest.raises(RetryableIngestError):
        pipeline.upsert_documents([document])

    assert delete_calls == []
    assert tuple(registry.vector_ids_for("doc-1", "ns-1")) == ("vec-old",)
    assert not faiss_store.removed
    assert not opensearch.deletes


# --- test_hybrid_search_real_vectors.py ---

DATASET_PATH = Path("Data/HybridScaleFixture/dataset.jsonl")


# --- test_hybrid_search_real_vectors.py ---


def _build_config(tmp_path: Path, *, oversample: int = 3) -> HybridSearchConfigManager:
    config_payload = {
        "dense": {"index_type": "flat", "oversample": oversample},
        "fusion": {
            "k0": 50.0,
            "mmr_lambda": 0.6,
            "cosine_dedupe_threshold": 0.95,
            "max_chunks_per_doc": 3,
            "strict_highlights": False,
        },
        "retrieval": {"bm25_top_k": 40, "splade_top_k": 40, "dense_top_k": 40},
    }
    config_path = tmp_path / "real_hybrid_config.json"
    config_path.write_text(json.dumps(config_payload), encoding="utf-8")
    return HybridSearchConfigManager(config_path)


# --- test_hybrid_search_real_vectors.py ---


@REAL_VECTOR_MARK
@pytest.fixture(scope="session")
def real_dataset() -> Sequence[Mapping[str, object]]:
    if not DATASET_PATH.exists():
        pytest.skip("Real vector dataset not generated")
    return load_dataset(DATASET_PATH)


# --- test_hybrid_search_real_vectors.py ---


def _to_documents(
    entries: Sequence[Mapping[str, object]], vector_format: str | None = None
) -> List[DocumentInput]:
    documents: List[DocumentInput] = []
    format_override = str(vector_format or "").lower()
    for entry in entries:
        document = entry["document"]
        entry_format = str(document.get("vector_format") or "").lower()
        vector_files = document.get("vector_files")
        effective_format = (
            format_override
            if format_override in {"jsonl", "parquet"}
            else entry_format if entry_format in {"jsonl", "parquet"} else ""
        )
        vector_value = document.get("vector_file")
        if isinstance(vector_files, Mapping):
            candidate = vector_files.get(effective_format) or (
                vector_files.get("jsonl") if effective_format == "" else None
            )
            if candidate is not None:
                vector_value = candidate
        vector_path = Path(str(vector_value))
        if not isinstance(vector_files, Mapping):
            if effective_format == "jsonl":
                vector_path = vector_path.with_suffix(".jsonl")
            elif effective_format == "parquet":
                vector_path = vector_path.with_suffix(".parquet")
        documents.append(
            DocumentInput(
                doc_id=str(document["doc_id"]),
                namespace=str(document["namespace"]),
                chunk_path=Path(str(document["chunk_file"])),
                vector_path=vector_path,
                metadata=dict(document.get("metadata", {})),
            )
        )
    return documents


# --- test_hybrid_search_real_vectors.py ---


@REAL_VECTOR_MARK
@pytest.fixture
def stack(tmp_path: Path, real_dataset: Sequence[Mapping[str, object]]) -> Callable[  # noqa: F811
    ...,
    tuple[
        ChunkIngestionPipeline,
        HybridSearchService,
        ChunkRegistry,
        HybridSearchValidator,
        FaissVectorStore,
        OpenSearchSimulator,
    ],
]:
    def factory(
        *,
        force_remove_ids_fallback: bool = False,
    ) -> tuple[
        ChunkIngestionPipeline,
        HybridSearchService,
        ChunkRegistry,
        HybridSearchValidator,
        FaissVectorStore,
        OpenSearchSimulator,
    ]:
        manager = _build_config(tmp_path)
        config = manager.get()
        embedding_dim = infer_embedding_dim(real_dataset)
        feature_generator = FeatureGenerator(embedding_dim=embedding_dim)
        dense_config = replace(config.dense, force_remove_ids_fallback=force_remove_ids_fallback)
        faiss_index = FaissVectorStore(dim=embedding_dim, config=dense_config)
        opensearch = OpenSearchSimulator()
        registry = ChunkRegistry()
        observability = Observability()
        ingestion = ChunkIngestionPipeline(
            faiss_index=faiss_index,
            opensearch=opensearch,
            registry=registry,
            observability=observability,
        )
        service = HybridSearchService(
            config_manager=manager,
            feature_generator=feature_generator,
            faiss_index=ManagedFaissAdapter(faiss_index),
            opensearch=opensearch,
            registry=registry,
            observability=observability,
        )
        validator = HybridSearchValidator(
            ingestion=ingestion,
            service=service,
            registry=registry,
            opensearch=opensearch,
        )
        return ingestion, service, registry, validator, faiss_index, opensearch

    return factory


# --- test_hybrid_search_real_vectors.py ---


@REAL_VECTOR_MARK
def test_real_fixture_ingest_and_search(
    stack: Callable[
        ...,
        tuple[
            ChunkIngestionPipeline,
            HybridSearchService,
            ChunkRegistry,
            HybridSearchValidator,
            FaissVectorStore,
            OpenSearchSimulator,
        ],
    ],
    real_dataset: Sequence[Mapping[str, object]],
) -> None:
    ingestion, service, registry, validator, _, _ = stack()
    documents = _to_documents(real_dataset)
    summary = ingestion.upsert_documents(documents)
    assert summary.chunk_count > 0, "Expected chunks to ingest from real vector fixture"
    assert registry.count() == summary.chunk_count

    for entry in real_dataset:
        for query in entry.get("queries", []):
            diagnostics_enabled = bool(query.get("diagnostics", True))
            request = HybridSearchRequest(
                query=str(query["query"]),
                namespace=query.get("namespace"),
                filters={},
                page_size=10,
                diagnostics=diagnostics_enabled,
            )
            response = service.search(request)
            assert response.results, f"Expected results for query {query['query']}"
            top_ids = [result.doc_id for result in response.results[:10]]
            assert query["expected_doc_id"] in top_ids
            if diagnostics_enabled:
                assert response.results[0].diagnostics is not None
            else:
                assert response.results[0].diagnostics is None


# --- test_hybrid_search_real_vectors.py ---


@REAL_VECTOR_MARK
def test_real_fixture_reingest_and_reports(
    stack: Callable[
        ...,
        tuple[
            ChunkIngestionPipeline,
            HybridSearchService,
            ChunkRegistry,
            HybridSearchValidator,
            FaissVectorStore,
            OpenSearchSimulator,
        ],
    ],
    real_dataset: Sequence[Mapping[str, object]],
    tmp_path: Path,
) -> None:
    ingestion, service, registry, validator, faiss_index, opensearch = stack(
        force_remove_ids_fallback=True
    )
    documents = _to_documents(real_dataset)
    ingestion.upsert_documents(documents)
    baseline_total = registry.count()

    ingestion.upsert_documents(documents)
    assert registry.count() == baseline_total

    stats = faiss_index.stats()
    if faiss_index._index is not None:
        assert stats["gpu_remove_fallbacks"] >= 1

    env_output = os.environ.get("REAL_VECTOR_REPORT_DIR")
    if env_output:
        report_root = Path(env_output)
        report_root.mkdir(parents=True, exist_ok=True)
        for child in report_root.iterdir():
            if child.is_file():
                child.unlink()
            elif child.is_dir():
                for descendant in sorted(child.rglob("*"), reverse=True):
                    if descendant.is_file():
                        descendant.unlink()
                    else:
                        descendant.rmdir()
                child.rmdir()
    else:
        report_root = tmp_path / "reports"
    summary = validator.run(real_dataset, output_root=report_root)
    report_dirs = [path for path in report_root.iterdir() if path.is_dir()]
    assert report_dirs, "Expected validator to emit reports"
    summary_file = report_dirs[0] / "summary.json"
    assert summary_file.exists()
    reports_by_name = {report.name: report for report in summary.reports}
    ingest_report = reports_by_name.get("ingest_integrity")
    assert ingest_report and ingest_report.details.get("total_chunks") == registry.count()
    backup_report = reports_by_name.get("backup_restore")
    assert backup_report and backup_report.passed

    state = serialize_state(faiss_index, registry)
    restore_state(faiss_index, state)
    stats_snapshot = build_stats_snapshot(faiss_index, opensearch, registry)
    assert stats_snapshot["faiss"]["ntotal"] >= registry.count()

    request = HybridSearchRequest(
        query="caregiving burden", namespace="real-fixture", filters={}, page_size=2
    )
    pagination = verify_pagination(service, request)
    assert not pagination.duplicate_detected

    assert not should_rebuild_index(registry, deleted_since_snapshot=0, threshold=0.5)


# --- test_hybrid_search_real_vectors.py ---


@REAL_VECTOR_MARK
def test_real_fixture_api_roundtrip(
    stack: Callable[
        ...,
        tuple[
            ChunkIngestionPipeline,
            HybridSearchService,
            ChunkRegistry,
            HybridSearchValidator,
            FaissVectorStore,
            OpenSearchSimulator,
        ],
    ],
    real_dataset: Sequence[Mapping[str, object]],
) -> None:
    ingestion, service, registry, _, _, _ = stack()
    documents = _to_documents(real_dataset)
    ingestion.upsert_documents(documents)
    api = HybridSearchAPI(service)
    first_entry = real_dataset[0]
    query = first_entry["queries"][0]
    status, body = api.post_hybrid_search(
        {
            "query": query["query"],
            "namespace": query["namespace"],
            "page_size": 3,
        }
    )
    assert status == HTTPStatus.OK
    assert body["results"], "Expected API to return results"
    assert body["results"][0]["doc_id"] == query["expected_doc_id"]

    status, body = api.post_hybrid_search(
        {
            "query": query["query"],
            "namespace": query["namespace"],
            "page_size": 3,
            "diagnostics": False,
        }
    )
    assert status == HTTPStatus.OK
    assert body["results"], "Expected API to return results when diagnostics disabled"
    assert "diagnostics" not in body["results"][0]


# --- test_hybrid_search_real_vectors.py ---


def test_remove_ids_cpu_fallback() -> None:
    manager = FaissVectorStore(dim=8, config=DenseIndexConfig(force_remove_ids_fallback=True))
    vector = np.ones(8, dtype=np.float32)
    manager.add([vector], ["00000000-0000-4000-8000-000000000001"])

    baseline_stats = manager.stats()
    manager.remove(["00000000-0000-4000-8000-000000000001"])

    stats = manager.stats()
    assert int(stats["gpu_remove_fallbacks"]) == int(baseline_stats["gpu_remove_fallbacks"]) + 1
    assert int(stats["total_rebuilds"]) == int(baseline_stats["total_rebuilds"]) + 1
    assert manager.ntotal == 0


def test_snapshot_refresh_throttled(patcher: PatchManager) -> None:
    config = DenseIndexConfig(
        snapshot_refresh_interval_seconds=3600.0,
        snapshot_refresh_writes=3,
    )
    manager = FaissVectorStore(dim=8, config=config)

    calls: list[int] = []

    def fake_serialize(self: FaissVectorStore) -> bytes:  # pragma: no cover - simple stub
        calls.append(1)
        return b"snapshot"

    patcher.setattr(FaissVectorStore, "serialize", fake_serialize)

    base = np.linspace(0.0, 1.0, num=8, dtype=np.float32)
    for _ in range(3):
        noise = np.random.rand(8).astype(np.float32)
        manager.add([base + noise], [str(uuid.uuid4())])

    assert len(calls) == 1, "Expected throttle to coalesce the first two refresh attempts"

    noise = np.random.rand(8).astype(np.float32)
    manager.add([base + noise], [str(uuid.uuid4())])
    assert len(calls) == 1, "Expected writes below threshold to defer additional refreshes"

    manager.flush_snapshot()
    assert len(calls) == 2, "flush_snapshot should bypass the throttle policy"


def test_service_close_flushes_dense_snapshot(tmp_path: Path, patcher: PatchManager) -> None:
    config_payload = {
        "dense": {"index_type": "flat", "oversample": 2},
        "fusion": {"k0": 10.0},
        "retrieval": {"bm25_top_k": 5, "splade_top_k": 5, "dense_top_k": 5},
    }
    config_path = tmp_path / "shutdown_config.json"
    config_path.write_text(json.dumps(config_payload), encoding="utf-8")
    manager = HybridSearchConfigManager(config_path)
    config = manager.get()
    config = replace(
        config,
        dense=replace(
            config.dense,
            snapshot_refresh_interval_seconds=3600.0,
            snapshot_refresh_writes=100,
        ),
    )
    manager._config = config
    feature_generator = FeatureGenerator(embedding_dim=16)
    faiss_index = FaissVectorStore(dim=feature_generator.embedding_dim, config=config.dense)
    opensearch = OpenSearchSimulator()
    registry = ChunkRegistry()
    observability = Observability()

    ingestion = ChunkIngestionPipeline(
        faiss_index=faiss_index,
        opensearch=opensearch,
        registry=registry,
        observability=observability,
    )
    service = HybridSearchService(
        config_manager=manager,
        feature_generator=feature_generator,
        faiss_index=ManagedFaissAdapter(faiss_index),
        opensearch=opensearch,
        registry=registry,
        observability=observability,
    )

    calls: list[int] = []

    real_serialize = FaissVectorStore.serialize

    def spy_serialize(self: FaissVectorStore) -> bytes:  # pragma: no cover - exercised in test
        calls.append(1)
        return real_serialize(self)

    patcher.setattr(FaissVectorStore, "serialize", spy_serialize)

    document = _write_document_artifacts(
        tmp_path,
        doc_id="shutdown-doc",
        namespace="ops",
        text="graceful shutdown triggers snapshot",
        metadata={},
        feature_generator=feature_generator,
    )
    ingestion.upsert_documents([document])
    baseline = len(calls)

    service.close()

    assert len(calls) >= baseline + 1, "service.close() should flush a final snapshot"


# --- test_hybrid_search_scale.py ---

DATASET_PATH = Path("Data/HybridScaleFixture/dataset.jsonl")


# --- test_hybrid_search_scale.py ---


@pytest.fixture(scope="session")
def scale_dataset() -> Sequence[Mapping[str, object]]:
    if not DATASET_PATH.exists():
        pytest.skip("Large-scale real vector fixture not generated")
    return load_dataset(DATASET_PATH)


# --- test_hybrid_search_scale.py ---


def _build_config(tmp_path: Path) -> HybridSearchConfigManager:
    config_payload = {
        "dense": {"index_type": "flat", "oversample": 3},
        "fusion": {
            "k0": 60.0,
            "mmr_lambda": 0.6,
            "cosine_dedupe_threshold": 0.95,
            "max_chunks_per_doc": 3,
            "strict_highlights": False,
        },
        "retrieval": {"bm25_top_k": 50, "splade_top_k": 50, "dense_top_k": 50},
    }
    config_path = tmp_path / "scale_hybrid_config.json"
    config_path.write_text(json.dumps(config_payload), encoding="utf-8")
    return HybridSearchConfigManager(config_path)


# --- test_hybrid_search_scale.py ---


@pytest.fixture
def scale_stack(tmp_path: Path, scale_dataset: Sequence[Mapping[str, object]]) -> Callable[
    ...,
    tuple[
        ChunkIngestionPipeline,
        HybridSearchService,
        ChunkRegistry,
        HybridSearchValidator,
        FaissVectorStore,
        OpenSearchSimulator,
    ],
]:
    def factory(
        *,
        force_remove_ids_fallback: bool = False,
    ) -> tuple[
        ChunkIngestionPipeline,
        HybridSearchService,
        ChunkRegistry,
        HybridSearchValidator,
        FaissVectorStore,
        OpenSearchSimulator,
    ]:
        manager = _build_config(tmp_path)
        config = manager.get()
        embedding_dim = infer_embedding_dim(scale_dataset)
        feature_generator = FeatureGenerator(embedding_dim=embedding_dim)
        dense_config = replace(config.dense, force_remove_ids_fallback=force_remove_ids_fallback)
        faiss_index = FaissVectorStore(dim=embedding_dim, config=dense_config)
        opensearch = OpenSearchSimulator()
        registry = ChunkRegistry()
        observability = Observability()
        ingestion = ChunkIngestionPipeline(
            faiss_index=faiss_index,
            opensearch=opensearch,
            registry=registry,
            observability=observability,
        )
        service = HybridSearchService(
            config_manager=manager,
            feature_generator=feature_generator,
            faiss_index=ManagedFaissAdapter(faiss_index),
            opensearch=opensearch,
            registry=registry,
            observability=observability,
        )
        validator = HybridSearchValidator(
            ingestion=ingestion,
            service=service,
            registry=registry,
            opensearch=opensearch,
        )
        return ingestion, service, registry, validator, faiss_index, opensearch

    return factory


# --- test_hybrid_search_scale.py ---


@pytest.mark.real_vectors
@pytest.mark.scale_vectors
def test_hybrid_scale_suite(
    scale_stack: Callable[
        ...,
        tuple[
            ChunkIngestionPipeline,
            HybridSearchService,
            ChunkRegistry,
            HybridSearchValidator,
            FaissVectorStore,
            OpenSearchSimulator,
        ],
    ],
    scale_dataset: Sequence[Mapping[str, object]],
    tmp_path: Path,
) -> None:
    ingestion, service, registry, validator, _, _ = scale_stack()

    # Ensure ingest idempotency by running once before the scale suite to warm caches.
    documents = [
        DocumentInput(
            doc_id=str(entry["document"]["doc_id"]),
            namespace=str(entry["document"]["namespace"]),
            chunk_path=Path(entry["document"]["chunk_file"]),
            vector_path=Path(entry["document"]["vector_file"]),
            metadata=dict(entry["document"].get("metadata", {})),
        )
        for entry in scale_dataset
    ]
    ingestion.upsert_documents(documents)

    summary = validator.run_scale(
        scale_dataset,
        output_root=tmp_path,
        query_sample_size=120,
    )
    assert summary.passed, "Scale validation suite reported failures"

    metrics_map = {report.name: report.details for report in summary.reports}
    dense_metrics = metrics_map.get("scale_dense_metrics", {})
    assert dense_metrics.get("self_hit_rate", 0.0) >= 0.95
    performance_metrics = metrics_map.get("scale_performance", {})
    assert "latency_p95_ms" in performance_metrics

    generated_dirs = [path for path in tmp_path.iterdir() if path.is_dir()]
    assert generated_dirs, "Expected validator to write metrics"
    metrics_file = generated_dirs[0] / "metrics.json"
    assert metrics_file.exists()
    metrics_payload = json.loads(metrics_file.read_text(encoding="utf-8"))
    assert "scale_dense_metrics" in metrics_payload

    psutil = pytest.importorskip("psutil")
    process = psutil.Process()
    gc.collect()
    before_rss = process.memory_info().rss
    dense_report = validator._scale_dense_metrics(  # pylint: disable=protected-access
        service_module.DEFAULT_SCALE_THRESHOLDS,
        random.Random(9876),
    )
    gc.collect()
    after_rss = process.memory_info().rss
    delta_gib = max(0.0, (after_rss - before_rss) / (1024 ** 3))
    assert (
        delta_gib < 0.5
    ), f"scale_dense_metrics should not increase RSS by >=0.5 GiB (observed {delta_gib:.2f} GiB)"
    assert dense_report.details.get("sampled_chunks", 0) > 0


# --- test_hybridsearch_gpu_only.py ---

try:
    import faiss  # type: ignore
except ImportError:  # pragma: no cover - optional dependency
    pytest.skip("faiss is required for these tests", allow_module_level=True)


# --- test_hybridsearch_gpu_only.py ---


def _toy_data(n: int = 2048, d: int = 128) -> tuple[np.ndarray, np.ndarray]:
    rng = np.random.default_rng(7)
    xb = rng.standard_normal((n, d), dtype=np.float32)
    xq = rng.standard_normal((64, d), dtype=np.float32)
    return xb, xq


# --- test_hybridsearch_gpu_only.py ---


def _target_device() -> int:
    return int(os.getenv("HYBRIDSEARCH_FAISS_DEVICE", "0"))


# --- test_hybridsearch_gpu_only.py ---


def _make_id_resolver(vector_ids: list[str]) -> Callable[[int], str | None]:
    registry = ChunkRegistry()
    bridge = {registry.to_faiss_id(vid): vid for vid in vector_ids}
    return bridge.get


# --- test_hybridsearch_gpu_only.py ---


def _emit_vectors(xb: np.ndarray) -> tuple[list[np.ndarray], list[str]]:
    vectors = [row.copy() for row in xb]
    vector_ids = [str(uuid.uuid4()) for _ in vectors]
    return vectors, vector_ids


# --- test_hybridsearch_gpu_only.py ---


def _assert_gpu_index(manager: FaissVectorStore) -> None:
    stats = manager.stats()
    device = stats.get("device")
    assert device not in (None, "*"), f"Expected GPU device assignment, stats={stats}"
    assert int(device) == _target_device(), f"Index promoted to unexpected device: {stats}"
    base = manager._index
    if hasattr(base, "index"):
        base = base.index
    if hasattr(faiss, "downcast_index"):
        try:
            base = faiss.downcast_index(base)
        except Exception:
            pass
    assert "Gpu" in type(base).__name__, f"Expected GPU index type, got {type(base)}"
    assert stats.get("gpu_base") is True
    assert float(stats.get("gpu_remove_fallbacks", 0.0)) == 0.0


# --- test_hybridsearch_gpu_only.py ---


@GPU_MARK
def test_gpu_flat_end_to_end() -> None:
    xb, xq = _toy_data()
    cfg = DenseIndexConfig(
        index_type="flat",
        nprobe=1,
        device=_target_device(),
        persist_mode="disabled",
    )
    manager = FaissVectorStore(dim=xb.shape[1], config=cfg)
    vectors, vector_ids = _emit_vectors(xb)
    manager.set_id_resolver(_make_id_resolver(vector_ids))
    manager.add(vectors, vector_ids)
    results = manager.search(xq[0], top_k=5)
    assert len(results) == 5
    _assert_gpu_index(manager)


# --- test_hybridsearch_gpu_only.py ---


@GPU_MARK
def test_gpu_ivf_flat_build_and_search() -> None:
    xb, xq = _toy_data()
    cfg = DenseIndexConfig(
        index_type="ivf_flat",
        nlist=256,
        nprobe=8,
        device=_target_device(),
        persist_mode="disabled",
    )
    manager = FaissVectorStore(dim=xb.shape[1], config=cfg)
    vectors, vector_ids = _emit_vectors(xb)
    manager.set_id_resolver(_make_id_resolver(vector_ids))
    manager.add(vectors, vector_ids)
    results = manager.search(xq[0], top_k=5)
    assert len(results) == 5
    _assert_gpu_index(manager)


# --- test_hybridsearch_gpu_only.py ---


@GPU_MARK
def test_gpu_ivfpq_build_and_search() -> None:
    xb, xq = _toy_data()
    cfg = DenseIndexConfig(
        index_type="ivf_pq",
        nlist=256,
        nprobe=8,
        pq_m=16,
        pq_bits=8,
        device=_target_device(),
        persist_mode="disabled",
    )
    manager = FaissVectorStore(dim=xb.shape[1], config=cfg)
    vectors, vector_ids = _emit_vectors(xb)
    manager.set_id_resolver(_make_id_resolver(vector_ids))
    manager.add(vectors, vector_ids)
    results = manager.search(xq[0], top_k=5)
    assert len(results) == 5
    _assert_gpu_index(manager)


# --- test_hybridsearch_gpu_only.py ---


@GPU_MARK
def test_gpu_cosine_against_corpus() -> None:
    xb, xq = _toy_data(n=512)
    query = xq[0]
    resources = faiss.StandardGpuResources()
    sims = cosine_against_corpus_gpu(query, xb, device=_target_device(), resources=resources)
    assert sims.shape == (1, xb.shape[0])
    self_sim = float(
        cosine_against_corpus_gpu(
            query,
            query.reshape(1, -1),
            device=_target_device(),
            resources=resources,
        )[0, 0]
    )
    assert 0.98 <= self_sim <= 1.001


# --- test_hybridsearch_gpu_only.py ---


@GPU_MARK
def test_gpu_cosine_helpers_preserve_input_buffers() -> None:
    xb, _ = _toy_data(n=256)
    shared_query = xb[0]
    shared_corpus = xb[:32]
    query_before = shared_query.copy()
    corpus_before = shared_corpus.copy()
    xb_before = xb.copy()

    resources = faiss.StandardGpuResources()

    cosine_against_corpus_gpu(
        shared_query,
        shared_corpus,
        device=_target_device(),
        resources=resources,
    )

    assert np.allclose(shared_query, query_before)
    assert np.allclose(shared_corpus, corpus_before)
    assert np.allclose(xb, xb_before)

    pairwise_inner_products(
        shared_corpus,
        device=_target_device(),
        resources=resources,
    )

    assert np.allclose(shared_query, query_before)
    assert np.allclose(shared_corpus, corpus_before)
    assert np.allclose(xb, xb_before)


# --- test_hybridsearch_gpu_only.py ---


def test_gpu_clone_strict_coarse_quantizer() -> None:
    cfg = DenseIndexConfig(
        index_type="flat",
        device=_target_device(),
        persist_mode="disabled",
    )
    manager = FaissVectorStore(dim=32, config=cfg)
    cpu_index = faiss.IndexFlatIP(32)
    mapped = faiss.IndexIDMap2(cpu_index)
    gpu_index = manager._maybe_to_gpu(mapped)
    base = gpu_index.index if hasattr(gpu_index, "index") else gpu_index
    if hasattr(faiss, "downcast_index"):
        base = faiss.downcast_index(base)
    assert "Gpu" in type(base).__name__, "Expected GPU index after strict cloning"


# --- test_hybridsearch_gpu_only.py ---


def test_gpu_near_duplicate_detection_filters_duplicates() -> None:
    embedding = np.ones(16, dtype=np.float32)
    features = ChunkFeatures({}, {}, embedding)
    chunk_a = ChunkPayload(
        doc_id="doc-1",
        chunk_id="chunk-1",
        vector_id="vec-1",
        namespace="default",
        text="Hybrid search test chunk",
        metadata={},
        features=features,
        token_count=4,
        source_chunk_idxs=[0],
        doc_items_refs=[],
    )
    chunk_b = ChunkPayload(
        doc_id="doc-1",
        chunk_id="chunk-2",
        vector_id="vec-2",
        namespace="default",
        text="Hybrid search test chunk",
        metadata={},
        features=ChunkFeatures({}, {}, embedding.copy()),
        token_count=4,
        source_chunk_idxs=[1],
        doc_items_refs=[],
    )
    opensearch = OpenSearchSimulator()
    opensearch.bulk_upsert([chunk_a, chunk_b])
    shaper = ResultShaper(
        opensearch,
        FusionConfig(cosine_dedupe_threshold=0.9),
        device=_target_device(),
        resources=faiss.StandardGpuResources(),
    )
    request = HybridSearchRequest(query="hybrid search", namespace=None, filters={}, page_size=5)
    fused_scores = {chunk_a.vector_id: 1.0, chunk_b.vector_id: 0.95}
    channel_scores = {"dense": fused_scores}
    results = shaper.shape([chunk_a, chunk_b], fused_scores, request, channel_scores)
    assert len(results) == 1, "GPU near-duplicate detection should filter duplicates"


def test_result_shaper_doc_cap_ignores_filtered_duplicates() -> None:
    embedding = np.ones(8, dtype=np.float32)
    duplicate = embedding.copy()
    distinct = np.concatenate((np.ones(4), np.zeros(4))).astype(np.float32)

    chunk_primary = ChunkPayload(
        doc_id="doc-1",
        chunk_id="chunk-1",
        vector_id="vec-1",
        namespace="default",
        text="Primary chunk for the document",
        metadata={},
        features=ChunkFeatures({}, {}, embedding),
        token_count=4,
        source_chunk_idxs=[0],
        doc_items_refs=[],
    )
    chunk_duplicate = ChunkPayload(
        doc_id="doc-1",
        chunk_id="chunk-2",
        vector_id="vec-2",
        namespace="default",
        text="Primary chunk for the document",
        metadata={},
        features=ChunkFeatures({}, {}, duplicate),
        token_count=4,
        source_chunk_idxs=[1],
        doc_items_refs=[],
    )
    chunk_distinct = ChunkPayload(
        doc_id="doc-1",
        chunk_id="chunk-3",
        vector_id="vec-3",
        namespace="default",
        text="A distinct chunk that should still be emitted",
        metadata={},
        features=ChunkFeatures({}, {}, distinct),
        token_count=4,
        source_chunk_idxs=[2],
        doc_items_refs=[],
    )

    opensearch = OpenSearchSimulator()
    opensearch.bulk_upsert([chunk_primary, chunk_duplicate, chunk_distinct])

    shaper = ResultShaper(
        opensearch,
        FusionConfig(max_chunks_per_doc=2, cosine_dedupe_threshold=0.9),
    )
    request = HybridSearchRequest(
        query="primary chunk",
        namespace=None,
        filters={},
        page_size=5,
    )

    ordered = [chunk_primary, chunk_duplicate, chunk_distinct]
    fused_scores = {
        chunk_primary.vector_id: 1.0,
        chunk_duplicate.vector_id: 0.95,
        chunk_distinct.vector_id: 0.9,
    }
    channel_scores = {"dense": fused_scores}

    results = shaper.shape(ordered, fused_scores, request, channel_scores)

    assert [result.chunk_id for result in results] == ["chunk-1", "chunk-3"]
    assert all(result.doc_id == "doc-1" for result in results)


# --- test_hybridsearch_gpu_only.py ---


def test_result_shaper_enforces_global_budgets() -> None:
    embedding = np.ones(8, dtype=np.float32)
    chunk_a = ChunkPayload(
        doc_id="doc-1",
        chunk_id="chunk-a",
        vector_id="vec-a",
        namespace="default",
        text="Alpha beta gamma",
        metadata={},
        features=ChunkFeatures({}, {}, embedding.copy()),
        token_count=3,
        source_chunk_idxs=[0],
        doc_items_refs=[],
    )
    chunk_b = ChunkPayload(
        doc_id="doc-2",
        chunk_id="chunk-b",
        vector_id="vec-b",
        namespace="default",
        text="Delta epsilon zeta",
        metadata={},
        features=ChunkFeatures(
            {}, {}, np.concatenate((np.ones(4), np.zeros(4))).astype(np.float32)
        ),
        token_count=3,
        source_chunk_idxs=[1],
        doc_items_refs=[],
    )
    chunk_c = ChunkPayload(
        doc_id="doc-3",
        chunk_id="chunk-c",
        vector_id="vec-c",
        namespace="default",
        text="Eta theta iota",
        metadata={},
        features=ChunkFeatures(
            {}, {}, np.concatenate((np.zeros(4), np.ones(4))).astype(np.float32)
        ),
        token_count=3,
        source_chunk_idxs=[2],
        doc_items_refs=[],
    )

    opensearch = OpenSearchSimulator()
    opensearch.bulk_upsert([chunk_a, chunk_b, chunk_c])

    shaper = ResultShaper(
        opensearch,
        FusionConfig(
            max_chunks_per_doc=2,
            token_budget=6,
            byte_budget=60,
        ),
    )
    request = HybridSearchRequest(query="alpha epsilon", namespace=None, filters={}, page_size=5)
    ordered = [chunk_a, chunk_b, chunk_c]
    fused_scores = {chunk.vector_id: score for chunk, score in zip(ordered, (1.0, 0.9, 0.8))}
    channel_scores: Mapping[str, Mapping[str, float]] = {
        "dense": fused_scores,
        "bm25": {},
        "splade": {},
    }

    results = shaper.shape(ordered, fused_scores, request, channel_scores)
    assert len(results) == 2, "Budgets should stop shaping before exhausting candidates"
    assert {result.vector_id for result in results} == {"vec-a", "vec-b"}
    assert all(result.highlights for result in results), "Highlights should come from lexical store"


# --- test_hybridsearch_gpu_only.py ---


def test_gpu_nprobe_applied_during_search() -> None:
    xb, xq = _toy_data(n=512, d=64)
    cfg = DenseIndexConfig(
        index_type="ivf_flat",
        nlist=64,
        nprobe=32,
        device=_target_device(),
        persist_mode="disabled",
    )
    manager = FaissVectorStore(dim=xb.shape[1], config=cfg)
    vectors, vector_ids = _emit_vectors(xb)
    manager.set_id_resolver(_make_id_resolver(vector_ids))
    manager.add(vectors, vector_ids)
    manager.search(xq[0], top_k=5)
    base = manager._index.index if hasattr(manager._index, "index") else manager._index
    if hasattr(faiss, "downcast_index"):
        base = faiss.downcast_index(base)
    assert hasattr(base, "nprobe")
    assert int(base.nprobe) == cfg.nprobe


# --- test_hybridsearch_gpu_only.py ---


def test_gpu_similarity_uses_supplied_device() -> None:
    cfg = DenseIndexConfig(
        index_type="flat",
        device=_target_device(),
        persist_mode="disabled",
    )
    manager = FaissVectorStore(dim=32, config=cfg)

    captured: dict[str, object] = {}

    def fake_pairwise(resources, A, B, metric, device):  # type: ignore[no-untyped-def]
        captured["resources"] = resources
        captured["device"] = device
        return np.zeros((A.shape[0], B.shape[0]), dtype=np.float32)

    q = np.ones(32, dtype=np.float32)
    corpus = np.ones((3, 32), dtype=np.float32)
    cosine_against_corpus_gpu(
        q,
        corpus,
        device=manager.device,
        resources=manager.gpu_resources,
        pairwise_fn=fake_pairwise,
    )

    assert captured.get("device") == manager.device
    assert captured.get("resources") is manager.gpu_resources


def test_operations_module_is_removed() -> None:
    module_name = "DocsToKG.HybridSearch.operations"
    sys.modules.pop(module_name, None)

    with pytest.raises(ModuleNotFoundError):
        importlib.import_module(module_name)


def test_results_module_is_removed() -> None:
    module_name = "DocsToKG.HybridSearch.results"
    sys.modules.pop(module_name, None)

    with pytest.raises(ModuleNotFoundError):
        importlib.import_module(module_name)


def test_similarity_module_is_removed() -> None:
    module_name = "DocsToKG.HybridSearch.similarity"
    sys.modules.pop(module_name, None)

    with pytest.raises(ModuleNotFoundError):
        importlib.import_module(module_name)


def test_retrieval_module_is_removed() -> None:
    module_name = "DocsToKG.HybridSearch.retrieval"
    sys.modules.pop(module_name, None)

    with pytest.raises(ModuleNotFoundError):
        importlib.import_module(module_name)


def test_schema_module_is_removed() -> None:
    module_name = "DocsToKG.HybridSearch.schema"
    sys.modules.pop(module_name, None)

    with pytest.raises(ModuleNotFoundError):
        importlib.import_module(module_name)<|MERGE_RESOLUTION|>--- conflicted
+++ resolved
@@ -1360,7 +1360,6 @@
     np.testing.assert_allclose(result.embeddings, chunk_features.embedding[None, :])
 
 
-<<<<<<< HEAD
 def test_recall_first_pass_rate_isolated_from_default_planner() -> None:
     class _MetricsStub:
         def observe(self, *_args: object, **_kwargs: object) -> None:
@@ -1525,7 +1524,6 @@
 
     assert store.batch_depths[0] == planned_before
 
-=======
 def test_recall_first_range_search_respects_initial_k_budget() -> None:
     request = HybridSearchRequest(
         query="dense recall budget",
@@ -1648,7 +1646,6 @@
     assert len(result.candidates) == expected_budget
     assert registry.resolve_embeddings_calls
     assert len(registry.resolve_embeddings_calls[0]) == expected_budget
->>>>>>> e2aea149
 
 # --- test_hybrid_search.py ---
 
