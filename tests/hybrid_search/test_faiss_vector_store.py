--- conflicted
+++ resolved
@@ -192,7 +192,6 @@
     )
 
 
-<<<<<<< HEAD
 def test_add_dedupe_rejects_scaled_duplicates(monkeypatch: "pytest.MonkeyPatch") -> None:
     """Scaled duplicates should be rejected when the dedupe threshold is strict."""
 
@@ -260,97 +259,6 @@
     assert search_inputs, "dedupe path should perform a search"
     np.testing.assert_allclose(np.linalg.norm(search_inputs[0], axis=1), 1.0, rtol=1e-6)
     np.testing.assert_array_equal(payload, original_vector)
-=======
-def test_add_dedupe_probe_uses_normalised_vectors(monkeypatch: "pytest.MonkeyPatch") -> None:
-    """The dedupe probe must operate on unit-normalised vectors."""
-
-    store = FaissVectorStore.__new__(FaissVectorStore)
-    store._dim = 3  # type: ignore[attr-defined]
-    store._config = SimpleNamespace(  # type: ignore[attr-defined]
-        ingest_dedupe_threshold=0.99,
-        nlist=1,
-        ivf_train_factor=1,
-    )
-    store._lock = RLock()  # type: ignore[attr-defined]
-    store._observability = SimpleNamespace(  # type: ignore[attr-defined]
-        trace=lambda *a, **k: _NullContext(),
-        metrics=SimpleNamespace(
-            increment=lambda *a, **k: None,
-            observe=lambda *a, **k: None,
-            set_gauge=lambda *a, **k: None,
-        ),
-    )
-    store._as_pinned = MethodType(lambda self, matrix: matrix, store)  # type: ignore[attr-defined]
-    store._release_pinned_buffers = MethodType(lambda self: None, store)  # type: ignore[attr-defined]
-    store._flush_pending_deletes = MethodType(lambda self, *, force: None, store)  # type: ignore[attr-defined]
-    store._probe_remove_support = MethodType(lambda self: False, store)  # type: ignore[attr-defined]
-    store._lookup_existing_ids = MethodType(
-        lambda self, ids: np.empty(0, dtype=np.int64), store
-    )  # type: ignore[attr-defined]
-    store._update_gpu_metrics = MethodType(lambda self: None, store)  # type: ignore[attr-defined]
-    store._maybe_refresh_snapshot = MethodType(
-        lambda self, *, writes_delta, reason: None, store
-    )  # type: ignore[attr-defined]
-    store._dirty_deletes = 0  # type: ignore[attr-defined]
-    store._needs_rebuild = False  # type: ignore[attr-defined]
-    store._supports_remove_ids = False  # type: ignore[attr-defined]
-    store._search_coalescer = None  # type: ignore[attr-defined]
-
-    class _Index:
-        def __init__(self) -> None:
-            self.index = self
-            self.ntotal = 1
-            self.is_trained = True
-            self.add_calls: list[tuple[np.ndarray, np.ndarray]] = []
-
-        def add_with_ids(self, matrix: np.ndarray, ids: np.ndarray) -> None:
-            self.add_calls.append((matrix.copy(), ids.copy()))
-
-    fake_index = _Index()
-    store._index = fake_index  # type: ignore[attr-defined]
-
-    if store_module.faiss is None:
-        monkeypatch.setattr(store_module, "faiss", SimpleNamespace(), raising=False)
-
-    def fake_normalize(matrix: np.ndarray) -> None:
-        norms = np.linalg.norm(matrix, axis=1, keepdims=True)
-        norms[norms == 0.0] = 1.0
-        matrix[:] = matrix / norms
-
-    monkeypatch.setattr(store_module.faiss, "normalize_L2", fake_normalize, raising=False)
-    monkeypatch.setattr(store_module.faiss, "downcast_index", lambda index: index, raising=False)
-
-    existing_unit = np.array([1.0, 0.0, 0.0], dtype=np.float32)
-    recorded: dict[str, np.ndarray] = {}
-
-    def fake_search_matrix(self: FaissVectorStore, matrix: np.ndarray, top_k: int):
-        recorded["matrix"] = matrix.copy()
-        np.testing.assert_allclose(
-            np.linalg.norm(matrix, axis=1), np.ones(matrix.shape[0]), rtol=1e-6
-        )
-        scores = (matrix @ existing_unit.reshape(-1, 1)).astype(np.float32)
-        recorded["scores"] = scores.copy()
-        indices = np.full((matrix.shape[0], top_k), 123, dtype=np.int64)
-        return scores, indices
-
-    store._search_matrix = MethodType(fake_search_matrix, store)  # type: ignore[attr-defined]
-
-    base = np.array([0.5, np.sqrt(3.0) / 2.0, 0.0], dtype=np.float32)
-    vector = base * 7.0
-    vectors = [vector]
-    ids = ["00000000-0000-0000-0000-000000000099"]
-
-    store.add(vectors, ids)
-
-    assert "matrix" in recorded, "dedupe probe should execute"
-    np.testing.assert_allclose(recorded["scores"], np.array([[0.5]], dtype=np.float32), atol=1e-6)
-    assert fake_index.add_calls, "vector should be ingested when cosine score is below threshold"
-    stored_matrix, stored_ids = fake_index.add_calls[0]
-    np.testing.assert_allclose(np.linalg.norm(stored_matrix, axis=1), 1.0, rtol=1e-6)
-    np.testing.assert_array_equal(
-        stored_ids, np.array([store_module._vector_uuid_to_faiss_int(ids[0])])
-    )
->>>>>>> f7ac642e
 
 
 def test_search_batch_impl_normalizes_once(monkeypatch: "pytest.MonkeyPatch") -> None:
