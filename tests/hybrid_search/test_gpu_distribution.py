"""Tests for GPU replication helpers in :mod:`DocsToKG.HybridSearch.store`."""

from __future__ import annotations

import logging

import pytest

from DocsToKG.HybridSearch.config import DenseIndexConfig
from DocsToKG.HybridSearch.pipeline import Observability
from DocsToKG.HybridSearch.store import FaissVectorStore

try:  # pragma: no cover - optional dependency in CI
    import faiss  # type: ignore
except Exception:  # pragma: no cover - gracefully handle missing wheel
    faiss = None  # type: ignore


<<<<<<< HEAD
temp_memory = 1 << 20
=======
temp_memory = 8 * 1024 * 1024
>>>>>>> 3741be8c


@pytest.mark.skipif(faiss is None, reason="faiss not installed")
@pytest.mark.skipif(
    faiss is not None
    and (
        not hasattr(faiss, "GpuMultipleClonerOptions")
        or not hasattr(faiss, "index_cpu_to_all_gpus")
        or not hasattr(faiss, "index_cpu_to_gpus_list")
    ),
    reason="faiss build does not expose GPU replication helpers",
)
@pytest.mark.parametrize("shard", [False, True])
@pytest.mark.parametrize("force_legacy_path", [False, True])
def test_distribute_to_all_gpus_configures_cloner_options(
    monkeypatch, caplog, shard: bool, force_legacy_path: bool
) -> None:
    """Ensure the GPU distributor forwards supported arguments only."""

    store = FaissVectorStore.__new__(FaissVectorStore)
    store._replication_enabled = True
    store._replicated = False
    store._config = DenseIndexConfig()
    store._has_explicit_replication_ids = False
    store._replication_gpu_ids = None
    store._multi_gpu_mode = "shard" if shard else "replicate"
    store._observability = Observability()
    store._temp_memory_bytes = temp_memory
    store._gpu_use_default_null_stream = False
    store._gpu_use_default_null_stream_all_devices = False
    store._replica_gpu_resources = []

    cpu_index = faiss.IndexFlatIP(4)

    monkeypatch.setattr(faiss, "get_num_gpus", lambda: 2, raising=False)
    monkeypatch.setattr(faiss, "index_gpu_to_cpu", lambda idx: idx, raising=False)

    captured: dict[str, object] = {}
    caplog.set_level(logging.INFO, logger="DocsToKG.HybridSearch")

    class RecordingResources:
        def __init__(self) -> None:
            self.temp_memory_calls: list[int] = []
            self.null_stream_calls: list[tuple[str, object | None]] = []

        def setTempMemory(self, value: int) -> None:
            self.temp_memory_calls.append(value)

        def setDefaultNullStreamAllDevices(self) -> None:  # pragma: no cover - stubbed
            self.null_stream_calls.append(("all", None))

        def setDefaultNullStream(self, device: int | None = None) -> None:  # pragma: no cover - stubbed
            self.null_stream_calls.append(("device", device))

    class RecordingVector:
        def __init__(self) -> None:
            self.resources: list[RecordingResources] = []

        def push_back(self, resource: RecordingResources) -> None:
            self.resources.append(resource)

    monkeypatch.setattr(faiss, "StandardGpuResources", RecordingResources)
    monkeypatch.setattr(faiss, "GpuResourcesVector", RecordingVector)

    store._gpu_resources = faiss.StandardGpuResources()

    class DummyClonerOptions:
        def __init__(self) -> None:
            self.shard = False
            self.common_ivf_quantizer = False

    monkeypatch.setattr(faiss, "GpuMultipleClonerOptions", DummyClonerOptions, raising=False)

    if force_legacy_path:
        monkeypatch.delattr(faiss, "index_cpu_to_gpu_multiple", raising=False)

        def fake_index_cpu_to_gpus_list(
            index_arg, *, gpus=None, co=None, resources=None
        ):  # type: ignore[override]
            captured["co"] = co
            captured["gpus"] = list(gpus or [])
            captured["resources_vector"] = resources
            return index_arg

        monkeypatch.setattr(
            faiss,
            "index_cpu_to_gpus_list",
            fake_index_cpu_to_gpus_list,
            raising=False,
        )
        monkeypatch.setattr(
            faiss,
            "index_cpu_to_all_gpus",
            lambda *args, **kwargs: pytest.fail("manual resource fallback should be used"),
        )
    else:

        def fake_index_cpu_to_gpu_multiple(
            resources_vector, gpu_ids, index_arg, co=None
        ):  # type: ignore[override]
            captured["co"] = co
            captured["gpu_ids"] = list(gpu_ids)
            captured["resources_vector"] = resources_vector
            return index_arg

        monkeypatch.setattr(
            faiss, "index_cpu_to_gpu_multiple", fake_index_cpu_to_gpu_multiple
        )
        monkeypatch.setattr(
            faiss,
            "index_cpu_to_gpus_list",
            lambda *args, **kwargs: pytest.fail("gpu_multiple path should be used"),
            raising=False,
        )
        monkeypatch.setattr(
            faiss,
            "index_cpu_to_all_gpus",
            lambda *args, **kwargs: pytest.fail("legacy replication path invoked"),
        )

    replicated = store.distribute_to_all_gpus(cpu_index, shard=shard)

    assert replicated is cpu_index
    assert store._replicated is True
    assert isinstance(captured["co"], faiss.GpuMultipleClonerOptions)
    vector = captured["resources_vector"]
    assert isinstance(vector, RecordingVector)
    expected_gpu_ids = [0, 1]
    assert len(vector.resources) == len(expected_gpu_ids)
    for resource in vector.resources:
        assert resource.temp_memory_calls == [temp_memory]
    assert store._replica_gpu_resources == [vector.resources[1]]
    cloner = captured["co"]
    assert cloner.shard is shard
    if shard and hasattr(cloner, "common_ivf_quantizer"):
        assert cloner.common_ivf_quantizer is True

    counters = {
        (sample.name, tuple(sorted(sample.labels.items()))): sample.value
        for sample in store._observability.metrics.export_counters()
    }
    if force_legacy_path:
        assert captured["gpus"] == expected_gpu_ids
        assert counters.get(("faiss_gpu_manual_resource_path", ())) == 1.0
        assert any(
            record.getMessage() == "faiss-manual-resource-path-engaged"
            for record in caplog.records
        )
    else:
        assert captured["gpu_ids"] == expected_gpu_ids
        assert ("faiss_gpu_manual_resource_path", ()) not in counters


@pytest.mark.skipif(faiss is None, reason="faiss not installed")
@pytest.mark.skipif(
    faiss is not None
    and (
        not hasattr(faiss, "GpuMultipleClonerOptions")
        or not hasattr(faiss, "index_cpu_to_gpu_multiple")
        or not hasattr(faiss, "GpuResourcesVector")
    ),
    reason="faiss build missing multi-GPU replication helpers",
)
def test_distribute_to_all_gpus_uses_non_contiguous_ids(monkeypatch) -> None:
    """Ensure explicit GPU ids are preserved when constructing resources."""

    store = FaissVectorStore.__new__(FaissVectorStore)
    store._replication_enabled = True
    store._replicated = False
    store._config = DenseIndexConfig(replication_gpu_ids=(1, 3))
    store._has_explicit_replication_ids = True
    store._replication_gpu_ids = (1, 3)
    store._multi_gpu_mode = "replicate"
    store._observability = Observability()
    store._temp_memory_bytes = temp_memory
    store._gpu_use_default_null_stream = False
    store._gpu_use_default_null_stream_all_devices = False
    store._replica_gpu_resources = []
    store._gpu_resources = None

    cpu_index = object()

    monkeypatch.setattr(faiss, "get_num_gpus", lambda: 4, raising=False)
    monkeypatch.setattr(faiss, "index_gpu_to_cpu", lambda idx: idx, raising=False)

    configured_devices: list[int | None] = []

    def recording_configure(self, resource, *, device=None):
        configured_devices.append(device)
        if hasattr(resource, "setTempMemory"):
            resource.setTempMemory(temp_memory)

    monkeypatch.setattr(
        FaissVectorStore, "_configure_gpu_resource", recording_configure, raising=False
    )

    class RecordingResources:
        def __init__(self) -> None:
            self.temp_memory_calls: list[int] = []

        def setTempMemory(self, value: int) -> None:
            self.temp_memory_calls.append(value)

        def setDefaultNullStreamAllDevices(self) -> None:  # pragma: no cover - stubbed
            return None

        def setDefaultNullStream(self, device: int | None = None) -> None:  # pragma: no cover
            return None

    class RecordingVector:
        def __init__(self) -> None:
            self.resources: list[RecordingResources] = []

        def push_back(self, resource: RecordingResources) -> None:
            self.resources.append(resource)

    monkeypatch.setattr(faiss, "StandardGpuResources", RecordingResources)
    monkeypatch.setattr(faiss, "GpuResourcesVector", RecordingVector)

    class DummyClonerOptions:
        def __init__(self) -> None:
            self.shard = False
            self.common_ivf_quantizer = False

    monkeypatch.setattr(faiss, "GpuMultipleClonerOptions", DummyClonerOptions, raising=False)

    captured: dict[str, object] = {}

    def fake_index_cpu_to_gpu_multiple(resources_vector, gpu_ids, index_arg, co=None):
        captured["gpu_ids"] = list(gpu_ids)
        captured["resources_vector"] = resources_vector
        captured["co"] = co
        return index_arg

    monkeypatch.setattr(faiss, "index_cpu_to_gpu_multiple", fake_index_cpu_to_gpu_multiple)
    monkeypatch.setattr(
        faiss,
        "index_cpu_to_all_gpus",
        lambda *args, **kwargs: pytest.fail("index_cpu_to_all_gpus should not run"),
    )

    replicated = store.distribute_to_all_gpus(cpu_index, shard=False)

    assert replicated is cpu_index
    assert store._replicated is True
    assert captured["gpu_ids"] == [1, 3]
    vector = captured["resources_vector"]
    assert isinstance(vector, RecordingVector)
    assert len(vector.resources) == 2
    assert configured_devices == [1, 3]
    assert store._replica_gpu_resources == vector.resources
    for resource in vector.resources:
        assert resource.temp_memory_calls == [temp_memory]
    cloner = captured["co"]
    assert isinstance(cloner, DummyClonerOptions)
    assert cloner.shard is False


@pytest.mark.skipif(faiss is None, reason="faiss not installed")
@pytest.mark.parametrize("shard", [False, True])
def test_distribute_to_all_gpus_respects_explicit_gpu_list(monkeypatch, shard: bool) -> None:
    """Explicit replication ids should use ``index_cpu_to_gpus_list`` with filtering."""

    store = FaissVectorStore.__new__(FaissVectorStore)
    store._replication_enabled = True
    store._replicated = False
    store._config = DenseIndexConfig(replication_gpu_ids=(0, 2, 5))
    store._has_explicit_replication_ids = True
    store._replication_gpu_ids = (0, 2, 5)
    store._multi_gpu_mode = "shard" if shard else "replicate"
    store._observability = Observability()

    cpu_index = object()

    monkeypatch.setattr(faiss, "get_num_gpus", lambda: 3, raising=False)
    monkeypatch.setattr(faiss, "index_gpu_to_cpu", lambda idx: idx, raising=False)

    captured: dict[str, object] = {}

    def fake_index_cpu_to_gpus_list(index_arg, *, gpus=None, co=None):  # type: ignore[override]
        captured["gpus"] = list(gpus or [])
        captured["co"] = co
        return index_arg

    called_all = False

    def fake_index_cpu_to_all_gpus(index_arg, **kwargs):  # type: ignore[override]
        nonlocal called_all
        called_all = True
        return index_arg

    class DummyCloner:
        def __init__(self) -> None:
            self.shard = False
            self.common_ivf_quantizer = False

    monkeypatch.setattr(faiss, "GpuMultipleClonerOptions", DummyCloner, raising=False)
    monkeypatch.setattr(
        faiss, "index_cpu_to_gpus_list", fake_index_cpu_to_gpus_list, raising=False
    )
    monkeypatch.setattr(
        faiss, "index_cpu_to_all_gpus", fake_index_cpu_to_all_gpus, raising=False
    )

    replicated = store.distribute_to_all_gpus(cpu_index, shard=shard)

    assert replicated is cpu_index
    assert store._replicated is True
    assert captured["gpus"] == [0, 2]
    assert called_all is False
    cloner = captured["co"]
    assert isinstance(cloner, DummyCloner)
    assert cloner.shard is shard
    if shard and hasattr(cloner, "common_ivf_quantizer"):
        assert cloner.common_ivf_quantizer is True


@pytest.mark.skipif(faiss is None, reason="faiss not installed")
def test_distribute_to_all_gpus_skips_invalid_targets(monkeypatch, caplog) -> None:
    """Invalid GPU ids should be ignored without invoking replication helpers."""

    store = FaissVectorStore.__new__(FaissVectorStore)
    store._replication_enabled = True
    store._replicated = False
    store._config = DenseIndexConfig(replication_gpu_ids=(5,))
    store._has_explicit_replication_ids = True
    store._replication_gpu_ids = (5,)
    store._multi_gpu_mode = "replicate"
    store._observability = Observability()

    cpu_index = object()

    monkeypatch.setattr(faiss, "get_num_gpus", lambda: 2, raising=False)
    monkeypatch.setattr(faiss, "index_gpu_to_cpu", lambda idx: idx, raising=False)

    def fail_index_cpu_to_gpus_list(*args, **kwargs):  # type: ignore[override]
        pytest.fail("index_cpu_to_gpus_list should not be called when no valid GPUs remain")

    def fail_index_cpu_to_all_gpus(*args, **kwargs):  # type: ignore[override]
        pytest.fail("index_cpu_to_all_gpus should not be called for explicit GPU ids")

    monkeypatch.setattr(faiss, "index_cpu_to_gpus_list", fail_index_cpu_to_gpus_list, raising=False)
    monkeypatch.setattr(faiss, "index_cpu_to_all_gpus", fail_index_cpu_to_all_gpus, raising=False)

    caplog.set_level(logging.DEBUG)

    replicated = store.distribute_to_all_gpus(cpu_index, shard=False)

    assert replicated is cpu_index
    assert store._replicated is False
    assert any("Insufficient GPU targets" in record.getMessage() for record in caplog.records)


@pytest.mark.skipif(faiss is None, reason="faiss not installed")
@pytest.mark.parametrize(
    "replication_ids, available, expected_count, expected_selected",
    [
        (None, 3, 3, None),
        ((0, 2, 7), 4, 2, [0, 2]),
    ],
)
def test_distribute_to_all_gpus_fallback_uses_gpu_count(
    monkeypatch,
    replication_ids: tuple[int, ...] | None,
    available: int,
    expected_count: int,
    expected_selected: list[int] | None,
) -> None:
    """Fallback replication should respect the resolved GPU ids/count."""

    store = FaissVectorStore.__new__(FaissVectorStore)
    store._replication_enabled = True
    store._replicated = False
    store._config = (
        DenseIndexConfig(replication_gpu_ids=replication_ids)
        if replication_ids is not None
        else DenseIndexConfig()
    )
    store._has_explicit_replication_ids = replication_ids is not None
    store._replication_gpu_ids = tuple(replication_ids) if replication_ids is not None else None
    store._multi_gpu_mode = "replicate"
    store._observability = Observability()
    store._replica_gpu_resources = []
    store._gpu_resources = None
    store._temp_memory_bytes = None
    store._gpu_use_default_null_stream = False
    store._gpu_use_default_null_stream_all_devices = False
    store._device = 0

    monkeypatch.setattr(faiss, "get_num_gpus", lambda: available, raising=False)
    monkeypatch.setattr(faiss, "index_gpu_to_cpu", lambda idx: idx, raising=False)

    if hasattr(faiss, "GpuResourcesVector"):
        monkeypatch.delattr(faiss, "GpuResourcesVector", raising=False)

    fallback_calls: list[dict[str, object]] = []

    def fake_index_cpu_to_all_gpus(index_arg, *, co=None, ngpu=None):  # type: ignore[override]
        fallback_calls.append({"ngpu": ngpu, "co": co})
        return index_arg

    monkeypatch.setattr(faiss, "index_cpu_to_all_gpus", fake_index_cpu_to_all_gpus, raising=False)

    captured_gpus: list[int] = []

    if replication_ids is not None:

        def fake_index_cpu_to_gpus_list(index_arg, *, gpus=None, co=None):  # type: ignore[override]
            captured_gpus.extend(list(gpus or []))
            return index_arg

        monkeypatch.setattr(
            faiss,
            "index_cpu_to_gpus_list",
            fake_index_cpu_to_gpus_list,
            raising=False,
        )

    cpu_index = object()

    replicated = store.distribute_to_all_gpus(cpu_index, shard=False)

    assert replicated is cpu_index
    assert store._replicated is True
    assert fallback_calls, "Expected fallback replication to invoke index_cpu_to_all_gpus"
    assert fallback_calls[-1]["ngpu"] == expected_count

    if expected_selected is not None:
        assert captured_gpus == expected_selected
    else:
        assert captured_gpus == []<|MERGE_RESOLUTION|>--- conflicted
+++ resolved
@@ -16,11 +16,7 @@
     faiss = None  # type: ignore
 
 
-<<<<<<< HEAD
 temp_memory = 1 << 20
-=======
-temp_memory = 8 * 1024 * 1024
->>>>>>> 3741be8c
 
 
 @pytest.mark.skipif(faiss is None, reason="faiss not installed")
