"""Tests for GPU replication helpers in :mod:`DocsToKG.HybridSearch.store`."""

from __future__ import annotations

import logging

import pytest

from DocsToKG.HybridSearch.config import DenseIndexConfig
from DocsToKG.HybridSearch.pipeline import Observability
from DocsToKG.HybridSearch.store import FaissVectorStore

try:  # pragma: no cover - optional dependency in CI
    import faiss  # type: ignore
except Exception:  # pragma: no cover - gracefully handle missing wheel
    faiss = None  # type: ignore


@pytest.mark.skipif(faiss is None, reason="faiss not installed")
@pytest.mark.skipif(
    faiss is not None
    and (
        not hasattr(faiss, "GpuMultipleClonerOptions")
<<<<<<< HEAD
        or not hasattr(faiss, "index_cpu_to_all_gpus")
        or not hasattr(faiss, "index_cpu_to_gpus_list")
=======
        or not hasattr(faiss, "GpuResourcesVector")
        or not (
            hasattr(faiss, "index_cpu_to_gpu_multiple")
            or hasattr(faiss, "index_cpu_to_gpus_list")
        )
>>>>>>> 119c0837
    ),
    reason="faiss build does not expose GPU replication helpers",
)
@pytest.mark.parametrize("shard", [False, True])
def test_distribute_to_all_gpus_configures_cloner_options(monkeypatch, shard: bool) -> None:
    """Ensure the GPU distributor forwards supported arguments only."""

    store = FaissVectorStore.__new__(FaissVectorStore)
    store._replication_enabled = True
    store._replicated = False
<<<<<<< HEAD
    store._config = DenseIndexConfig()
    store._has_explicit_replication_ids = False
    store._replication_gpu_ids = None
=======
    temp_memory = 8_192
    store._config = DenseIndexConfig(
        device=0,
        multi_gpu_mode="shard" if shard else "replicate",
        gpu_temp_memory_bytes=temp_memory,
    )
>>>>>>> 119c0837
    store._multi_gpu_mode = "shard" if shard else "replicate"
    store._observability = Observability()
    store._temp_memory_bytes = temp_memory
    store._gpu_use_default_null_stream = False
    store._gpu_use_default_null_stream_all_devices = False
    store._replica_gpu_resources = []

    cpu_index = faiss.IndexFlatIP(4)

    monkeypatch.setattr(faiss, "get_num_gpus", lambda: 2, raising=False)
    monkeypatch.setattr(faiss, "index_gpu_to_cpu", lambda idx: idx, raising=False)

    captured: dict[str, object] = {}

    class RecordingResources:
        def __init__(self) -> None:
            self.temp_memory_calls: list[int] = []
            self.null_stream_calls: list[tuple[str, object | None]] = []

        def setTempMemory(self, value: int) -> None:
            self.temp_memory_calls.append(value)

        def setDefaultNullStreamAllDevices(self) -> None:  # pragma: no cover - stubbed
            self.null_stream_calls.append(("all", None))

        def setDefaultNullStream(self, device: int | None = None) -> None:  # pragma: no cover - stubbed
            self.null_stream_calls.append(("device", device))

    class RecordingVector:
        def __init__(self) -> None:
            self.resources: list[RecordingResources] = []

        def push_back(self, resource: RecordingResources) -> None:
            self.resources.append(resource)

    monkeypatch.setattr(faiss, "StandardGpuResources", RecordingResources)
    monkeypatch.setattr(faiss, "GpuResourcesVector", RecordingVector)

    store._gpu_resources = faiss.StandardGpuResources()

    class DummyClonerOptions:
        def __init__(self) -> None:
            self.shard = False
            self.common_ivf_quantizer = False

    monkeypatch.setattr(faiss, "GpuMultipleClonerOptions", DummyClonerOptions, raising=False)

    def fake_index_cpu_to_gpu_multiple(
        resources_vector, gpu_ids, index_arg, co=None
    ):  # type: ignore[override]
        captured["co"] = co
        captured["gpu_ids"] = list(gpu_ids)
        captured["resources_vector"] = resources_vector
        return index_arg

    monkeypatch.setattr(faiss, "index_cpu_to_gpu_multiple", fake_index_cpu_to_gpu_multiple)
    monkeypatch.setattr(
        faiss,
        "index_cpu_to_all_gpus",
        lambda *args, **kwargs: pytest.fail("legacy replication path invoked"),
    )

    replicated = store.distribute_to_all_gpus(cpu_index, shard=shard)

    assert replicated is cpu_index
    assert store._replicated is True
    assert isinstance(captured["co"], faiss.GpuMultipleClonerOptions)
    assert captured["gpu_ids"] == [0, 1]
    vector = captured["resources_vector"]
    assert isinstance(vector, RecordingVector)
    assert len(vector.resources) == 2
    for resource in vector.resources:
        assert resource.temp_memory_calls == [temp_memory]
    assert store._replica_gpu_resources == [vector.resources[1]]
    cloner = captured["co"]
    assert cloner.shard is shard
    if shard and hasattr(cloner, "common_ivf_quantizer"):
        assert cloner.common_ivf_quantizer is True


@pytest.mark.skipif(faiss is None, reason="faiss not installed")
<<<<<<< HEAD
@pytest.mark.parametrize("shard", [False, True])
def test_distribute_to_all_gpus_respects_explicit_gpu_list(monkeypatch, shard: bool) -> None:
    """Explicit replication ids should use ``index_cpu_to_gpus_list`` with filtering."""

    store = FaissVectorStore.__new__(FaissVectorStore)
    store._replication_enabled = True
    store._replicated = False
    store._config = DenseIndexConfig(replication_gpu_ids=(0, 2, 5))
    store._has_explicit_replication_ids = True
    store._replication_gpu_ids = (0, 2, 5)
    store._multi_gpu_mode = "shard" if shard else "replicate"
    store._observability = Observability()

    cpu_index = object()

    monkeypatch.setattr(faiss, "get_num_gpus", lambda: 3, raising=False)
    monkeypatch.setattr(faiss, "index_gpu_to_cpu", lambda idx: idx, raising=False)

    captured: dict[str, object] = {}

    def fake_index_cpu_to_gpus_list(index_arg, *, gpus=None, co=None):  # type: ignore[override]
        captured["gpus"] = list(gpus or [])
        captured["co"] = co
        return index_arg

    called_all = False

    def fake_index_cpu_to_all_gpus(index_arg, **kwargs):  # type: ignore[override]
        nonlocal called_all
        called_all = True
        return index_arg

    class DummyCloner:
        def __init__(self) -> None:
            self.shard = False
            self.common_ivf_quantizer = False

    monkeypatch.setattr(faiss, "GpuMultipleClonerOptions", DummyCloner, raising=False)
    monkeypatch.setattr(
        faiss, "index_cpu_to_gpus_list", fake_index_cpu_to_gpus_list, raising=False
    )
    monkeypatch.setattr(
        faiss, "index_cpu_to_all_gpus", fake_index_cpu_to_all_gpus, raising=False
    )

    replicated = store.distribute_to_all_gpus(cpu_index, shard=shard)

    assert replicated is cpu_index
    assert store._replicated is True
    assert captured["gpus"] == [0, 2]
    assert called_all is False
    cloner = captured["co"]
    assert isinstance(cloner, DummyCloner)
    assert cloner.shard is shard
    if shard and hasattr(cloner, "common_ivf_quantizer"):
        assert cloner.common_ivf_quantizer is True


@pytest.mark.skipif(faiss is None, reason="faiss not installed")
def test_distribute_to_all_gpus_skips_invalid_targets(monkeypatch, caplog) -> None:
    """Invalid GPU ids should be ignored without invoking replication helpers."""

    store = FaissVectorStore.__new__(FaissVectorStore)
    store._replication_enabled = True
    store._replicated = False
    store._config = DenseIndexConfig(replication_gpu_ids=(5,))
    store._has_explicit_replication_ids = True
    store._replication_gpu_ids = (5,)
    store._multi_gpu_mode = "replicate"
    store._observability = Observability()

    cpu_index = object()

    monkeypatch.setattr(faiss, "get_num_gpus", lambda: 2, raising=False)
    monkeypatch.setattr(faiss, "index_gpu_to_cpu", lambda idx: idx, raising=False)

    def fail_index_cpu_to_gpus_list(*args, **kwargs):  # type: ignore[override]
        pytest.fail("index_cpu_to_gpus_list should not be called when no valid GPUs remain")

    def fail_index_cpu_to_all_gpus(*args, **kwargs):  # type: ignore[override]
        pytest.fail("index_cpu_to_all_gpus should not be called for explicit GPU ids")

    monkeypatch.setattr(faiss, "index_cpu_to_gpus_list", fail_index_cpu_to_gpus_list, raising=False)
    monkeypatch.setattr(faiss, "index_cpu_to_all_gpus", fail_index_cpu_to_all_gpus, raising=False)

    caplog.set_level(logging.DEBUG)

    replicated = store.distribute_to_all_gpus(cpu_index, shard=False)

    assert replicated is cpu_index
    assert store._replicated is False
    assert any("Insufficient GPU targets" in record.getMessage() for record in caplog.records)
=======
@pytest.mark.skipif(
    faiss is not None
    and (
        not hasattr(faiss, "GpuMultipleClonerOptions")
        or not hasattr(faiss, "index_cpu_to_all_gpus")
    ),
    reason="faiss build does not expose GPU replication helpers",
)
@pytest.mark.parametrize("mode", ["replicate", "shard"])
def test_constructor_triggers_multi_gpu_distribution(monkeypatch, mode: str) -> None:
    """Creating a store in multi-GPU mode should replicate immediately."""

    calls: list[dict[str, object]] = []

    def fake_index_cpu_to_all_gpus(index_arg, co=None, ngpu: int = 0):  # type: ignore[override]
        calls.append({"index": index_arg, "co": co, "ngpu": ngpu})
        return index_arg

    class DummyIndex:
        def __init__(self) -> None:
            self.ntotal = 0

    def fake_create_index(self) -> DummyIndex:
        return DummyIndex()

    def fake_init_gpu(self) -> None:
        self._gpu_resources = object()

    monkeypatch.setattr(faiss, "get_num_gpus", lambda: 2, raising=False)
    monkeypatch.setattr(faiss, "index_gpu_to_cpu", lambda idx: idx, raising=False)
    monkeypatch.setattr(faiss, "index_cpu_to_all_gpus", fake_index_cpu_to_all_gpus)
    monkeypatch.setattr(FaissVectorStore, "_create_index", fake_create_index)
    monkeypatch.setattr(FaissVectorStore, "_set_nprobe", lambda self: None)
    monkeypatch.setattr(FaissVectorStore, "_emit_gpu_state", lambda self, *args, **kwargs: None)
    monkeypatch.setattr(FaissVectorStore, "init_gpu", fake_init_gpu)

    config = DenseIndexConfig(multi_gpu_mode=mode, persist_mode="disabled")
    store = FaissVectorStore(dim=8, config=config)

    assert calls, "expected constructor to trigger index_cpu_to_all_gpus"
    assert calls[0]["ngpu"] == 2
    assert isinstance(calls[0]["co"], faiss.GpuMultipleClonerOptions)
    assert getattr(calls[0]["co"], "shard", False) is (mode == "shard")
    assert store._replicated is True
>>>>>>> 119c0837
<|MERGE_RESOLUTION|>--- conflicted
+++ resolved
@@ -21,16 +21,8 @@
     faiss is not None
     and (
         not hasattr(faiss, "GpuMultipleClonerOptions")
-<<<<<<< HEAD
         or not hasattr(faiss, "index_cpu_to_all_gpus")
         or not hasattr(faiss, "index_cpu_to_gpus_list")
-=======
-        or not hasattr(faiss, "GpuResourcesVector")
-        or not (
-            hasattr(faiss, "index_cpu_to_gpu_multiple")
-            or hasattr(faiss, "index_cpu_to_gpus_list")
-        )
->>>>>>> 119c0837
     ),
     reason="faiss build does not expose GPU replication helpers",
 )
@@ -41,18 +33,9 @@
     store = FaissVectorStore.__new__(FaissVectorStore)
     store._replication_enabled = True
     store._replicated = False
-<<<<<<< HEAD
     store._config = DenseIndexConfig()
     store._has_explicit_replication_ids = False
     store._replication_gpu_ids = None
-=======
-    temp_memory = 8_192
-    store._config = DenseIndexConfig(
-        device=0,
-        multi_gpu_mode="shard" if shard else "replicate",
-        gpu_temp_memory_bytes=temp_memory,
-    )
->>>>>>> 119c0837
     store._multi_gpu_mode = "shard" if shard else "replicate"
     store._observability = Observability()
     store._temp_memory_bytes = temp_memory
@@ -134,7 +117,6 @@
 
 
 @pytest.mark.skipif(faiss is None, reason="faiss not installed")
-<<<<<<< HEAD
 @pytest.mark.parametrize("shard", [False, True])
 def test_distribute_to_all_gpus_respects_explicit_gpu_list(monkeypatch, shard: bool) -> None:
     """Explicit replication ids should use ``index_cpu_to_gpus_list`` with filtering."""
@@ -226,50 +208,4 @@
 
     assert replicated is cpu_index
     assert store._replicated is False
-    assert any("Insufficient GPU targets" in record.getMessage() for record in caplog.records)
-=======
-@pytest.mark.skipif(
-    faiss is not None
-    and (
-        not hasattr(faiss, "GpuMultipleClonerOptions")
-        or not hasattr(faiss, "index_cpu_to_all_gpus")
-    ),
-    reason="faiss build does not expose GPU replication helpers",
-)
-@pytest.mark.parametrize("mode", ["replicate", "shard"])
-def test_constructor_triggers_multi_gpu_distribution(monkeypatch, mode: str) -> None:
-    """Creating a store in multi-GPU mode should replicate immediately."""
-
-    calls: list[dict[str, object]] = []
-
-    def fake_index_cpu_to_all_gpus(index_arg, co=None, ngpu: int = 0):  # type: ignore[override]
-        calls.append({"index": index_arg, "co": co, "ngpu": ngpu})
-        return index_arg
-
-    class DummyIndex:
-        def __init__(self) -> None:
-            self.ntotal = 0
-
-    def fake_create_index(self) -> DummyIndex:
-        return DummyIndex()
-
-    def fake_init_gpu(self) -> None:
-        self._gpu_resources = object()
-
-    monkeypatch.setattr(faiss, "get_num_gpus", lambda: 2, raising=False)
-    monkeypatch.setattr(faiss, "index_gpu_to_cpu", lambda idx: idx, raising=False)
-    monkeypatch.setattr(faiss, "index_cpu_to_all_gpus", fake_index_cpu_to_all_gpus)
-    monkeypatch.setattr(FaissVectorStore, "_create_index", fake_create_index)
-    monkeypatch.setattr(FaissVectorStore, "_set_nprobe", lambda self: None)
-    monkeypatch.setattr(FaissVectorStore, "_emit_gpu_state", lambda self, *args, **kwargs: None)
-    monkeypatch.setattr(FaissVectorStore, "init_gpu", fake_init_gpu)
-
-    config = DenseIndexConfig(multi_gpu_mode=mode, persist_mode="disabled")
-    store = FaissVectorStore(dim=8, config=config)
-
-    assert calls, "expected constructor to trigger index_cpu_to_all_gpus"
-    assert calls[0]["ngpu"] == 2
-    assert isinstance(calls[0]["co"], faiss.GpuMultipleClonerOptions)
-    assert getattr(calls[0]["co"], "shard", False) is (mode == "shard")
-    assert store._replicated is True
->>>>>>> 119c0837
+    assert any("Insufficient GPU targets" in record.getMessage() for record in caplog.records)