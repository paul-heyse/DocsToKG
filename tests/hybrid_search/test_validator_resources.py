--- conflicted
+++ resolved
@@ -21,11 +21,7 @@
 from DocsToKG.HybridSearch.pipeline import Observability
 from DocsToKG.HybridSearch.service import HybridSearchValidator
 from DocsToKG.HybridSearch.store import FaissSearchResult
-<<<<<<< HEAD
 from DocsToKG.HybridSearch.types import ChunkFeatures, ChunkPayload, HybridSearchResult
-=======
-from DocsToKG.HybridSearch.types import ChunkFeatures, ChunkPayload
->>>>>>> 429c4e39
 
 
 class _RecordingResources:
@@ -392,7 +388,6 @@
     assert np.array_equal(resolved[1], embeddings["vec-support"])
 
 
-<<<<<<< HEAD
 def test_calibration_clamps_large_registry_batches():
     total_chunks = 1025
     embedding_dim = 32
@@ -457,19 +452,11 @@
         ingestion=ingestion,
         service=service,
         registry=registry,
-=======
-def test_calibration_short_circuits_when_registry_empty():
-    validator = HybridSearchValidator(
-        ingestion=SimpleNamespace(faiss_index=SimpleNamespace()),
-        service=SimpleNamespace(),
-        registry=SimpleNamespace(all=lambda: []),
->>>>>>> 429c4e39
         opensearch=SimpleNamespace(),
     )
 
     report = validator._run_calibration([])
 
-<<<<<<< HEAD
     oversamples = [1, 2, 3]
     assert report.details["dense"]
     assert registry.all_calls == 1
@@ -486,9 +473,4 @@
         expected_topks.extend([max(1, oversample * 3)] * len(batches_per_sweep))
 
     assert [entry["shape"][0] for entry in index.calls] == expected_batches
-    assert [entry["top_k"] for entry in index.calls] == expected_topks
-=======
-    assert report.passed is True
-    assert report.details["dense"] == []
-    assert "no chunks" in report.details["note"].lower()
->>>>>>> 429c4e39
+    assert [entry["top_k"] for entry in index.calls] == expected_topks