--- conflicted
+++ resolved
@@ -175,7 +175,6 @@
             logger.removeHandler(handler)
 
 
-<<<<<<< HEAD
 def test_setup_logging_expands_env_log_dir(tmp_path, monkeypatch):
     monkeypatch.setenv("HOME", str(tmp_path))
     monkeypatch.setenv("ONTOFETCH_LOG_DIR", "~/ontofetch-logs")
@@ -192,7 +191,6 @@
         assert expected_dir.exists()
     finally:
         _cleanup_logger(logger)
-=======
 def test_json_formatter_uses_record_created_timestamp():
     formatter = logging_utils_mod.JSONFormatter()
     record = logging.LogRecord(
@@ -210,7 +208,6 @@
     payload = json.loads(formatter.format(record))
 
     assert payload["timestamp"] == fixed.isoformat().replace("+00:00", "Z")
->>>>>>> 1ebc4af2
 
 
 def _get_file_handler(logger):
