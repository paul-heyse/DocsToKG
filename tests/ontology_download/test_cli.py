"""
Ontology Download CLI Tests

This module exercises the ontology download command line interface to
ensure pull, validate, and configuration commands emit structured output
for both human-readable and JSON modes.

Key Scenarios:
- Fetches ontologies via `pull` with table and JSON output formatting
- Validates manifests using optional backends such as RDFLib
- Checks configuration validation including missing file error handling

Dependencies:
- pytest: Monkeypatching and fixtures
- DocsToKG.OntologyDownload.cli: CLI entry point under test

Usage:
    pytest tests/ontology_download/test_cli.py
"""

import json
<<<<<<< HEAD
=======
import shutil
from datetime import datetime, timezone
>>>>>>> 3c743207
from importlib.machinery import ModuleSpec
from pathlib import Path
from types import SimpleNamespace
from typing import Dict

import pytest

pytest.importorskip("pydantic")
pytest.importorskip("pydantic_settings")

from DocsToKG.OntologyDownload import cli
from DocsToKG.OntologyDownload.config import DefaultsConfig, ResolvedConfig
from DocsToKG.OntologyDownload.core import (
    FetchResult,
    FetchSpec,
    MANIFEST_SCHEMA_VERSION,
    PlannedFetch,
    ResolverCandidate,
)
from DocsToKG.OntologyDownload.resolvers import FetchPlan


@pytest.fixture()
def stub_logger():
    class _Logger:
        def info(self, *args, **kwargs):
            pass

        def warning(self, *args, **kwargs):
            pass

        def error(self, *args, **kwargs):
            pass

    return _Logger()


class _StubStorage:
    def __init__(self, root: Path):
        self.root = root
        self.latest: Dict[str, str] = {}

    def available_versions(self, ontology_id: str):
        target = self.root / ontology_id
        if not target.exists():
            return []
        return sorted([entry.name for entry in target.iterdir() if entry.is_dir()])

    def ensure_local_version(self, ontology_id: str, version: str) -> Path:
        path = self.root / ontology_id / version
        path.mkdir(parents=True, exist_ok=True)
        return path

    def available_ontologies(self):
        if not self.root.exists():
            return []
        return sorted([entry.name for entry in self.root.iterdir() if entry.is_dir()])

<<<<<<< HEAD
    def version_path(self, ontology_id: str, version: str) -> Path:
        return self.ensure_local_version(ontology_id, version)

    def delete_version(self, ontology_id: str, version: str) -> int:
        path = self.root / ontology_id / version
        if not path.exists():
            return 0
        size = sum(f.stat().st_size for f in path.rglob("*") if f.is_file())
        for entry in sorted(path.rglob("*"), reverse=True):
            if entry.is_file():
                entry.unlink()
        for entry in sorted(path.rglob("*"), reverse=True):
            if entry.is_dir():
                entry.rmdir()
        path.rmdir()
        return size

    def set_latest_version(self, ontology_id: str, version: str) -> None:
        self.latest[ontology_id] = version


class _FakeResponse:
    def __init__(self, headers: Dict[str, str], status_code: int = 200):
        self.headers = headers
        self.status_code = status_code
        self.ok = status_code < 400

    def close(self):
        pass
=======
    def delete_version(self, ontology_id: str, version: str) -> None:
        path = self.root / ontology_id / version
        if path.exists():
            shutil.rmtree(path)
>>>>>>> 3c743207


def test_cli_pull_json_output(monkeypatch, stub_logger, tmp_path, capsys):
    result = FetchResult(
        spec=FetchSpec(id="hp", resolver="obo", extras={}, target_formats=["owl"]),
        local_path=tmp_path / "hp.owl",
        status="fresh",
        sha256="abc123",
        manifest_path=tmp_path / "manifest.json",
        artifacts=[str(tmp_path / "hp.owl")],
    )
    monkeypatch.setattr(cli, "fetch_all", lambda specs, config, force: [result])
    monkeypatch.setattr(cli, "setup_logging", lambda *_, **__: stub_logger)
    def _defaults_factory():
        defaults = DefaultsConfig()
        defaults.http.allowed_hosts = ["example.org"]
        return ResolvedConfig(defaults=defaults, specs=())

    monkeypatch.setattr(cli.ResolvedConfig, "from_defaults", classmethod(lambda cls: _defaults_factory()))
    assert cli.main(["pull", "hp", "--json"]) == 0
    output = capsys.readouterr().out
    payload = json.loads(output)
    assert payload[0]["id"] == "hp"


def test_cli_pull_table_output(monkeypatch, stub_logger, tmp_path, capsys):
    result = FetchResult(
        spec=FetchSpec(id="hp", resolver="obo", extras={}, target_formats=["owl"]),
        local_path=tmp_path / "hp.owl",
        status="fresh",
        sha256="abc123",
        manifest_path=tmp_path / "manifest.json",
        artifacts=[str(tmp_path / "hp.owl")],
    )
    monkeypatch.setattr(cli, "fetch_all", lambda specs, config, force: [result])
    monkeypatch.setattr(cli, "setup_logging", lambda *_, **__: stub_logger)
    monkeypatch.setattr(
        cli.ResolvedConfig,
        "from_defaults",
        classmethod(lambda cls: ResolvedConfig(defaults=DefaultsConfig(), specs=())),
    )
    assert cli.main(["pull", "hp"]) == 0
    output = capsys.readouterr().out
    lines = output.splitlines()
    assert "resolver" in lines[0]
    assert any("hp | obo" in line for line in lines)


def test_cli_pull_outputs_include_expected_fields(monkeypatch, stub_logger, tmp_path, capsys):
    def _make_result(ontology_id: str, resolver: str, status: str) -> FetchResult:
        local_path = tmp_path / f"{ontology_id}.owl"
        local_path.write_text("data")
        manifest_path = tmp_path / f"{ontology_id}-manifest.json"
        manifest_path.write_text("{}")
        return FetchResult(
            spec=FetchSpec(id=ontology_id, resolver=resolver, extras={}, target_formats=["owl"]),
            local_path=local_path,
            status=status,
            sha256=f"hash-{ontology_id}",
            manifest_path=manifest_path,
            artifacts=[str(local_path)],
        )

    results = [
        _make_result("hp", "obo", "fresh"),
        _make_result("chebi", "lov", "cached"),
    ]

    monkeypatch.setattr(cli, "fetch_all", lambda specs, config, force: list(results))
    monkeypatch.setattr(cli, "setup_logging", lambda *_, **__: stub_logger)
    monkeypatch.setattr(
        cli.ResolvedConfig,
        "from_defaults",
        classmethod(lambda cls: ResolvedConfig(defaults=DefaultsConfig(), specs=())),
    )

    assert cli.main(["pull", "hp", "chebi", "--json"]) == 0
    json_output = json.loads(capsys.readouterr().out)
    assert json_output[0]["id"] == "hp"
    assert json_output[0]["manifest"].endswith("hp-manifest.json")
    assert json_output[1]["resolver"] == "lov"
    assert json_output[1]["status"] == "cached"
    assert json_output[1]["artifacts"] == [str(results[1].local_path)]

    assert cli.main(["pull", "hp", "chebi"]) == 0
    table_output = capsys.readouterr().out
    lines = table_output.splitlines()
    assert "resolver" in lines[0]
    assert "status" in lines[0]
    assert "hp | obo | fresh" in table_output
    assert "chebi | lov | cached" in table_output


def test_cli_pull_dry_run(monkeypatch, stub_logger, capsys):
    plan = FetchPlan(
        url="https://example.org/hp.owl",
        headers={},
        filename_hint=None,
        version="2024",
        license="CC-BY",
        media_type="application/rdf+xml",
        service="obo",
    )
    planned = PlannedFetch(
        spec=FetchSpec(id="hp", resolver="obo", extras={}, target_formats=["owl"]),
        resolver="obo",
        plan=plan,
        candidates=(ResolverCandidate(resolver="obo", plan=plan),),
    )

    monkeypatch.setattr(
        cli,
        "plan_all",
        lambda specs, *, config=None, since=None: [planned],
    )
    monkeypatch.setattr(
        cli, "fetch_all", lambda *_, **__: pytest.fail("dry-run should not download")
    )
    monkeypatch.setattr(cli, "setup_logging", lambda *_, **__: stub_logger)

    assert cli.main(["pull", "hp", "--dry-run"]) == 0
    output = capsys.readouterr().out
    assert "hp" in output
    assert "application/rdf+xml" in output


def test_cli_pull_applies_concurrency_and_hosts(monkeypatch, stub_logger):
    captured = {}

    def _fake_fetch_all(specs, config, force):
        captured["downloads"] = config.defaults.http.concurrent_downloads
        captured["hosts"] = list(config.defaults.http.allowed_hosts or [])
        return []

    monkeypatch.setattr(cli, "fetch_all", _fake_fetch_all)
<<<<<<< HEAD
=======
    monkeypatch.setattr(
        cli,
        "plan_all",
        lambda specs, *, config=None, since=None: [],
    )
>>>>>>> 3c743207
    monkeypatch.setattr(cli, "plan_all", lambda specs, config: [])
    monkeypatch.setattr(cli, "setup_logging", lambda *_, **__: stub_logger)
    monkeypatch.setattr(
        cli.ResolvedConfig,
        "from_defaults",
        classmethod(lambda cls: ResolvedConfig(defaults=DefaultsConfig(), specs=())),
    )

    exit_code = cli.main(
        [
            "pull",
            "hp",
            "--concurrent-downloads",
            "3",
            "--allowed-hosts",
            "example.org,*.example.com",
        ]
    )

    assert exit_code == 0
    assert captured["downloads"] == 3
    assert set(captured["hosts"]) == {"example.org", "*.example.com"}


def test_cli_plan_json_output(monkeypatch, stub_logger, capsys):
    plan = FetchPlan(
        url="https://example.org/hp.owl",
        headers={},
        filename_hint=None,
        version="2024",
        license="CC-BY",
        media_type="application/rdf+xml",
        service="obo",
    )
    planned = PlannedFetch(
        spec=FetchSpec(id="hp", resolver="obo", extras={}, target_formats=["owl"]),
        resolver="obo",
<<<<<<< HEAD
       plan=plan,
=======
        plan=plan,
>>>>>>> 3c743207
        candidates=(ResolverCandidate(resolver="obo", plan=plan),),
    )

    monkeypatch.setattr(
        cli,
        "plan_all",
        lambda specs, *, config=None, since=None: [planned],
    )
    monkeypatch.setattr(cli, "plan_all", lambda specs, config: [planned])
    monkeypatch.setattr(cli, "setup_logging", lambda *_, **__: stub_logger)
<<<<<<< HEAD
    monkeypatch.setattr(
        cli.requests,
        "head",
        lambda url, headers=None, timeout=None, allow_redirects=None: _FakeResponse(
            {"Last-Modified": "Wed, 01 May 2024 00:00:00 GMT", "Content-Length": "1234"}
        ),
        raising=False,
    )
=======
>>>>>>> 3c743207

    assert cli.main(["plan", "hp", "--json"]) == 0
    payload = json.loads(capsys.readouterr().out)
    assert payload[0]["id"] == "hp"
    assert payload[0]["url"] == "https://example.org/hp.owl"
    assert payload[0]["candidates"][0]["resolver"] == "obo"


<<<<<<< HEAD
def test_cli_plan_applies_concurrency_overrides(monkeypatch, stub_logger):
    captured = {}

    def _fake_plan_all(specs, config):
        captured["plans"] = config.defaults.http.concurrent_plans
        captured["downloads"] = config.defaults.http.concurrent_downloads
        captured["hosts"] = list(config.defaults.http.allowed_hosts or [])
        return []

    monkeypatch.setattr(cli, "plan_all", _fake_plan_all)
    monkeypatch.setattr(cli, "setup_logging", lambda *_, **__: stub_logger)
    monkeypatch.setattr(
        cli.ResolvedConfig,
        "from_defaults",
        classmethod(lambda cls: ResolvedConfig(defaults=DefaultsConfig(), specs=())),
    )

    exit_code = cli.main(
        [
            "plan",
            "hp",
            "--concurrent-plans",
            "4",
            "--concurrent-downloads",
            "2",
            "--allowed-hosts",
            "mirror.example.org",
        ]
    )

    assert exit_code == 0
    assert captured["plans"] == 4
    assert captured["downloads"] == 2
    assert captured["hosts"] == ["mirror.example.org"]


def test_cli_plan_since_filters(monkeypatch, stub_logger, capsys):
    recent_plan = FetchPlan(
        url="https://example.org/new.owl",
=======
def test_cli_plan_diff_json(monkeypatch, stub_logger, tmp_path, capsys):
    baseline_path = tmp_path / "baseline.json"
    baseline_payload = [
        {
            "id": "hp",
            "resolver": "obo",
            "url": "https://example.org/old.owl",
            "version": "2023",
            "license": "CC-BY",
            "media_type": "application/rdf+xml",
            "service": "obo",
            "last_modified": "2023-01-01T00:00:00Z",
            "size_bytes": 128,
        }
    ]
    baseline_path.write_text(json.dumps(baseline_payload))

    plan = FetchPlan(
63

        url="https://example.org/hp.owl",
>>>>>>> 3c743207
        headers={},
        filename_hint=None,
        version="2024",
        license="CC-BY",
        media_type="application/rdf+xml",
        service="obo",
<<<<<<< HEAD
    )
    old_plan = FetchPlan(
        url="https://example.org/old.owl",
        headers={},
        filename_hint=None,
        version="2023",
        license="CC-BY",
        media_type="application/rdf+xml",
        service="obo",
    )
    plans = [
        PlannedFetch(
            spec=FetchSpec(id="new", resolver="obo", extras={}, target_formats=["owl"]),
            resolver="obo",
            plan=recent_plan,
            candidates=(ResolverCandidate(resolver="obo", plan=recent_plan),),
        ),
        PlannedFetch(
            spec=FetchSpec(id="old", resolver="obo", extras={}, target_formats=["owl"]),
            resolver="obo",
            plan=old_plan,
            candidates=(ResolverCandidate(resolver="obo", plan=old_plan),),
        ),
    ]

    monkeypatch.setattr(cli, "plan_all", lambda specs, config: plans)
    monkeypatch.setattr(cli, "setup_logging", lambda *_, **__: stub_logger)

    responses = {
        "https://example.org/new.owl": _FakeResponse(
            {"Last-Modified": "Wed, 01 May 2024 00:00:00 GMT"}
        ),
        "https://example.org/old.owl": _FakeResponse(
            {"Last-Modified": "Sun, 01 Jan 2023 00:00:00 GMT"}
        ),
    }

    def _head(url, headers=None, timeout=None, allow_redirects=None):
        return responses[url]

    monkeypatch.setattr(cli.requests, "head", _head, raising=False)
    monkeypatch.setattr(
        cli.ResolvedConfig,
        "from_defaults",
        classmethod(lambda cls: ResolvedConfig(defaults=DefaultsConfig(), specs=())),
    )

    assert (
        cli.main(["plan", "new", "old", "--since", "2024-05-01", "--json"]) == 0
    )
    payload = json.loads(capsys.readouterr().out)
    assert len(payload) == 1
    assert payload[0]["id"] == "new"


def test_cli_plan_diff_reports_changes(monkeypatch, stub_logger, tmp_path, capsys):
=======
        last_modified="2024-01-01T00:00:00Z",
        content_length=256,
    )
    planned = PlannedFetch(
        spec=FetchSpec(id="hp", resolver="obo", extras={}, target_formats=["owl"]),
        resolver="obo",
        plan=plan,
        candidates=(ResolverCandidate(resolver="obo", plan=plan),),
        last_modified="2024-01-01T00:00:00Z",
        size=256,
    )

    monkeypatch.setattr(
        cli,
        "plan_all",
        lambda specs, *, config=None, since=None: [planned],
    )
    monkeypatch.setattr(cli, "setup_logging", lambda *_, **__: stub_logger)

    exit_code = cli.main(["plan", "diff", "--baseline", str(baseline_path), "--json"])
    assert exit_code == 0
    payload = json.loads(capsys.readouterr().out)
    assert payload["added"] == []
    assert payload["removed"] == []
    assert payload["modified"][0]["id"] == "hp"
    assert "version" in payload["modified"][0]["changes"]


def test_cli_plan_diff_text(monkeypatch, stub_logger, tmp_path, capsys):
    baseline_path = tmp_path / "baseline.json"
    baseline_path.write_text(
        json.dumps([
            {
                "id": "hp",
                "resolver": "obo",
                "url": "https://example.org/old.owl",
                "version": "2023",
                "license": "CC-BY",
                "media_type": "application/rdf+xml",
                "service": "obo",
            }
        ])
    )

>>>>>>> 3c743207
    plan = FetchPlan(
        url="https://example.org/hp.owl",
        headers={},
        filename_hint=None,
<<<<<<< HEAD
        version="2024-05-01",
=======
        version="2024",
>>>>>>> 3c743207
        license="CC-BY",
        media_type="application/rdf+xml",
        service="obo",
    )
    planned = PlannedFetch(
        spec=FetchSpec(id="hp", resolver="obo", extras={}, target_formats=["owl"]),
        resolver="obo",
        plan=plan,
        candidates=(ResolverCandidate(resolver="obo", plan=plan),),
    )
<<<<<<< HEAD

    baseline_path = tmp_path / "baseline.json"
    baseline_path.write_text(
        json.dumps(
            [
                {
                    "id": "hp",
                    "resolver": "obo",
                    "url": "https://example.org/hp.owl",
                    "version": "2024-04-01",
                    "license": "CC-BY",
                    "media_type": "application/rdf+xml",
                    "service": "obo",
                    "headers": {},
                    "content_length": 1024,
                }
            ]
        )
    )

    monkeypatch.setattr(cli, "plan_all", lambda specs, config: [planned])
    monkeypatch.setattr(cli, "setup_logging", lambda *_, **__: stub_logger)
    monkeypatch.setattr(
        cli.requests,
        "head",
        lambda url, headers=None, timeout=None, allow_redirects=None: _FakeResponse(
            {"Last-Modified": "Wed, 01 May 2024 00:00:00 GMT", "Content-Length": "2048"}
        ),
        raising=False,
    )
    monkeypatch.setattr(
=======
def test_cli_plan_applies_concurrency_overrides(monkeypatch, stub_logger):
    captured = {}

    def _fake_plan_all(specs, config):
        captured["plans"] = config.defaults.http.concurrent_plans
        captured["downloads"] = config.defaults.http.concurrent_downloads
        captured["hosts"] = list(config.defaults.http.allowed_hosts or [])
        return []

    monkeypatch.setattr(cli, "plan_all", _fake_plan_all)
    monkeypatch.setattr(cli, "setup_logging", lambda *_, **__: stub_logger)
    monkeypatch.setattr(
>>>>>>> 3c743207
        cli.ResolvedConfig,
        "from_defaults",
        classmethod(lambda cls: ResolvedConfig(defaults=DefaultsConfig(), specs=())),
    )

<<<<<<< HEAD
    assert (
        cli.main(["plan", "diff", "--baseline", str(baseline_path), "--json"]) == 0
    )
    diff = json.loads(capsys.readouterr().out)
    assert len(diff["modified"]) == 1
    assert diff["modified"][0]["id"] == "hp"
    assert "version" in diff["modified"][0]["changes"]
=======
    exit_code = cli.main(
        [
            "plan",
            "hp",
            "--concurrent-plans",
            "4",
            "--concurrent-downloads",
            "2",
            "--allowed-hosts",
            "mirror.example.org",
        ]
    )

    assert exit_code == 0
    assert captured["plans"] == 4
    assert captured["downloads"] == 2
    assert captured["hosts"] == ["mirror.example.org"]

>>>>>>> 3c743207

def test_cli_plan_since_argument(monkeypatch, stub_logger):
    captured = {}

    def _fake_plan_all(specs, config, since=None):
        captured["since"] = since
        return []

    monkeypatch.setattr(cli, "plan_all", _fake_plan_all)
    monkeypatch.setattr(cli, "setup_logging", lambda *_, **__: stub_logger)
    monkeypatch.setattr(
        cli.ResolvedConfig,
        "from_defaults",
        classmethod(lambda cls: ResolvedConfig(defaults=DefaultsConfig(), specs=())),
    )

    assert cli.main(["plan", "hp", "--since", "2024-02-01"]) == 0
    assert captured["since"].isoformat().startswith("2024-02-01")

    monkeypatch.setattr(
        cli,
        "plan_all",
        lambda specs, *, config=None, since=None: [planned],
    )
    monkeypatch.setattr(cli, "setup_logging", lambda *_, **__: stub_logger)

    exit_code = cli.main(["plan", "diff", "--baseline", str(baseline_path)])
    assert exit_code == 0
    output = capsys.readouterr().out
    assert "~ hp" in output


def test_cli_plan_applies_concurrency_overrides(monkeypatch, stub_logger):
    captured = {}

    def _fake_plan_all(specs, *, config=None, since=None):
        captured["plans"] = config.defaults.http.concurrent_plans
        captured["downloads"] = config.defaults.http.concurrent_downloads
        captured["hosts"] = list(config.defaults.http.allowed_hosts or [])
        captured["since"] = since
        return []

    monkeypatch.setattr(cli, "plan_all", _fake_plan_all)
    monkeypatch.setattr(cli, "setup_logging", lambda *_, **__: stub_logger)
    monkeypatch.setattr(
        cli.ResolvedConfig,
        "from_defaults",
        classmethod(lambda cls: ResolvedConfig(defaults=DefaultsConfig(), specs=())),
    )

    exit_code = cli.main(
        [
            "plan",
            "hp",
            "--concurrent-plans",
            "4",
            "--concurrent-downloads",
            "2",
            "--allowed-hosts",
            "mirror.example.org",
            "--since",
            "2024-02-01",
        ]
    )

    assert exit_code == 0
    assert captured["plans"] == 4
    assert captured["downloads"] == 2
    assert captured["hosts"] == ["mirror.example.org"]
    assert captured["since"] == datetime(2024, 2, 1, tzinfo=timezone.utc)


def test_cli_prune_dry_run(monkeypatch, stub_logger, tmp_path, capsys):
    root = tmp_path / "ontologies"

    def _create_version(version: str, size: int) -> None:
        safe_id = cli.sanitize_filename("hp")
        safe_version = cli.sanitize_filename(version)
        version_dir = root / safe_id / safe_version
        version_dir.mkdir(parents=True, exist_ok=True)
        (version_dir / "manifest.json").write_text(
            json.dumps({"downloaded_at": f"{version}-01-01T00:00:00Z"})
        )
        (version_dir / "ontology.owl").write_bytes(b"x" * size)

    _create_version("2023", 100)
    _create_version("2024", 200)

    class _StubStorage:
        def __init__(self, base: Path):
            self.base = base

        def available_ontologies(self):
            if not self.base.exists():
                return []
            return [entry.name for entry in self.base.iterdir() if entry.is_dir()]

        def available_versions(self, ontology_id: str):
            directory = self.base / cli.sanitize_filename(ontology_id)
            if not directory.exists():
                return []
            return sorted([entry.name for entry in directory.iterdir() if entry.is_dir()])

        def delete_version(self, ontology_id: str, version: str) -> int:
            directory = (
                self.base
                / cli.sanitize_filename(ontology_id)
                / cli.sanitize_filename(version)
            )
            total = 0
            if directory.exists():
                for path in directory.rglob("*"):
                    if path.is_file():
                        total += path.stat().st_size
            shutil.rmtree(directory, ignore_errors=True)
            return total

    monkeypatch.setattr(cli, "LOCAL_ONTOLOGY_DIR", root)
    monkeypatch.setattr(cli, "STORAGE", _StubStorage(root))
    monkeypatch.setattr(cli, "setup_logging", lambda *_, **__: stub_logger)

    exit_code = cli.main(["prune", "--keep", "1", "--ids", "hp", "--dry-run"])
    assert exit_code == 0
    output = capsys.readouterr().out
    assert "[DRY-RUN] hp version 2023" in output
    assert "Reclaimed" in output
    assert (root / "hp" / "2023").exists()


def test_cli_prune_executes(monkeypatch, stub_logger, tmp_path, capsys):
    root = tmp_path / "ontologies"

    def _create_version(version: str, size: int) -> None:
        safe_id = cli.sanitize_filename("hp")
        safe_version = cli.sanitize_filename(version)
        version_dir = root / safe_id / safe_version
        version_dir.mkdir(parents=True, exist_ok=True)
        (version_dir / "manifest.json").write_text(
            json.dumps({"downloaded_at": f"{version}-01-01T00:00:00Z"})
        )
        (version_dir / "ontology.owl").write_bytes(b"x" * size)

    _create_version("2023", 50)
    _create_version("2024", 75)
    latest_link = root / cli.sanitize_filename("hp") / "latest"
    latest_link.parent.mkdir(parents=True, exist_ok=True)
    latest_link.symlink_to(
        root / cli.sanitize_filename("hp") / cli.sanitize_filename("2023"),
        target_is_directory=True,
    )

    class _StubStorage:
        def __init__(self, base: Path):
            self.base = base

        def available_ontologies(self):
            return [entry.name for entry in self.base.iterdir() if entry.is_dir()]

        def available_versions(self, ontology_id: str):
            directory = self.base / cli.sanitize_filename(ontology_id)
            return sorted([entry.name for entry in directory.iterdir() if entry.is_dir()])

        def delete_version(self, ontology_id: str, version: str) -> int:
            directory = (
                self.base
                / cli.sanitize_filename(ontology_id)
                / cli.sanitize_filename(version)
            )
            total = 0
            for path in directory.rglob("*"):
                if path.is_file():
                    total += path.stat().st_size
            shutil.rmtree(directory, ignore_errors=True)
            return total

    monkeypatch.setattr(cli, "LOCAL_ONTOLOGY_DIR", root)
    monkeypatch.setattr(cli, "STORAGE", _StubStorage(root))
    monkeypatch.setattr(cli, "setup_logging", lambda *_, **__: stub_logger)

    exit_code = cli.main(["prune", "--keep", "1", "--ids", "hp"])
    assert exit_code == 0
    output = capsys.readouterr().out
    assert "Deleted 1 versions for hp" in output
    assert not (root / "hp" / "2023").exists()
    retained_dir = root / "hp" / "2024"
    assert retained_dir.exists()
    if latest_link.is_symlink():
        assert latest_link.resolve() == retained_dir.resolve()
    else:
        assert latest_link.read_text().strip() == str(retained_dir)

def test_cli_validate_json_output(monkeypatch, stub_logger, tmp_path, capsys):
    manifest_dir = tmp_path / "hp" / "2024"
    original_dir = manifest_dir / "original"
    validation_dir = manifest_dir / "validation"
    normalized_dir = manifest_dir / "normalized"
    original_dir.mkdir(parents=True)
    validation_dir.mkdir()
    normalized_dir.mkdir()
    original_file = original_dir / "hp.owl"
    original_file.write_text("content")
    manifest = {
        "schema_version": MANIFEST_SCHEMA_VERSION,
        "id": "hp",
        "resolver": "obo",
        "url": "https://example.org/hp.owl",
        "filename": "hp.owl",
        "version": "2024",
        "license": "CC-BY",
        "status": "fresh",
        "sha256": "abc",
        "normalized_sha256": "def",
        "fingerprint": "f" * 64,
        "etag": "tag",
        "last_modified": "today",
        "downloaded_at": "now",
        "target_formats": ["owl"],
        "validation": {},
        "artifacts": [str(original_file)],
        "resolver_attempts": [],
    }
    (manifest_dir / "manifest.json").write_text(json.dumps(manifest))
    monkeypatch.setattr(cli, "setup_logging", lambda *_, **__: stub_logger)
    monkeypatch.setattr(
        cli,
        "run_validators",
        lambda requests, logger: {
            req.name: type("R", (), {"to_dict": lambda self: {"ok": True}})() for req in requests
        },
    )
    monkeypatch.setattr(cli, "STORAGE", _StubStorage(tmp_path))
    monkeypatch.setattr(
        cli.ResolvedConfig,
        "from_defaults",
        classmethod(lambda cls: ResolvedConfig(defaults=DefaultsConfig(), specs=())),
    )
    assert cli.main(["validate", "hp", "2024", "--json", "--rdflib"]) == 0
    output = capsys.readouterr().out
    payload = json.loads(output)
    assert "rdflib" in payload


def test_cli_validate_table_output(monkeypatch, stub_logger, tmp_path, capsys):
    manifest_dir = tmp_path / "hp" / "2024"
    original_dir = manifest_dir / "original"
    validation_dir = manifest_dir / "validation"
    normalized_dir = manifest_dir / "normalized"
    original_dir.mkdir(parents=True)
    validation_dir.mkdir()
    normalized_dir.mkdir()
    original_file = original_dir / "hp.owl"
    original_file.write_text("content")
    manifest = {
        "schema_version": MANIFEST_SCHEMA_VERSION,
        "id": "hp",
        "resolver": "obo",
        "url": "https://example.org/hp.owl",
        "filename": "hp.owl",
        "version": "2024",
        "license": "CC-BY",
        "status": "fresh",
        "sha256": "abc",
        "normalized_sha256": "def",
        "fingerprint": "f" * 64,
        "etag": "tag",
        "last_modified": "today",
        "downloaded_at": "now",
        "target_formats": ["owl"],
        "validation": {},
        "artifacts": [str(original_file)],
        "resolver_attempts": [],
    }
    (manifest_dir / "manifest.json").write_text(json.dumps(manifest))
    monkeypatch.setattr(cli, "setup_logging", lambda *_, **__: stub_logger)

    class _Result:
        def __init__(self, payload):
            self._payload = payload

        def to_dict(self):
            return self._payload

    monkeypatch.setattr(
        cli,
        "run_validators",
        lambda requests, logger: {
            "rdflib": _Result({"ok": True, "details": {"triples": 1234}}),
        },
    )
    monkeypatch.setattr(cli, "STORAGE", _StubStorage(tmp_path))
    monkeypatch.setattr(
        cli.ResolvedConfig,
        "from_defaults",
        classmethod(lambda cls: ResolvedConfig(defaults=DefaultsConfig(), specs=())),
    )

    assert cli.main(["validate", "hp", "2024", "--rdflib"]) == 0
    output = capsys.readouterr().out
    lines = output.splitlines()
    assert "validator" in lines[0]
    assert any("rdflib" in line and "triples=1234" in line for line in lines)


def test_cli_config_validate(monkeypatch, stub_logger, tmp_path, capsys):
    config_path = tmp_path / "sources.yaml"
    config_path.write_text("ontologies:\n  - id: hp\n    resolver: obo\n")
    monkeypatch.setattr(cli, "setup_logging", lambda *_, **__: stub_logger)
    monkeypatch.setattr(
        cli.ResolvedConfig,
        "from_defaults",
        classmethod(lambda cls: ResolvedConfig(defaults=DefaultsConfig(), specs=())),
    )
    assert cli.main(["config", "validate", "--spec", str(config_path)]) == 0
    output = capsys.readouterr().out
    assert "Configuration passed" in output


def test_cli_config_validate_json(monkeypatch, stub_logger, tmp_path, capsys):
    config_path = tmp_path / "sources.yaml"
    config_path.write_text("ontologies:\n  - id: hp\n    resolver: obo\n")
    monkeypatch.setattr(cli, "setup_logging", lambda *_, **__: stub_logger)
    monkeypatch.setattr(
        cli.ResolvedConfig,
        "from_defaults",
        classmethod(lambda cls: ResolvedConfig(defaults=DefaultsConfig(), specs=())),
    )
    assert cli.main(["config", "validate", "--spec", str(config_path), "--json"]) == 0
    payload = json.loads(capsys.readouterr().out)
    assert payload["ok"]


def test_cli_config_validate_missing_file(monkeypatch, stub_logger, tmp_path):
    missing = tmp_path / "missing.yaml"
    monkeypatch.setattr(cli, "setup_logging", lambda *_, **__: stub_logger)
    monkeypatch.setattr(
        cli.ResolvedConfig,
        "from_defaults",
        classmethod(lambda cls: ResolvedConfig(defaults=DefaultsConfig(), specs=())),
    )
    with pytest.raises(SystemExit) as exc_info:
        cli.main(["config", "validate", "--spec", str(missing)])
    assert exc_info.value.code == 2


def _create_version(root: Path, ontology: str, version: str, downloaded_at: str, size: int) -> None:
    path = root / ontology / version
    path.mkdir(parents=True, exist_ok=True)
    (path / "manifest.json").write_text(json.dumps({"downloaded_at": downloaded_at}))
    (path / "data.bin").write_bytes(b"x" * size)


def test_cli_prune_deletes_old_versions(monkeypatch, stub_logger, tmp_path, capsys):
    storage_root = tmp_path / "store"
    _create_version(storage_root, "hp", "2024-05-01", "2024-05-01T00:00:00Z", 10)
    _create_version(storage_root, "hp", "2024-04-01", "2024-04-01T00:00:00Z", 5)
    _create_version(storage_root, "hp", "2023-12-01", "2023-12-01T00:00:00Z", 2)

    storage = _StubStorage(storage_root)
    monkeypatch.setattr(cli, "STORAGE", storage)
    monkeypatch.setattr(cli, "setup_logging", lambda *_, **__: stub_logger)

    assert (
        cli.main(["prune", "--keep", "1", "--ids", "hp", "--json"]) == 0
    )
    summary = json.loads(capsys.readouterr().out)
    assert summary["deleted_versions"] == 2
    assert storage.available_versions("hp") == ["2024-05-01"]
    assert storage.latest["hp"] == "2024-05-01"


def test_cli_prune_dry_run_keeps_versions(monkeypatch, stub_logger, tmp_path, capsys):
    storage_root = tmp_path / "store"
    _create_version(storage_root, "hp", "2024-05-01", "2024-05-01T00:00:00Z", 10)
    _create_version(storage_root, "hp", "2024-04-01", "2024-04-01T00:00:00Z", 5)

    storage = _StubStorage(storage_root)
    monkeypatch.setattr(cli, "STORAGE", storage)
    monkeypatch.setattr(cli, "setup_logging", lambda *_, **__: stub_logger)

    assert (
        cli.main(["prune", "--keep", "1", "--ids", "hp", "--dry-run"]) == 0
    )
    output = capsys.readouterr().out
    assert "DRY RUN" in output
    assert set(storage.available_versions("hp")) == {"2024-05-01", "2024-04-01"}


def test_cli_init_writes_example(monkeypatch, stub_logger, tmp_path, capsys):
    target = tmp_path / "sources.yaml"
    monkeypatch.setattr(cli, "setup_logging", lambda *_, **__: stub_logger)

    exit_code = cli.main(["init", str(target)])

    assert exit_code == 0
    output = capsys.readouterr().out
    assert "Wrote example configuration" in output
    contents = target.read_text()
    assert "defaults:" in contents
    assert "ontologies:" in contents


def test_cli_init_refuses_overwrite(monkeypatch, stub_logger, tmp_path, capsys):
    target = tmp_path / "sources.yaml"
    target.write_text("existing")
    monkeypatch.setattr(cli, "setup_logging", lambda *_, **__: stub_logger)

    exit_code = cli.main(["init", str(target)])

    assert exit_code == 1
    stderr = capsys.readouterr().err
    assert "Refusing to overwrite" in stderr


def test_cli_doctor_json(monkeypatch, stub_logger, tmp_path, capsys):
    base = tmp_path
    config_dir = base / "config"
    cache_dir = base / "cache"
    log_dir = base / "logs"
    onto_dir = base / "ontologies"
    for directory in (config_dir, cache_dir, log_dir, onto_dir):
        directory.mkdir(parents=True)

    monkeypatch.setattr(cli, "CONFIG_DIR", config_dir)
    monkeypatch.setattr(cli, "CACHE_DIR", cache_dir)
    monkeypatch.setattr(cli, "LOG_DIR", log_dir)
    monkeypatch.setattr(cli, "LOCAL_ONTOLOGY_DIR", onto_dir)

    monkeypatch.setattr(
        cli.requests,
        "head",
        lambda url, timeout, allow_redirects=True: SimpleNamespace(
            ok=True, status_code=200, reason="OK"
        ),
        raising=False,
    )
    monkeypatch.setattr(
        cli.requests,
        "get",
        lambda url, timeout, allow_redirects=True: SimpleNamespace(
            ok=True, status_code=200, reason="OK"
        ),
        raising=False,
    )

    original_find_spec = cli.importlib.util.find_spec

    def _fake_find_spec(name: str):
        if name in {"rdflib", "pronto", "owlready2", "arelle"}:
            return ModuleSpec(name, loader=None)
        return original_find_spec(name)

    monkeypatch.setattr(cli.importlib.util, "find_spec", _fake_find_spec)
    monkeypatch.setattr(cli.shutil, "which", lambda name: "/usr/bin/robot" if name == "robot" else None)
    monkeypatch.setattr(
        cli.subprocess,
        "run",
        lambda *args, **kwargs: SimpleNamespace(stdout="ROBOT version 1.9.0", stderr="", returncode=0),
    )
<<<<<<< HEAD
=======
    monkeypatch.setattr(
        cli.requests,
        "head",
        lambda url, timeout, allow_redirects=True: SimpleNamespace(
            ok=True, status_code=200, reason="OK"
        ),
    )
    monkeypatch.setattr(
        cli.requests,
        "get",
        lambda url, timeout, allow_redirects=True: SimpleNamespace(
            ok=True, status_code=200, reason="OK"
        ),
    )

    original_find_spec = cli.importlib.util.find_spec

    def _fake_find_spec(name: str):
        if name in {"rdflib", "pronto", "owlready2", "arelle"}:
            return ModuleSpec(name, loader=None)
        return original_find_spec(name)

    monkeypatch.setattr(cli.importlib.util, "find_spec", _fake_find_spec)
    monkeypatch.setattr(cli.shutil, "which", lambda name: "/usr/bin/robot" if name == "robot" else None)
    monkeypatch.setattr(
        cli.subprocess,
        "run",
        lambda *args, **kwargs: SimpleNamespace(stdout="ROBOT version 1.9.0", stderr="", returncode=0),
    )
>>>>>>> 3c743207
    monkeypatch.setattr(cli, "setup_logging", lambda *_, **__: stub_logger)

    assert cli.main(["doctor", "--json"]) == 0
    payload = json.loads(capsys.readouterr().out)
    assert "directories" in payload
    assert "dependencies" in payload
    assert "robot" in payload
    assert "network" in payload
    assert "rate_limits" in payload


def test_doctor_reports_invalid_rate_limit(monkeypatch, tmp_path):
    base = tmp_path
    config_dir = base / "config"
    cache_dir = base / "cache"
    log_dir = base / "logs"
    onto_dir = base / "ontologies"
    for directory in (config_dir, cache_dir, log_dir, onto_dir):
        directory.mkdir(parents=True)

    sources = config_dir / "sources.yaml"
    sources.write_text(
        "defaults:\n  http:\n    rate_limits:\n      ols: invalid\n"
    )

    monkeypatch.setattr(cli, "CONFIG_DIR", config_dir)
    monkeypatch.setattr(cli, "CACHE_DIR", cache_dir)
    monkeypatch.setattr(cli, "LOG_DIR", log_dir)
    monkeypatch.setattr(cli, "LOCAL_ONTOLOGY_DIR", onto_dir)
    monkeypatch.setattr(
        cli.requests,
        "head",
        lambda url, timeout, allow_redirects=True: SimpleNamespace(
            ok=True, status_code=200, reason="OK"
        ),
        raising=False,
    )
    monkeypatch.setattr(
        cli.requests,
        "get",
        lambda url, timeout, allow_redirects=True: SimpleNamespace(
            ok=True, status_code=200, reason="OK"
        ),
        raising=False,
    )
    monkeypatch.setattr(cli.shutil, "which", lambda name: None)
    monkeypatch.setattr(
        cli.importlib.util,
        "find_spec",
        lambda name: ModuleSpec(name, loader=None),
    )
    monkeypatch.setattr(
        cli.subprocess,
        "run",
        lambda *args, **kwargs: SimpleNamespace(stdout="", stderr="", returncode=1),
    )

    report = cli._doctor_report()
    assert "invalid" in report["rate_limits"]
<<<<<<< HEAD
    assert report["rate_limits"]["invalid"]["ols"] == "invalid"
=======
    assert report["rate_limits"]["invalid"]["ols"] == "invalid"


def test_cli_plan_diff_output(monkeypatch, stub_logger, tmp_path, capsys):
    plans_dir = tmp_path / "plans"
    plans_dir.mkdir(parents=True)
    baseline = plans_dir / "latest.json"
    baseline.write_text(
        json.dumps(
            [
                {
                    "id": "hp",
                    "url": "https://old.example.org/hp.owl",
                    "version": "2023-01-01",
                    "license": "CC-BY",
                    "media_type": "application/rdf+xml",
                }
            ]
        )
    )

    plan = FetchPlan(
        url="https://new.example.org/hp.owl",
        headers={},
        filename_hint=None,
        version="2024-02-01",
        license="CC0",
        media_type="application/rdf+xml",
        service="obo",
    )
    planned = PlannedFetch(
        spec=FetchSpec(id="hp", resolver="obo", extras={}, target_formats=["owl"]),
        resolver="obo",
        plan=plan,
        candidates=(ResolverCandidate(resolver="obo", plan=plan),),
        last_modified="Wed, 01 Feb 2024 12:00:00 GMT",
    )

    monkeypatch.setattr(cli, "plan_all", lambda specs, config, since=None: [planned])
    monkeypatch.setattr(cli, "setup_logging", lambda *_, **__: stub_logger)
    monkeypatch.setattr(cli, "CONFIG_DIR", tmp_path)
    monkeypatch.setattr(
        cli.ResolvedConfig,
        "from_defaults",
        classmethod(lambda cls: ResolvedConfig(defaults=DefaultsConfig(), specs=())),
    )

    assert cli.main(["plan", "diff", "hp"]) == 0
    output = capsys.readouterr().out
    assert "~ hp" in output
    assert "https://new.example.org" in output


def test_cli_plan_diff_json(monkeypatch, stub_logger, tmp_path, capsys):
    baseline = tmp_path / "plans" / "latest.json"
    baseline.parent.mkdir(parents=True)
    baseline.write_text(json.dumps([]))

    plan = FetchPlan(
        url="https://example.org/efo.owl",
        headers={},
        filename_hint=None,
        version="2024-03-01",
        license="CC-BY",
        media_type="application/rdf+xml",
        service="ols",
    )
    planned = PlannedFetch(
        spec=FetchSpec(id="efo", resolver="ols", extras={}, target_formats=["owl"]),
        resolver="ols",
        plan=plan,
        candidates=(ResolverCandidate(resolver="ols", plan=plan),),
        last_modified=None,
    )

    monkeypatch.setattr(cli, "plan_all", lambda specs, config, since=None: [planned])
    monkeypatch.setattr(cli, "setup_logging", lambda *_, **__: stub_logger)
    monkeypatch.setattr(cli, "CONFIG_DIR", tmp_path)
    monkeypatch.setattr(
        cli.ResolvedConfig,
        "from_defaults",
        classmethod(lambda cls: ResolvedConfig(defaults=DefaultsConfig(), specs=())),
    )

    assert cli.main(["plan", "diff", "efo", "--json"]) == 0
    payload = json.loads(capsys.readouterr().out)
    assert payload["added"][0]["id"] == "efo"


def _write_version(base: Path, ontology: str, version: str, timestamp: str, size: int = 1024) -> None:
    version_dir = base / ontology / version
    (version_dir / "original").mkdir(parents=True, exist_ok=True)
    payload = {"downloaded_at": timestamp, "id": ontology, "version": version}
    (version_dir / "manifest.json").write_text(json.dumps(payload))
    data_file = version_dir / "original" / f"{ontology}.owl"
    data_file.write_bytes(b"x" * size)


def test_cli_prune_dry_run(monkeypatch, tmp_path, capsys):
    storage = _StubStorage(tmp_path)
    _write_version(tmp_path, "hp", "2024-01-01", "2024-01-01T00:00:00Z")
    _write_version(tmp_path, "hp", "2023-01-01", "2023-01-01T00:00:00Z")

    monkeypatch.setattr(cli, "STORAGE", storage)
    monkeypatch.setattr(cli, "LOCAL_ONTOLOGY_DIR", tmp_path)

    assert cli.main(["prune", "--keep", "1", "--dry-run"]) == 0
    output = capsys.readouterr().out
    assert "Dry-run" in output
    assert (tmp_path / "hp" / "2023-01-01").exists()


def test_cli_prune_executes(monkeypatch, tmp_path, capsys):
    storage = _StubStorage(tmp_path)
    _write_version(tmp_path, "hp", "2024-01-01", "2024-01-01T00:00:00Z", size=2048)
    _write_version(tmp_path, "hp", "2023-01-01", "2023-01-01T00:00:00Z", size=1024)
    latest_link = tmp_path / "hp" / "latest"
    latest_link.parent.mkdir(parents=True, exist_ok=True)
    latest_link.symlink_to(tmp_path / "hp" / "2023-01-01")

    monkeypatch.setattr(cli, "STORAGE", storage)
    monkeypatch.setattr(cli, "LOCAL_ONTOLOGY_DIR", tmp_path)

    assert cli.main(["prune", "--keep", "1"]) == 0
    output = capsys.readouterr().out
    assert "Pruned" in output
    assert not (tmp_path / "hp" / "2023-01-01").exists()
    assert latest_link.readlink() == tmp_path / "hp" / "2024-01-01"


def test_cli_prune_ids_filter(monkeypatch, tmp_path, capsys):
    storage = _StubStorage(tmp_path)
    _write_version(tmp_path, "hp", "2024-01-01", "2024-01-01T00:00:00Z")
    _write_version(tmp_path, "hp", "2023-01-01", "2023-01-01T00:00:00Z")
    _write_version(tmp_path, "chebi", "2024-01-01", "2024-01-01T00:00:00Z")
    _write_version(tmp_path, "chebi", "2023-01-01", "2023-01-01T00:00:00Z")

    monkeypatch.setattr(cli, "STORAGE", storage)
    monkeypatch.setattr(cli, "LOCAL_ONTOLOGY_DIR", tmp_path)

    assert cli.main(["prune", "--keep", "1", "--ids", "hp"]) == 0
    capsys.readouterr()
    assert not (tmp_path / "hp" / "2023-01-01").exists()
    assert (tmp_path / "chebi" / "2023-01-01").exists()
>>>>>>> 3c743207
<|MERGE_RESOLUTION|>--- conflicted
+++ resolved
@@ -19,11 +19,8 @@
 """
 
 import json
-<<<<<<< HEAD
-=======
 import shutil
 from datetime import datetime, timezone
->>>>>>> 3c743207
 from importlib.machinery import ModuleSpec
 from pathlib import Path
 from types import SimpleNamespace
@@ -82,7 +79,6 @@
             return []
         return sorted([entry.name for entry in self.root.iterdir() if entry.is_dir()])
 
-<<<<<<< HEAD
     def version_path(self, ontology_id: str, version: str) -> Path:
         return self.ensure_local_version(ontology_id, version)
 
@@ -112,12 +108,6 @@
 
     def close(self):
         pass
-=======
-    def delete_version(self, ontology_id: str, version: str) -> None:
-        path = self.root / ontology_id / version
-        if path.exists():
-            shutil.rmtree(path)
->>>>>>> 3c743207
 
 
 def test_cli_pull_json_output(monkeypatch, stub_logger, tmp_path, capsys):
@@ -253,14 +243,11 @@
         return []
 
     monkeypatch.setattr(cli, "fetch_all", _fake_fetch_all)
-<<<<<<< HEAD
-=======
     monkeypatch.setattr(
         cli,
         "plan_all",
         lambda specs, *, config=None, since=None: [],
     )
->>>>>>> 3c743207
     monkeypatch.setattr(cli, "plan_all", lambda specs, config: [])
     monkeypatch.setattr(cli, "setup_logging", lambda *_, **__: stub_logger)
     monkeypatch.setattr(
@@ -298,11 +285,7 @@
     planned = PlannedFetch(
         spec=FetchSpec(id="hp", resolver="obo", extras={}, target_formats=["owl"]),
         resolver="obo",
-<<<<<<< HEAD
-       plan=plan,
-=======
         plan=plan,
->>>>>>> 3c743207
         candidates=(ResolverCandidate(resolver="obo", plan=plan),),
     )
 
@@ -313,7 +296,6 @@
     )
     monkeypatch.setattr(cli, "plan_all", lambda specs, config: [planned])
     monkeypatch.setattr(cli, "setup_logging", lambda *_, **__: stub_logger)
-<<<<<<< HEAD
     monkeypatch.setattr(
         cli.requests,
         "head",
@@ -322,8 +304,6 @@
         ),
         raising=False,
     )
-=======
->>>>>>> 3c743207
 
     assert cli.main(["plan", "hp", "--json"]) == 0
     payload = json.loads(capsys.readouterr().out)
@@ -332,7 +312,6 @@
     assert payload[0]["candidates"][0]["resolver"] == "obo"
 
 
-<<<<<<< HEAD
 def test_cli_plan_applies_concurrency_overrides(monkeypatch, stub_logger):
     captured = {}
 
@@ -372,7 +351,6 @@
 def test_cli_plan_since_filters(monkeypatch, stub_logger, capsys):
     recent_plan = FetchPlan(
         url="https://example.org/new.owl",
-=======
 def test_cli_plan_diff_json(monkeypatch, stub_logger, tmp_path, capsys):
     baseline_path = tmp_path / "baseline.json"
     baseline_payload = [
@@ -394,14 +372,12 @@
 63
 
         url="https://example.org/hp.owl",
->>>>>>> 3c743207
         headers={},
         filename_hint=None,
         version="2024",
         license="CC-BY",
         media_type="application/rdf+xml",
         service="obo",
-<<<<<<< HEAD
     )
     old_plan = FetchPlan(
         url="https://example.org/old.owl",
@@ -458,7 +434,6 @@
 
 
 def test_cli_plan_diff_reports_changes(monkeypatch, stub_logger, tmp_path, capsys):
-=======
         last_modified="2024-01-01T00:00:00Z",
         content_length=256,
     )
@@ -503,16 +478,11 @@
         ])
     )
 
->>>>>>> 3c743207
     plan = FetchPlan(
         url="https://example.org/hp.owl",
         headers={},
         filename_hint=None,
-<<<<<<< HEAD
         version="2024-05-01",
-=======
-        version="2024",
->>>>>>> 3c743207
         license="CC-BY",
         media_type="application/rdf+xml",
         service="obo",
@@ -523,7 +493,6 @@
         plan=plan,
         candidates=(ResolverCandidate(resolver="obo", plan=plan),),
     )
-<<<<<<< HEAD
 
     baseline_path = tmp_path / "baseline.json"
     baseline_path.write_text(
@@ -555,7 +524,6 @@
         raising=False,
     )
     monkeypatch.setattr(
-=======
 def test_cli_plan_applies_concurrency_overrides(monkeypatch, stub_logger):
     captured = {}
 
@@ -568,13 +536,11 @@
     monkeypatch.setattr(cli, "plan_all", _fake_plan_all)
     monkeypatch.setattr(cli, "setup_logging", lambda *_, **__: stub_logger)
     monkeypatch.setattr(
->>>>>>> 3c743207
-        cli.ResolvedConfig,
-        "from_defaults",
-        classmethod(lambda cls: ResolvedConfig(defaults=DefaultsConfig(), specs=())),
-    )
-
-<<<<<<< HEAD
+        cli.ResolvedConfig,
+        "from_defaults",
+        classmethod(lambda cls: ResolvedConfig(defaults=DefaultsConfig(), specs=())),
+    )
+
     assert (
         cli.main(["plan", "diff", "--baseline", str(baseline_path), "--json"]) == 0
     )
@@ -582,7 +548,6 @@
     assert len(diff["modified"]) == 1
     assert diff["modified"][0]["id"] == "hp"
     assert "version" in diff["modified"][0]["changes"]
-=======
     exit_code = cli.main(
         [
             "plan",
@@ -601,7 +566,6 @@
     assert captured["downloads"] == 2
     assert captured["hosts"] == ["mirror.example.org"]
 
->>>>>>> 3c743207
 
 def test_cli_plan_since_argument(monkeypatch, stub_logger):
     captured = {}
@@ -1060,8 +1024,6 @@
         "run",
         lambda *args, **kwargs: SimpleNamespace(stdout="ROBOT version 1.9.0", stderr="", returncode=0),
     )
-<<<<<<< HEAD
-=======
     monkeypatch.setattr(
         cli.requests,
         "head",
@@ -1091,7 +1053,6 @@
         "run",
         lambda *args, **kwargs: SimpleNamespace(stdout="ROBOT version 1.9.0", stderr="", returncode=0),
     )
->>>>>>> 3c743207
     monkeypatch.setattr(cli, "setup_logging", lambda *_, **__: stub_logger)
 
     assert cli.main(["doctor", "--json"]) == 0
@@ -1151,9 +1112,6 @@
 
     report = cli._doctor_report()
     assert "invalid" in report["rate_limits"]
-<<<<<<< HEAD
-    assert report["rate_limits"]["invalid"]["ols"] == "invalid"
-=======
     assert report["rate_limits"]["invalid"]["ols"] == "invalid"
 
 
@@ -1297,5 +1255,4 @@
     assert cli.main(["prune", "--keep", "1", "--ids", "hp"]) == 0
     capsys.readouterr()
     assert not (tmp_path / "hp" / "2023-01-01").exists()
-    assert (tmp_path / "chebi" / "2023-01-01").exists()
->>>>>>> 3c743207
+    assert (tmp_path / "chebi" / "2023-01-01").exists()