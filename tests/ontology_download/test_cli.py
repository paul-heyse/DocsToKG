--- conflicted
+++ resolved
@@ -20,10 +20,7 @@
 
 import json
 import shutil
-<<<<<<< HEAD
 from datetime import datetime, timezone
-=======
->>>>>>> 7667fafa
 from importlib.machinery import ModuleSpec
 from pathlib import Path
 from types import SimpleNamespace
@@ -174,15 +171,12 @@
         return []
 
     monkeypatch.setattr(cli, "fetch_all", _fake_fetch_all)
-<<<<<<< HEAD
     monkeypatch.setattr(
         cli,
         "plan_all",
         lambda specs, *, config=None, since=None: [],
     )
-=======
     monkeypatch.setattr(cli, "plan_all", lambda specs, config: [])
->>>>>>> 7667fafa
     monkeypatch.setattr(cli, "setup_logging", lambda *_, **__: stub_logger)
     monkeypatch.setattr(
         cli.ResolvedConfig,
@@ -223,15 +217,12 @@
         candidates=(ResolverCandidate(resolver="obo", plan=plan),),
     )
 
-<<<<<<< HEAD
     monkeypatch.setattr(
         cli,
         "plan_all",
         lambda specs, *, config=None, since=None: [planned],
     )
-=======
     monkeypatch.setattr(cli, "plan_all", lambda specs, config: [planned])
->>>>>>> 7667fafa
     monkeypatch.setattr(cli, "setup_logging", lambda *_, **__: stub_logger)
 
     assert cli.main(["plan", "hp", "--json"]) == 0
@@ -241,7 +232,6 @@
     assert payload[0]["candidates"][0]["resolver"] == "obo"
 
 
-<<<<<<< HEAD
 def test_cli_plan_diff_json(monkeypatch, stub_logger, tmp_path, capsys):
     baseline_path = tmp_path / "baseline.json"
     baseline_payload = [
@@ -260,6 +250,8 @@
     baseline_path.write_text(json.dumps(baseline_payload))
 
     plan = FetchPlan(
+63
+
         url="https://example.org/hp.owl",
         headers={},
         filename_hint=None,
@@ -326,7 +318,6 @@
         plan=plan,
         candidates=(ResolverCandidate(resolver="obo", plan=plan),),
     )
-=======
 def test_cli_plan_applies_concurrency_overrides(monkeypatch, stub_logger):
     captured = {}
 
@@ -380,7 +371,6 @@
 
     assert cli.main(["plan", "hp", "--since", "2024-02-01"]) == 0
     assert captured["since"].isoformat().startswith("2024-02-01")
->>>>>>> 7667fafa
 
     monkeypatch.setattr(
         cli,
@@ -747,7 +737,6 @@
     monkeypatch.setattr(cli, "LOG_DIR", log_dir)
     monkeypatch.setattr(cli, "LOCAL_ONTOLOGY_DIR", onto_dir)
 
-<<<<<<< HEAD
     monkeypatch.setattr(
         cli.requests,
         "head",
@@ -779,7 +768,6 @@
         "run",
         lambda *args, **kwargs: SimpleNamespace(stdout="ROBOT version 1.9.0", stderr="", returncode=0),
     )
-=======
     monkeypatch.setattr(
         cli.requests,
         "head",
@@ -809,7 +797,6 @@
         "run",
         lambda *args, **kwargs: SimpleNamespace(stdout="ROBOT version 1.9.0", stderr="", returncode=0),
     )
->>>>>>> 7667fafa
     monkeypatch.setattr(cli, "setup_logging", lambda *_, **__: stub_logger)
 
     assert cli.main(["doctor", "--json"]) == 0
@@ -845,10 +832,7 @@
         lambda url, timeout, allow_redirects=True: SimpleNamespace(
             ok=True, status_code=200, reason="OK"
         ),
-<<<<<<< HEAD
         raising=False,
-=======
->>>>>>> 7667fafa
     )
     monkeypatch.setattr(
         cli.requests,
@@ -856,10 +840,7 @@
         lambda url, timeout, allow_redirects=True: SimpleNamespace(
             ok=True, status_code=200, reason="OK"
         ),
-<<<<<<< HEAD
         raising=False,
-=======
->>>>>>> 7667fafa
     )
     monkeypatch.setattr(cli.shutil, "which", lambda name: None)
     monkeypatch.setattr(
@@ -875,9 +856,6 @@
 
     report = cli._doctor_report()
     assert "invalid" in report["rate_limits"]
-<<<<<<< HEAD
-    assert report["rate_limits"]["invalid"]["ols"] == "invalid"
-=======
     assert report["rate_limits"]["invalid"]["ols"] == "invalid"
 
 
@@ -1021,5 +999,4 @@
     assert cli.main(["prune", "--keep", "1", "--ids", "hp"]) == 0
     capsys.readouterr()
     assert not (tmp_path / "hp" / "2023-01-01").exists()
-    assert (tmp_path / "chebi" / "2023-01-01").exists()
->>>>>>> 7667fafa
+    assert (tmp_path / "chebi" / "2023-01-01").exists()