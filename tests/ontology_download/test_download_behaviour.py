"""Download behaviour tests exercising the harness-backed HTTP server."""

from __future__ import annotations

import io
import logging
import tarfile
import zipfile
from urllib.parse import urlparse

import pytest

from DocsToKG.OntologyDownload.errors import ConfigError
from DocsToKG.OntologyDownload.io import filesystem as fs_mod
from DocsToKG.OntologyDownload.io import network as network_mod
from DocsToKG.OntologyDownload.testing import ResponseSpec


def _logger() -> logging.Logger:
    logger = logging.getLogger("ontology-download-test")
    logger.setLevel(logging.INFO)
    return logger


def test_download_stream_fetches_fixture(ontology_env, tmp_path):
    """Ensure the downloader streams a registered fixture end-to-end."""

    payload = b"@prefix : <http://example.org/> .\n:hp a :Ontology .\n"
    url = ontology_env.register_fixture(
        "hp.owl",
        payload,
        media_type="application/rdf+xml",
        repeats=2,
    )
    config = ontology_env.build_download_config()
    destination = tmp_path / "hp.owl"

    result = network_mod.download_stream(
        url=url,
        destination=destination,
        headers={},
        previous_manifest=None,
        http_config=config,
        cache_dir=ontology_env.cache_dir,
        logger=_logger(),
        expected_media_type="application/rdf+xml",
        service="obo",
    )

    assert destination.read_bytes() == payload
    assert result.status == "fresh"
    assert result.content_type == "application/rdf+xml"
    methods = [request.method for request in ontology_env.requests]
    assert methods.count("HEAD") == 1
    assert methods.count("GET") == 1


<<<<<<< HEAD
def test_preliminary_head_check_handles_malformed_content_length(ontology_env, tmp_path):
    """Malformed Content-Length headers should be ignored by the downloader."""

    payload = b"@prefix : <http://example.org/> .\n:hp a :Ontology .\n"
    url = ontology_env.register_fixture(
        "hp-malformed-length.owl",
=======
def test_download_stream_retries_consume_bucket(ontology_env, tmp_path):
    """A transient failure should consume bucket tokens for each retry."""

    payload = b"@prefix : <http://example.org/> .\n:hp a :Ontology .\n"
    url = ontology_env.register_fixture(
        "hp-retry.owl",
>>>>>>> 1917ba30
        payload,
        media_type="application/rdf+xml",
        repeats=1,
    )
<<<<<<< HEAD
    parsed_url = urlparse(url)
    ontology_env.queue_response(
        "fixtures/hp-malformed-length.owl",
        ResponseSpec(
            method="HEAD",
            status=200,
            headers={
                "Content-Type": "application/rdf+xml",
                "Content-Length": "not-an-integer",
            },
        ),
    )

    config = ontology_env.build_download_config()
    destination = tmp_path / "hp-malformed-length.owl"
    downloader = network_mod.StreamingDownloader(
        destination=destination,
        headers={},
        http_config=config,
        previous_manifest=None,
        logger=_logger(),
        expected_media_type="application/rdf+xml",
        service="obo",
        origin_host=parsed_url.hostname,
    )

    with network_mod.SESSION_POOL.lease(
        service="obo",
        host=parsed_url.hostname,
        http_config=config,
    ) as session:
        content_type, content_length = downloader._preliminary_head_check(url, session)

    assert content_type == "application/rdf+xml"
    assert content_length is None
    assert ontology_env.requests[-1].method == "HEAD"
    assert ontology_env.requests[-1].path.endswith("hp-malformed-length.owl")
=======

    parsed = urlparse(url)
    get_key = ("GET", parsed.path)
    failure = ResponseSpec(status=503, headers={"Retry-After": "0"}, method="GET")
    # The testing harness exposes the queued responses; prepend a transient failure
    # so the first GET yields a retryable error before the cached success entries.
    ontology_env._responses[get_key].appendleft(failure)

    config = ontology_env.build_download_config()

    class RecordingBucket:
        def __init__(self) -> None:
            self.calls: list[float] = []

        def consume(self, tokens: float = 1.0) -> None:
            self.calls.append(tokens)

    bucket = RecordingBucket()
    config.set_bucket_provider(lambda service, cfg, host: bucket)

    destination = tmp_path / "hp-retry.owl"

    result = network_mod.download_stream(
        url=url,
        destination=destination,
        headers={},
        previous_manifest=None,
        http_config=config,
        cache_dir=ontology_env.cache_dir,
        logger=_logger(),
        expected_media_type="application/rdf+xml",
        service="obo",
    )

    assert destination.read_bytes() == payload
    assert result.status == "fresh"
    assert len(bucket.calls) == 2
    methods = [request.method for request in ontology_env.requests]
    assert methods.count("HEAD") == 1
    assert methods.count("GET") == 2
>>>>>>> 1917ba30


def test_download_stream_uses_cached_manifest(ontology_env, tmp_path):
    """A 304 response should produce a cached result without re-downloading."""

    payload = b"ontology-content"
    url = ontology_env.register_fixture(
        "hp-cache.owl",
        payload,
        media_type="application/rdf+xml",
        repeats=2,
    )
    config = ontology_env.build_download_config()
    destination = tmp_path / "hp-cache.owl"

    initial = network_mod.download_stream(
        url=url,
        destination=destination,
        headers={},
        previous_manifest=None,
        http_config=config,
        cache_dir=ontology_env.cache_dir,
        logger=_logger(),
        expected_media_type="application/rdf+xml",
        service="obo",
    )

    previous_manifest = {
        "etag": initial.etag,
        "last_modified": initial.last_modified,
        "content_type": initial.content_type,
        "content_length": initial.content_length,
        "sha256": initial.sha256,
    }
    headers = {
        "ETag": initial.etag or '"cached-etag"',
        "Last-Modified": initial.last_modified or "Wed, 01 Jan 2025 00:00:00 GMT",
        "Content-Type": "application/rdf+xml",
    }

    ontology_env.queue_response(
        "fixtures/hp-cache.owl",
        ResponseSpec(method="HEAD", status=200, headers=headers),
    )
    ontology_env.queue_response(
        "fixtures/hp-cache.owl",
        ResponseSpec(method="GET", status=304, headers=headers),
    )

    cached = network_mod.download_stream(
        url=url,
        destination=destination,
        headers={},
        previous_manifest=previous_manifest,
        http_config=config,
        cache_dir=ontology_env.cache_dir,
        logger=_logger(),
        expected_media_type="application/rdf+xml",
        service="obo",
    )

    assert cached.status == "cached"
    assert destination.read_bytes() == payload
    assert cached.sha256 == initial.sha256
    assert cached.content_type == initial.content_type


def test_extract_zip_rejects_traversal(tmp_path):
    """Zip extraction should guard against traversal attacks."""

    archive = tmp_path / "traversal.zip"
    with zipfile.ZipFile(archive, "w") as zipf:
        info = zipfile.ZipInfo("../evil.txt")
        zipf.writestr(info, "oops")

    with pytest.raises(ConfigError):
        fs_mod.extract_zip_safe(archive, tmp_path / "output", logger=_logger())


def test_extract_tar_rejects_symlink(tmp_path):
    """Tar extraction should reject symlinks inside the archive."""

    archive = tmp_path / "symlink.tar"
    with tarfile.open(archive, "w") as tar:
        data = io.BytesIO(b"content")
        info = tarfile.TarInfo("data.txt")
        info.size = len(data.getvalue())
        tar.addfile(info, data)

        link_info = tarfile.TarInfo("link")
        link_info.type = tarfile.SYMTYPE
        link_info.linkname = "data.txt"
        tar.addfile(link_info)

    with pytest.raises(ConfigError):
        fs_mod.extract_tar_safe(archive, tmp_path / "output", logger=_logger())


def test_sanitize_filename_normalises(tmp_path):
    """Sanitization should strip traversal components and prohibited characters."""

    assert fs_mod.sanitize_filename("../evil.owl") == "evil.owl"
    assert fs_mod.sanitize_filename("..\\..\\windows?.owl") == "windows_.owl"<|MERGE_RESOLUTION|>--- conflicted
+++ resolved
@@ -55,26 +55,22 @@
     assert methods.count("GET") == 1
 
 
-<<<<<<< HEAD
 def test_preliminary_head_check_handles_malformed_content_length(ontology_env, tmp_path):
     """Malformed Content-Length headers should be ignored by the downloader."""
 
     payload = b"@prefix : <http://example.org/> .\n:hp a :Ontology .\n"
     url = ontology_env.register_fixture(
         "hp-malformed-length.owl",
-=======
 def test_download_stream_retries_consume_bucket(ontology_env, tmp_path):
     """A transient failure should consume bucket tokens for each retry."""
 
     payload = b"@prefix : <http://example.org/> .\n:hp a :Ontology .\n"
     url = ontology_env.register_fixture(
         "hp-retry.owl",
->>>>>>> 1917ba30
         payload,
         media_type="application/rdf+xml",
         repeats=1,
     )
-<<<<<<< HEAD
     parsed_url = urlparse(url)
     ontology_env.queue_response(
         "fixtures/hp-malformed-length.owl",
@@ -112,48 +108,6 @@
     assert content_length is None
     assert ontology_env.requests[-1].method == "HEAD"
     assert ontology_env.requests[-1].path.endswith("hp-malformed-length.owl")
-=======
-
-    parsed = urlparse(url)
-    get_key = ("GET", parsed.path)
-    failure = ResponseSpec(status=503, headers={"Retry-After": "0"}, method="GET")
-    # The testing harness exposes the queued responses; prepend a transient failure
-    # so the first GET yields a retryable error before the cached success entries.
-    ontology_env._responses[get_key].appendleft(failure)
-
-    config = ontology_env.build_download_config()
-
-    class RecordingBucket:
-        def __init__(self) -> None:
-            self.calls: list[float] = []
-
-        def consume(self, tokens: float = 1.0) -> None:
-            self.calls.append(tokens)
-
-    bucket = RecordingBucket()
-    config.set_bucket_provider(lambda service, cfg, host: bucket)
-
-    destination = tmp_path / "hp-retry.owl"
-
-    result = network_mod.download_stream(
-        url=url,
-        destination=destination,
-        headers={},
-        previous_manifest=None,
-        http_config=config,
-        cache_dir=ontology_env.cache_dir,
-        logger=_logger(),
-        expected_media_type="application/rdf+xml",
-        service="obo",
-    )
-
-    assert destination.read_bytes() == payload
-    assert result.status == "fresh"
-    assert len(bucket.calls) == 2
-    methods = [request.method for request in ontology_env.requests]
-    assert methods.count("HEAD") == 1
-    assert methods.count("GET") == 2
->>>>>>> 1917ba30
 
 
 def test_download_stream_uses_cached_manifest(ontology_env, tmp_path):
