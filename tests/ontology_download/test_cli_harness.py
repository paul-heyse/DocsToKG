"""Happy-path CLI smoke tests executed against the harness sandbox.

Exercises ``ontofetch`` commands (pull, plan, plugins, config) using the
TestingEnvironment harness that spins up loopback resolvers. Validates content
writing, manifest generation, plugin enumeration, and JSON mode to guard the
golden path for automation and documentation snippets.
"""

from __future__ import annotations

import json
import textwrap
import shutil
from pathlib import Path

from DocsToKG.OntologyDownload import cli as cli_module
from DocsToKG.OntologyDownload.testing import TestingEnvironment, temporary_resolver


def _allowed_hosts_arg(ontology_env) -> str:
    allowed = ontology_env.build_download_config().allowed_hosts or []
    return ",".join(allowed)


def _static_resolver_for(env, *, name: str, filename: str):
    fixture_url = env.register_fixture(
        filename,
        (f"{name} fixture\n").encode("utf-8"),
        media_type="application/rdf+xml",
        repeats=2,
    )
    resolver_name = f"{name}-cli"
    resolver = env.static_resolver(
        name=resolver_name,
        fixture_url=fixture_url,
        filename=filename,
        media_type="application/rdf+xml",
        service="obo",
    )
    return resolver_name, resolver


def test_cli_pull_json_uses_harness(ontology_env, capsys):
    """`ontofetch pull` should download via the temporary resolver and emit JSON."""

    resolver_name, resolver = _static_resolver_for(ontology_env, name="hp", filename="hp.owl")
    with temporary_resolver(resolver_name, resolver):
        exit_code = cli_module.cli_main(
            [
                "pull",
                "hp",
                "--resolver",
                resolver_name,
                "--allowed-hosts",
                _allowed_hosts_arg(ontology_env),
                "--json",
            ]
        )

    assert exit_code == 0
    output = json.loads(capsys.readouterr().out)
    assert output[0]["id"] == "hp"
    assert output[0]["status"] in {"fresh", "updated", "cached"}


def test_cli_defaults_to_pull_when_subcommand_missing(ontology_env, capsys):
    """Calling the CLI without a subcommand should behave like ``pull``."""

    resolver_name, resolver = _static_resolver_for(
        ontology_env,
        name="hp-default",
        filename="hp-default.owl",
    )
    with temporary_resolver(resolver_name, resolver):
        exit_code = cli_module.cli_main(
            [
                "hp",  # positional ontology id without explicit subcommand
                "--resolver",
                resolver_name,
                "--allowed-hosts",
                _allowed_hosts_arg(ontology_env),
                "--json",
            ]
        )

    assert exit_code == 0
    output = json.loads(capsys.readouterr().out)
    assert output[0]["id"] == "hp"
    assert output[0]["status"] in {"fresh", "updated", "cached"}


def test_cli_plan_json_respects_resolver(ontology_env, capsys, tmp_path):
    """`ontofetch plan` should surface resolver details using the harness environment."""

    resolver_name, resolver = _static_resolver_for(ontology_env, name="go", filename="go.owl")
    lock_path = tmp_path / "ontologies.lock.json"

    with temporary_resolver(resolver_name, resolver):
        exit_code = cli_module.cli_main(
            [
                "plan",
                "go",
                "--resolver",
                resolver_name,
                "--allowed-hosts",
                _allowed_hosts_arg(ontology_env),
                "--json",
                "--lock-output",
                str(lock_path),
            ]
        )

    assert exit_code == 0
    payload = json.loads(capsys.readouterr().out)
    assert payload[0]["spec"]["id"] == "go"
    assert payload[0]["plan"]["url"].startswith("http://127.0.0.1")
    assert lock_path.exists()


def test_cli_pull_accepts_tilde_spec_path(monkeypatch, ontology_env, tmp_path, capsys):
    """`ontofetch pull` should expand ``~`` when resolving ``--spec`` configuration paths."""

    resolver_name, resolver = _static_resolver_for(ontology_env, name="hp-tilde", filename="hp.owl")
    home_dir = tmp_path / "home"
    home_dir.mkdir(parents=True, exist_ok=True)
    config_path = home_dir / "sources.yaml"
    config_payload = textwrap.dedent(
        f"""
        defaults:
          normalize_to: [ttl]
        ontologies:
          - id: hp
            resolver: {resolver_name}
            extras:
              acronym: HP
            normalize_to: [ttl]
        """
    ).strip()
    config_path.write_text(config_payload, encoding="utf-8")
    monkeypatch.setenv("HOME", str(home_dir))
    tilde_spec = Path("~") / "sources.yaml"

    with temporary_resolver(resolver_name, resolver):
        exit_code = cli_module.cli_main(
            [
                "pull",
                "hp",
                "--spec",
                str(tilde_spec),
                "--allowed-hosts",
                _allowed_hosts_arg(ontology_env),
                "--json",
            ]
        )

    assert exit_code == 0
    stdout = capsys.readouterr().out
    payload = json.loads(stdout)
    assert payload[0]["id"] == "hp"


<<<<<<< HEAD
def test_cli_config_validate_expands_tilde_path(monkeypatch, tmp_path, capsys):
    """`ontofetch config validate` should resolve ``~`` before loading configuration files."""

    home_dir = tmp_path / "home"
    home_dir.mkdir(parents=True, exist_ok=True)
    config_path = home_dir / "custom.yaml"
    config_payload = textwrap.dedent(
        """
        defaults:
          normalize_to: [ttl]
        ontologies:
          - id: hp
            resolver: obo
            normalize_to: [ttl]
        """
    ).strip()
    config_path.write_text(config_payload, encoding="utf-8")
    monkeypatch.setenv("HOME", str(home_dir))
    tilde_spec = Path("~") / "custom.yaml"

    with TestingEnvironment():
        exit_code = cli_module.cli_main(
            [
                "config",
                "validate",
                "--spec",
                str(tilde_spec),
            ]
        )

    assert exit_code == 0
    stdout = capsys.readouterr().out
    assert "Configuration passed" in stdout
    assert str(config_path) in stdout
=======
def test_cli_init_expands_tilde_destination(monkeypatch, tmp_path, capsys):
    """`ontofetch init` should expand ``~`` destinations before writing files."""

    home_dir = tmp_path / "home"
    home_dir.mkdir(parents=True, exist_ok=True)
    monkeypatch.setenv("HOME", str(home_dir))

    tilde_argument = Path("~") / "temp.yaml"
    literal_parent = Path.cwd() / "~"
    literal_destination = literal_parent / "temp.yaml"
    if literal_parent.exists():
        shutil.rmtree(literal_parent)

    exit_code = cli_module.cli_main(["init", str(tilde_argument)])
    assert exit_code == 0
    first_output = capsys.readouterr()
    created_path = home_dir / "temp.yaml"
    assert created_path.exists()
    assert "Wrote example configuration" in first_output.out
    assert str(created_path) in first_output.out
    assert not literal_destination.exists()

    second_exit = cli_module.cli_main(["init", str(tilde_argument)])
    assert second_exit == 1
    second_output = capsys.readouterr()
    assert "Error: Refusing to overwrite existing file" in second_output.err
    assert str(created_path) in second_output.err

    if literal_parent.exists():
        shutil.rmtree(literal_parent)
>>>>>>> 79d98494
<|MERGE_RESOLUTION|>--- conflicted
+++ resolved
@@ -159,7 +159,6 @@
     assert payload[0]["id"] == "hp"
 
 
-<<<<<<< HEAD
 def test_cli_config_validate_expands_tilde_path(monkeypatch, tmp_path, capsys):
     """`ontofetch config validate` should resolve ``~`` before loading configuration files."""
 
@@ -194,7 +193,6 @@
     stdout = capsys.readouterr().out
     assert "Configuration passed" in stdout
     assert str(config_path) in stdout
-=======
 def test_cli_init_expands_tilde_destination(monkeypatch, tmp_path, capsys):
     """`ontofetch init` should expand ``~`` destinations before writing files."""
 
@@ -224,5 +222,4 @@
     assert str(created_path) in second_output.err
 
     if literal_parent.exists():
-        shutil.rmtree(literal_parent)
->>>>>>> 79d98494
+        shutil.rmtree(literal_parent)