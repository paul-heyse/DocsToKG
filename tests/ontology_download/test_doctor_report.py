--- conflicted
+++ resolved
@@ -3,12 +3,8 @@
 from __future__ import annotations
 
 from collections import namedtuple
-<<<<<<< HEAD
 from contextlib import ExitStack
 from typing import Callable, Optional
-=======
-from pathlib import Path
->>>>>>> 56c20c40
 from types import SimpleNamespace
 from unittest.mock import patch
 
@@ -119,7 +115,6 @@
     assert report["disk"]["warning"] is True
 
 
-<<<<<<< HEAD
 def test_doctor_report_handles_unreadable_bioportal_key():
     """The doctor report should capture errors encountered reading the API key file."""
 
@@ -149,53 +144,4 @@
 
     assert bioportal["configured"] is False
     assert "error" in bioportal
-    assert "PermissionError" in bioportal["error"]
-=======
-def test_doctor_report_falls_back_to_existing_parent_when_missing_dir():
-    """Disk diagnostics should fall back to the closest existing parent directory."""
-
-    usage = FakeUsage(total=123_000_000_000, used=23_000_000_000, free=100_000_000_000)
-    dummy_response = SimpleNamespace(status_code=200, ok=True, reason="OK")
-    dummy_config = SimpleNamespace(defaults=SimpleNamespace(http=SimpleNamespace(rate_limits={})))
-
-    with TestingEnvironment() as env:
-        missing_dir = env.root / "shadow" / "ontologies"
-        fallback_dir = env.root
-
-        original_mkdir = cli.Path.mkdir
-
-        def fake_mkdir(self, *args, **kwargs):
-            if self == missing_dir:
-                raise OSError("synthetic permissions failure")
-            return original_mkdir(self, *args, **kwargs)
-
-        recorded_paths = []
-
-        def fake_disk_usage(target):
-            recorded_paths.append(Path(target))
-            return usage
-
-        with patch.object(cli, "LOCAL_ONTOLOGY_DIR", missing_dir):
-            with patch.object(cli.Path, "mkdir", fake_mkdir):
-                with patch.object(cli.shutil, "disk_usage", side_effect=fake_disk_usage):
-                    with patch.object(cli.shutil, "which", return_value=None):
-                        with patch.object(cli.requests, "head", return_value=dummy_response):
-                            with patch.object(cli.requests, "get", return_value=dummy_response):
-                                with patch.object(
-                                    cli.ResolvedConfig,
-                                    "from_defaults",
-                                    classmethod(lambda cls: dummy_config),
-                                ):
-                                    report = cli._doctor_report()
-
-    assert recorded_paths == [fallback_dir]
-
-    disk = report["disk"]
-    assert Path(disk["path"]) == fallback_dir
-    assert disk["total_bytes"] == usage.total
-    assert disk["free_bytes"] == usage.free
-
-    ontologies_entry = report["directories"]["ontologies"]
-    assert ontologies_entry["path"] == str(missing_dir)
-    assert ontologies_entry["exists"] is False
->>>>>>> 56c20c40
+    assert "PermissionError" in bioportal["error"]