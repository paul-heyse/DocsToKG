"""Regression tests for manifest CLI streaming behaviour."""

from __future__ import annotations

import json
import logging
import sys
import types

import pytest

from tests.docparsing.stubs import dependency_stubs


def _prepare_manifest_cli_stubs(monkeypatch) -> None:
    """Install shared dependency stubs required to import the DocParsing CLI."""

    if "tests.docparsing.fake_deps.vllm" not in sys.modules:
        monkeypatch.setitem(
            sys.modules,
            "tests.docparsing.fake_deps.vllm",
            types.ModuleType("tests.docparsing.fake_deps.vllm"),
        )

    dependency_stubs()

    logging_utils_module = types.ModuleType("DocsToKG.OntologyDownload.logging_utils")

    class _JSONFormatter(logging.Formatter):
        def format(self, record: logging.LogRecord) -> str:  # pragma: no cover - stub
            return super().format(record)

    logging_utils_module.JSONFormatter = _JSONFormatter
    monkeypatch.setitem(
        sys.modules, "DocsToKG.OntologyDownload.logging_utils", logging_utils_module
    )

    yaml_stub = types.SimpleNamespace(safe_load=lambda *_args, **_kwargs: {}, YAMLError=Exception)
    monkeypatch.setitem(sys.modules, "yaml", yaml_stub)

    if "requests" not in sys.modules:
        requests_module = types.ModuleType("requests")

        class _RequestException(Exception):
            """Base request exception stub."""

        class _HTTPError(_RequestException):
            def __init__(self, response=None) -> None:  # pragma: no cover - stub
                super().__init__("HTTP error")
                self.response = response

        class _Session:
            def __init__(self) -> None:  # pragma: no cover - stub
                self.headers: dict[str, str] = {}
                self.auth = None
                self.cookies: dict[str, str] = {}
                self.params: dict[str, str] = {}
                self.proxies: dict[str, str] = {}
                self.verify = True
                self.cert = None
                self.trust_env = True
                self.max_redirects = 30
                self.stream = False
                self.hooks: dict[str, list[object]] = {"response": []}
                self.adapters: dict[str, object] = {}

            def mount(self, prefix: str, adapter: object) -> None:  # pragma: no cover - stub
                self.adapters[prefix] = adapter

        requests_module.Session = _Session
        requests_module.RequestException = _RequestException
        requests_module.HTTPError = _HTTPError
        requests_module.ConnectionError = _RequestException
        requests_module.Timeout = _RequestException
        requests_module.exceptions = types.SimpleNamespace(SSLError=_RequestException)
        monkeypatch.setitem(sys.modules, "requests", requests_module)

    if "requests.adapters" not in sys.modules:
        adapters_module = types.ModuleType("requests.adapters")

        class _HTTPAdapter:
            def __init__(self, *args, **kwargs) -> None:  # pragma: no cover - stub
                self.args = args
                self.kwargs = kwargs

        adapters_module.HTTPAdapter = _HTTPAdapter
        monkeypatch.setitem(sys.modules, "requests.adapters", adapters_module)
        sys.modules["requests"].adapters = adapters_module  # type: ignore[index]

    if "urllib3" not in sys.modules:
        urllib3_module = types.ModuleType("urllib3")
        monkeypatch.setitem(sys.modules, "urllib3", urllib3_module)

    if "urllib3.util" not in sys.modules:
        urllib3_util_module = types.ModuleType("urllib3.util")
        monkeypatch.setitem(sys.modules, "urllib3.util", urllib3_util_module)
        sys.modules["urllib3"].util = urllib3_util_module  # type: ignore[index]

    if "urllib3.util.retry" not in sys.modules:
        urllib3_retry_module = types.ModuleType("urllib3.util.retry")

        class _Retry:
            def __init__(self, *args, **kwargs) -> None:  # pragma: no cover - stub
                self.args = args
                self.kwargs = kwargs

        urllib3_retry_module.Retry = _Retry
        monkeypatch.setitem(sys.modules, "urllib3.util.retry", urllib3_retry_module)


@pytest.mark.parametrize("tail", [7])
def test_manifest_streams_large_tail(monkeypatch, tmp_path, capsys, tail: int) -> None:
    """Ensure ``manifest`` streams large iterators while keeping tail accuracy."""

    total_entries = 10_050
    stage_name = "chunk"

    _prepare_manifest_cli_stubs(monkeypatch)

    vllm_module = types.ModuleType("vllm")

    class _StubEmbeddingOutputs:
        def __init__(self, embedding) -> None:  # pragma: no cover - stub
            self.embedding = embedding

    class _StubEmbedding:
        def __init__(self, embedding) -> None:  # pragma: no cover - stub
            self.outputs = _StubEmbeddingOutputs(embedding)

    class _StubLLM:
        def __init__(self, *args, **kwargs) -> None:  # pragma: no cover - stub
            self.dense_dim = kwargs.get("dense_dim", 2560)

        def embed(self, prompts) -> list[_StubEmbedding]:  # pragma: no cover - stub
            embedding = [float(index) for index in range(self.dense_dim)]
            return [_StubEmbedding(embedding) for _ in prompts]

    vllm_module.LLM = _StubLLM
    vllm_module.DEFAULT_DENSE_DIM = 2560
    vllm_module.PoolingParams = type("PoolingParams", (), {})
    monkeypatch.setitem(sys.modules, "vllm", vllm_module)

    requests_module = types.ModuleType("requests")

    class _RequestException(Exception):
        pass

    class _HTTPError(_RequestException):
        def __init__(self, response=None) -> None:
            super().__init__("HTTP error")
            self.response = response

    class _Session:
        def __init__(self) -> None:
            self.headers = {}

        def mount(self, *_args, **_kwargs) -> None:  # pragma: no cover - stub
            return None

    requests_module.Session = _Session
    requests_module.RequestException = _RequestException
    requests_module.HTTPError = _HTTPError
    requests_module.ConnectionError = _RequestException
    requests_module.Timeout = _RequestException
    requests_module.exceptions = types.SimpleNamespace(SSLError=_RequestException)
    monkeypatch.setitem(sys.modules, "requests", requests_module)

    adapters_module = types.ModuleType("requests.adapters")

    class _HTTPAdapter:
        def __init__(self, *args, **kwargs) -> None:  # pragma: no cover - stub
            self.args = args
            self.kwargs = kwargs

    adapters_module.HTTPAdapter = _HTTPAdapter
    monkeypatch.setitem(sys.modules, "requests.adapters", adapters_module)
    requests_module.adapters = adapters_module

    urllib3_module = types.ModuleType("urllib3")
    urllib3_util_module = types.ModuleType("urllib3.util")
    urllib3_retry_module = types.ModuleType("urllib3.util.retry")

    class _Retry:
        def __init__(self, *args, **kwargs) -> None:  # pragma: no cover - stub
            self.args = args
            self.kwargs = kwargs

    urllib3_retry_module.Retry = _Retry
    urllib3_module.util = urllib3_util_module
    monkeypatch.setitem(sys.modules, "urllib3", urllib3_module)
    monkeypatch.setitem(sys.modules, "urllib3.util", urllib3_util_module)
    monkeypatch.setitem(sys.modules, "urllib3.util.retry", urllib3_retry_module)

    from DocsToKG.DocParsing.core import cli

    def fake_iter_manifest_entries(stages, data_root, *, limit=None):
        assert stages == [stage_name]
        assert data_root == tmp_path

        for index in range(total_entries):
            yield {
                "timestamp": f"2025-01-01T00:{index // 60:02d}:{index % 60:02d}",
                "stage": stage_name,
                "doc_id": f"doc-{index}",
                "status": "failure" if index % 2000 == 0 else "success",
                "duration_s": 0.5,
            }

    monkeypatch.setattr(
        cli,
        "iter_manifest_entries",
        fake_iter_manifest_entries,
    )
    monkeypatch.setattr(
        cli, "data_manifests", lambda data_root, *, ensure=True: tmp_path
    )
    monkeypatch.setattr(cli, "known_stages", [stage_name], raising=False)
    monkeypatch.setattr(cli, "known_stage_set", {stage_name}, raising=False)

    exit_code = cli.manifest(
        [
            "--stage",
            stage_name,
            "--tail",
            str(tail),
            "--summarize",
            "--data-root",
            str(tmp_path),
        ]
    )

    assert exit_code == 0

    stdout = capsys.readouterr().out.splitlines()
    assert stdout[0] == f"docparse manifest tail (last {tail} entries)"

    expected_ids = [f"doc-{index}" for index in range(total_entries - tail, total_entries)]
    tail_lines = stdout[1 : 1 + tail]
    for expected_id, line in zip(expected_ids, tail_lines):
        assert expected_id in line
        assert "status=" in line

    manifest_header_index = stdout.index("Manifest summary")
    summary_line = stdout[manifest_header_index + 1]
    assert summary_line == f"- {stage_name}: total={total_entries} duration_s=5025.0"

    status_line = stdout[manifest_header_index + 2]
    assert status_line == "  statuses: failure=6, success=10044"


def test_manifest_missing_directory_read_only(tmp_path, monkeypatch, capsys) -> None:
    """CLI should warn when the manifest directory is absent without creating it."""

    _prepare_manifest_cli_stubs(monkeypatch)

    from DocsToKG.DocParsing.core import cli

    read_only_root = tmp_path / "readonly"
    read_only_root.mkdir()
    manifests_dir = read_only_root / "Manifests"

    def _fail_iter(*_args, **_kwargs):
        raise AssertionError("iter_manifest_entries should not run when manifests are missing")

    monkeypatch.setattr(cli, "iter_manifest_entries", _fail_iter)
    monkeypatch.setattr(cli, "known_stages", ["chunk"], raising=False)
    monkeypatch.setattr(cli, "known_stage_set", {"chunk"}, raising=False)

    read_only_root.chmod(0o555)
    try:
        exit_code = cli.manifest(["--data-root", str(read_only_root)])
    finally:
        read_only_root.chmod(0o755)

    assert exit_code == 0
    assert not manifests_dir.exists()

    output = capsys.readouterr()
    assert "No manifest directory found" in output.out


def test_manifest_read_only_root_existing_manifests(tmp_path, monkeypatch, capsys) -> None:
    """CLI should read manifests without creating directories when root is read-only."""

    _prepare_manifest_cli_stubs(monkeypatch)

    from DocsToKG.DocParsing.core import cli

    read_only_root = tmp_path / "readonly"
    manifests_dir = read_only_root / "Manifests"
    manifests_dir.mkdir(parents=True)

    stage_name = "chunk"
    manifest_path = manifests_dir / f"docparse.{stage_name}.manifest.jsonl"
    entries = [
        {
            "timestamp": "2025-01-01T00:00:00+00:00",
            "stage": stage_name,
            "doc_id": "doc-1",
            "status": "success",
            "duration_s": 1.23,
        },
        {
            "timestamp": "2025-01-01T00:01:00+00:00",
            "stage": stage_name,
            "doc_id": "doc-2",
            "status": "failure",
            "duration_s": 2.34,
            "error": "boom",
        },
    ]
    manifest_path.write_text(
        "\n".join(json.dumps(entry) for entry in entries) + "\n",
        encoding="utf-8",
    )

    monkeypatch.setattr(cli, "known_stages", [stage_name], raising=False)
    monkeypatch.setattr(cli, "known_stage_set", {stage_name}, raising=False)

    expected_contents = sorted(path.name for path in read_only_root.iterdir())

    read_only_root.chmod(0o555)
    manifests_dir.chmod(0o555)
    try:
        exit_code = cli.manifest(["--data-root", str(read_only_root), "--tail", "1"])
    finally:
        manifests_dir.chmod(0o755)
        read_only_root.chmod(0o755)

    assert exit_code == 0
    assert sorted(path.name for path in read_only_root.iterdir()) == expected_contents

    stdout = capsys.readouterr().out.splitlines()
    assert stdout[0] == "docparse manifest tail (last 1 entries)"
    assert "doc-2" in stdout[1]
    assert "status=failure" in stdout[1]


<<<<<<< HEAD
def test_manifest_tail_handles_missing_timestamps(monkeypatch, tmp_path, capsys) -> None:
    """Tail output should respect manifest order when timestamps are missing."""

    _prepare_manifest_cli_stubs(monkeypatch)

    manifest_dir = tmp_path / "Manifests"
    manifest_dir.mkdir()

    def _write(stage: str, entries: list[dict]) -> None:
        path = manifest_dir / f"docparse.{stage}.manifest.jsonl"
        with path.open("w", encoding="utf-8") as handle:
            for entry in entries:
                handle.write(json.dumps(entry))
                handle.write("\n")

    _write(
        "chunks",
        [
            {"timestamp": "2025-01-01T00:00:00", "doc_id": "chunk-0", "status": "success"},
            {"doc_id": "chunk-no-ts", "status": "success"},
            {"timestamp": "2025-01-01T00:02:00", "doc_id": "chunk-2", "status": "success"},
        ],
    )
    _write(
        "embeddings",
        [
            {"timestamp": "2025-01-01T00:00:30", "doc_id": "embed-0", "status": "success"},
            {"doc_id": "embed-no-ts", "status": "failure"},
            {"timestamp": "2025-01-01T00:03:00", "doc_id": "embed-2", "status": "success"},
        ],
    )

    from DocsToKG.DocParsing.core import cli

    exit_code = cli.manifest(
        [
            "--data-root",
            str(tmp_path),
            "--stage",
            "chunks",
            "--stage",
            "embeddings",
            "--tail",
            "3",
            "--raw",
=======
def test_manifest_tail_reads_bounded_window(monkeypatch, tmp_path, capsys) -> None:
    """``--tail`` without summary reads only a bounded suffix from manifests."""

    _prepare_manifest_cli_stubs(monkeypatch)

    from DocsToKG.DocParsing.core import cli
    from DocsToKG.DocParsing import io as manifest_io

    stage_name = "chunks"
    manifest_dir = tmp_path / "Manifests"
    manifest_dir.mkdir()
    manifest_path = manifest_dir / f"docparse.{stage_name}.manifest.jsonl"

    total_entries = 6_000
    lines = [
        json.dumps(
            {
                "timestamp": f"2025-01-01T00:{index // 60:02d}:{index % 60:02d}",
                "stage": stage_name,
                "doc_id": f"doc-{index}",
                "status": "success",
                "duration_s": 0.25,
            }
        )
        for index in range(total_entries)
    ]
    manifest_path.write_text("\n".join(lines) + "\n", encoding="utf-8")

    window_bytes = 4096
    monkeypatch.setattr(manifest_io, "_MANIFEST_TAIL_MIN_WINDOW", window_bytes)
    monkeypatch.setattr(manifest_io, "_MANIFEST_TAIL_BYTES_PER_ENTRY", 64)

    read_lengths: list[int] = []
    target_path = manifest_path.resolve()
    original_open = manifest_io.Path.open

    class _CountingHandle:
        def __init__(self, handle):
            self._handle = handle

        def read(self, size=-1):
            data = self._handle.read(size)
            if isinstance(data, bytes):
                read_lengths.append(len(data))
            return data

        def __getattr__(self, name):  # pragma: no cover - passthrough helper
            return getattr(self._handle, name)

        def __enter__(self):
            self._handle.__enter__()
            return self

        def __exit__(self, exc_type, exc, tb):
            return self._handle.__exit__(exc_type, exc, tb)

    def counting_open(self, mode="r", *args, **kwargs):
        handle = original_open(self, mode, *args, **kwargs)
        if "b" in mode:
            try:
                resolved = self.resolve()
            except OSError:
                resolved = self
            if resolved == target_path:
                return _CountingHandle(handle)
        return handle

    monkeypatch.setattr(manifest_io.Path, "open", counting_open)

    tail_count = 5
    exit_code = cli.manifest(
        [
            "--stage",
            stage_name,
            "--tail",
            str(tail_count),
            "--data-root",
            str(tmp_path),
>>>>>>> da4e5f89
        ]
    )

    assert exit_code == 0

<<<<<<< HEAD
    stdout = capsys.readouterr().out.strip().splitlines()
    assert stdout[0] == "docparse manifest tail (last 3 entries)"
    assert len(stdout[1:]) == 3

    tail_ids = [json.loads(line)["doc_id"] for line in stdout[1:]]
    assert tail_ids == ["embed-no-ts", "chunk-2", "embed-2"]
=======
    stdout = capsys.readouterr().out.splitlines()
    assert stdout[0] == f"docparse manifest tail (last {tail_count} entries)"

    expected_ids = [f"doc-{index}" for index in range(total_entries - tail_count, total_entries)]
    tail_lines = stdout[1 : 1 + tail_count]
    for doc_id, line in zip(expected_ids, tail_lines):
        assert doc_id in line

    bytes_read = sum(read_lengths)
    assert bytes_read > 0
    assert bytes_read <= window_bytes
    assert manifest_path.stat().st_size > window_bytes * 4
>>>>>>> da4e5f89
<|MERGE_RESOLUTION|>--- conflicted
+++ resolved
@@ -336,7 +336,6 @@
     assert "status=failure" in stdout[1]
 
 
-<<<<<<< HEAD
 def test_manifest_tail_handles_missing_timestamps(monkeypatch, tmp_path, capsys) -> None:
     """Tail output should respect manifest order when timestamps are missing."""
 
@@ -382,109 +381,14 @@
             "--tail",
             "3",
             "--raw",
-=======
-def test_manifest_tail_reads_bounded_window(monkeypatch, tmp_path, capsys) -> None:
-    """``--tail`` without summary reads only a bounded suffix from manifests."""
-
-    _prepare_manifest_cli_stubs(monkeypatch)
-
-    from DocsToKG.DocParsing.core import cli
-    from DocsToKG.DocParsing import io as manifest_io
-
-    stage_name = "chunks"
-    manifest_dir = tmp_path / "Manifests"
-    manifest_dir.mkdir()
-    manifest_path = manifest_dir / f"docparse.{stage_name}.manifest.jsonl"
-
-    total_entries = 6_000
-    lines = [
-        json.dumps(
-            {
-                "timestamp": f"2025-01-01T00:{index // 60:02d}:{index % 60:02d}",
-                "stage": stage_name,
-                "doc_id": f"doc-{index}",
-                "status": "success",
-                "duration_s": 0.25,
-            }
-        )
-        for index in range(total_entries)
-    ]
-    manifest_path.write_text("\n".join(lines) + "\n", encoding="utf-8")
-
-    window_bytes = 4096
-    monkeypatch.setattr(manifest_io, "_MANIFEST_TAIL_MIN_WINDOW", window_bytes)
-    monkeypatch.setattr(manifest_io, "_MANIFEST_TAIL_BYTES_PER_ENTRY", 64)
-
-    read_lengths: list[int] = []
-    target_path = manifest_path.resolve()
-    original_open = manifest_io.Path.open
-
-    class _CountingHandle:
-        def __init__(self, handle):
-            self._handle = handle
-
-        def read(self, size=-1):
-            data = self._handle.read(size)
-            if isinstance(data, bytes):
-                read_lengths.append(len(data))
-            return data
-
-        def __getattr__(self, name):  # pragma: no cover - passthrough helper
-            return getattr(self._handle, name)
-
-        def __enter__(self):
-            self._handle.__enter__()
-            return self
-
-        def __exit__(self, exc_type, exc, tb):
-            return self._handle.__exit__(exc_type, exc, tb)
-
-    def counting_open(self, mode="r", *args, **kwargs):
-        handle = original_open(self, mode, *args, **kwargs)
-        if "b" in mode:
-            try:
-                resolved = self.resolve()
-            except OSError:
-                resolved = self
-            if resolved == target_path:
-                return _CountingHandle(handle)
-        return handle
-
-    monkeypatch.setattr(manifest_io.Path, "open", counting_open)
-
-    tail_count = 5
-    exit_code = cli.manifest(
-        [
-            "--stage",
-            stage_name,
-            "--tail",
-            str(tail_count),
-            "--data-root",
-            str(tmp_path),
->>>>>>> da4e5f89
         ]
     )
 
     assert exit_code == 0
 
-<<<<<<< HEAD
     stdout = capsys.readouterr().out.strip().splitlines()
     assert stdout[0] == "docparse manifest tail (last 3 entries)"
     assert len(stdout[1:]) == 3
 
     tail_ids = [json.loads(line)["doc_id"] for line in stdout[1:]]
-    assert tail_ids == ["embed-no-ts", "chunk-2", "embed-2"]
-=======
-    stdout = capsys.readouterr().out.splitlines()
-    assert stdout[0] == f"docparse manifest tail (last {tail_count} entries)"
-
-    expected_ids = [f"doc-{index}" for index in range(total_entries - tail_count, total_entries)]
-    tail_lines = stdout[1 : 1 + tail_count]
-    for doc_id, line in zip(expected_ids, tail_lines):
-        assert doc_id in line
-
-    bytes_read = sum(read_lengths)
-    assert bytes_read > 0
-    assert bytes_read <= window_bytes
-    assert manifest_path.stat().st_size > window_bytes * 4
->>>>>>> da4e5f89
+    assert tail_ids == ["embed-no-ts", "chunk-2", "embed-2"]