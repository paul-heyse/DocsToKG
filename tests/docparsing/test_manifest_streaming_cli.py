"""Regression tests for manifest CLI streaming behaviour."""

from __future__ import annotations

import json
import logging
import tracemalloc
import sys
import types
from datetime import datetime, timedelta, timezone
from pathlib import Path

from typing import Dict

import pytest

from DocsToKG.DocParsing.env import data_manifests
from DocsToKG.DocParsing.io import iter_manifest_entries

from tests.docparsing.stubs import dependency_stubs


def _prepare_manifest_cli_stubs(monkeypatch) -> None:
    """Install shared dependency stubs required to import the DocParsing CLI."""

    if "tests.docparsing.fake_deps.vllm" not in sys.modules:
        monkeypatch.setitem(
            sys.modules,
            "tests.docparsing.fake_deps.vllm",
            types.ModuleType("tests.docparsing.fake_deps.vllm"),
        )

    dependency_stubs()

    logging_utils_module = types.ModuleType("DocsToKG.OntologyDownload.logging_utils")

    class _JSONFormatter(logging.Formatter):
        def format(self, record: logging.LogRecord) -> str:  # pragma: no cover - stub
            return super().format(record)

    logging_utils_module.JSONFormatter = _JSONFormatter
    monkeypatch.setitem(
        sys.modules, "DocsToKG.OntologyDownload.logging_utils", logging_utils_module
    )

    yaml_stub = types.SimpleNamespace(safe_load=lambda *_args, **_kwargs: {}, YAMLError=Exception)
    monkeypatch.setitem(sys.modules, "yaml", yaml_stub)

<<<<<<< HEAD
    if "requests" not in sys.modules:
        requests_module = types.ModuleType("requests")

        class _RequestException(Exception):
            """Base request exception stub."""

        class _HTTPError(_RequestException):
            def __init__(self, response=None) -> None:  # pragma: no cover - stub
                super().__init__("HTTP error")
                self.response = response

        class _Session:
            def __init__(self) -> None:  # pragma: no cover - stub
                self.headers: dict[str, str] = {}
                self.auth = None
                self.cookies: dict[str, str] = {}
                self.params: dict[str, str] = {}
                self.proxies: dict[str, str] = {}
                self.verify = True
                self.cert = None
                self.trust_env = True
                self.max_redirects = 30
                self.stream = False
                self.hooks: dict[str, list[object]] = {"response": []}
                self.adapters: dict[str, object] = {}

            def mount(self, prefix: str, adapter: object) -> None:  # pragma: no cover - stub
                self.adapters[prefix] = adapter

        requests_module.Session = _Session
        requests_module.RequestException = _RequestException
        requests_module.HTTPError = _HTTPError
        requests_module.ConnectionError = _RequestException
        requests_module.Timeout = _RequestException
        requests_module.exceptions = types.SimpleNamespace(SSLError=_RequestException)
        monkeypatch.setitem(sys.modules, "requests", requests_module)

    if "requests.adapters" not in sys.modules:
        adapters_module = types.ModuleType("requests.adapters")

        class _HTTPAdapter:
            def __init__(self, *args, **kwargs) -> None:  # pragma: no cover - stub
                self.args = args
                self.kwargs = kwargs

        adapters_module.HTTPAdapter = _HTTPAdapter
        monkeypatch.setitem(sys.modules, "requests.adapters", adapters_module)
        sys.modules["requests"].adapters = adapters_module  # type: ignore[index]

    if "urllib3" not in sys.modules:
        urllib3_module = types.ModuleType("urllib3")
        monkeypatch.setitem(sys.modules, "urllib3", urllib3_module)

    if "urllib3.util" not in sys.modules:
        urllib3_util_module = types.ModuleType("urllib3.util")
        monkeypatch.setitem(sys.modules, "urllib3.util", urllib3_util_module)
        sys.modules["urllib3"].util = urllib3_util_module  # type: ignore[index]

    if "urllib3.util.retry" not in sys.modules:
        urllib3_retry_module = types.ModuleType("urllib3.util.retry")

        class _Retry:
            def __init__(self, *args, **kwargs) -> None:  # pragma: no cover - stub
                self.args = args
                self.kwargs = kwargs

        urllib3_retry_module.Retry = _Retry
        monkeypatch.setitem(sys.modules, "urllib3.util.retry", urllib3_retry_module)
=======
    requests_module = types.ModuleType("requests")

    class _RequestException(Exception):
        pass

    class _HTTPError(_RequestException):
        def __init__(self, response=None) -> None:
            super().__init__("HTTP error")
            self.response = response

    class _Session:
        def __init__(self) -> None:
            self.headers: Dict[str, str] = {}

        def mount(self, *_args, **_kwargs) -> None:  # pragma: no cover - stub
            return None

    adapters_module = types.ModuleType("requests.adapters")

    class _HTTPAdapter:
        def __init__(self, *args, **kwargs) -> None:  # pragma: no cover - stub
            self.args = args
            self.kwargs = kwargs

    adapters_module.HTTPAdapter = _HTTPAdapter
    requests_module.Session = _Session
    requests_module.RequestException = _RequestException
    requests_module.HTTPError = _HTTPError
    requests_module.ConnectionError = _RequestException
    requests_module.Timeout = _RequestException
    requests_module.adapters = adapters_module
    requests_module.exceptions = types.SimpleNamespace(SSLError=_RequestException)

    urllib3_module = types.ModuleType("urllib3")
    urllib3_util_module = types.ModuleType("urllib3.util")
    urllib3_retry_module = types.ModuleType("urllib3.util.retry")

    class _Retry:
        def __init__(self, *args, **kwargs) -> None:  # pragma: no cover - stub
            self.args = args
            self.kwargs = kwargs

    urllib3_retry_module.Retry = _Retry
    urllib3_module.util = urllib3_util_module

    monkeypatch.setitem(sys.modules, "requests", requests_module)
    monkeypatch.setitem(sys.modules, "requests.adapters", adapters_module)
    monkeypatch.setitem(sys.modules, "urllib3", urllib3_module)
    monkeypatch.setitem(sys.modules, "urllib3.util", urllib3_util_module)
    monkeypatch.setitem(sys.modules, "urllib3.util.retry", urllib3_retry_module)
>>>>>>> 57472f09


@pytest.mark.parametrize("tail", [7])
def test_manifest_streams_large_tail(monkeypatch, tmp_path, capsys, tail: int) -> None:
    """Ensure ``manifest`` streams large iterators while keeping tail accuracy."""

    total_entries = 10_050
    stage_name = "chunk"

    _prepare_manifest_cli_stubs(monkeypatch)

    vllm_module = types.ModuleType("vllm")

    class _StubEmbeddingOutputs:
        def __init__(self, embedding) -> None:  # pragma: no cover - stub
            self.embedding = embedding

    class _StubEmbedding:
        def __init__(self, embedding) -> None:  # pragma: no cover - stub
            self.outputs = _StubEmbeddingOutputs(embedding)

    class _StubLLM:
        def __init__(self, *args, **kwargs) -> None:  # pragma: no cover - stub
            self.dense_dim = kwargs.get("dense_dim", 2560)

        def embed(self, prompts) -> list[_StubEmbedding]:  # pragma: no cover - stub
            embedding = [float(index) for index in range(self.dense_dim)]
            return [_StubEmbedding(embedding) for _ in prompts]

    vllm_module.LLM = _StubLLM
    vllm_module.DEFAULT_DENSE_DIM = 2560
    vllm_module.PoolingParams = type("PoolingParams", (), {})
    monkeypatch.setitem(sys.modules, "vllm", vllm_module)

    requests_module = types.ModuleType("requests")

    class _RequestException(Exception):
        pass

    class _HTTPError(_RequestException):
        def __init__(self, response=None) -> None:
            super().__init__("HTTP error")
            self.response = response

    class _Session:
        def __init__(self) -> None:
            self.headers = {}

        def mount(self, *_args, **_kwargs) -> None:  # pragma: no cover - stub
            return None

    requests_module.Session = _Session
    requests_module.RequestException = _RequestException
    requests_module.HTTPError = _HTTPError
    requests_module.ConnectionError = _RequestException
    requests_module.Timeout = _RequestException
    requests_module.exceptions = types.SimpleNamespace(SSLError=_RequestException)
    monkeypatch.setitem(sys.modules, "requests", requests_module)

    adapters_module = types.ModuleType("requests.adapters")

    class _HTTPAdapter:
        def __init__(self, *args, **kwargs) -> None:  # pragma: no cover - stub
            self.args = args
            self.kwargs = kwargs

    adapters_module.HTTPAdapter = _HTTPAdapter
    monkeypatch.setitem(sys.modules, "requests.adapters", adapters_module)
    requests_module.adapters = adapters_module

    urllib3_module = types.ModuleType("urllib3")
    urllib3_util_module = types.ModuleType("urllib3.util")
    urllib3_retry_module = types.ModuleType("urllib3.util.retry")

    class _Retry:
        def __init__(self, *args, **kwargs) -> None:  # pragma: no cover - stub
            self.args = args
            self.kwargs = kwargs

    urllib3_retry_module.Retry = _Retry
    urllib3_module.util = urllib3_util_module
    monkeypatch.setitem(sys.modules, "urllib3", urllib3_module)
    monkeypatch.setitem(sys.modules, "urllib3.util", urllib3_util_module)
    monkeypatch.setitem(sys.modules, "urllib3.util.retry", urllib3_retry_module)

    from DocsToKG.DocParsing.core import cli

    def fake_iter_manifest_entries(stages, data_root):
        assert stages == [stage_name]
        assert data_root == tmp_path

        for index in range(total_entries):
            yield {
                "timestamp": f"2025-01-01T00:{index // 60:02d}:{index % 60:02d}",
                "stage": stage_name,
                "doc_id": f"doc-{index}",
                "status": "failure" if index % 2000 == 0 else "success",
                "duration_s": 0.5,
            }

    monkeypatch.setattr(
        cli,
        "iter_manifest_entries",
        fake_iter_manifest_entries,
    )
    monkeypatch.setattr(
        cli, "data_manifests", lambda data_root, *, ensure=True: tmp_path
    )
    monkeypatch.setattr(cli, "known_stages", [stage_name], raising=False)
    monkeypatch.setattr(cli, "known_stage_set", {stage_name}, raising=False)

    exit_code = cli.manifest(
        [
            "--stage",
            stage_name,
            "--tail",
            str(tail),
            "--summarize",
            "--data-root",
            str(tmp_path),
        ]
    )

    assert exit_code == 0

    stdout = capsys.readouterr().out.splitlines()
    assert stdout[0] == f"docparse manifest tail (last {tail} entries)"

    expected_ids = [f"doc-{index}" for index in range(total_entries - tail, total_entries)]
    tail_lines = stdout[1 : 1 + tail]
    for expected_id, line in zip(expected_ids, tail_lines):
        assert expected_id in line
        assert "status=" in line

    manifest_header_index = stdout.index("Manifest summary")
    summary_line = stdout[manifest_header_index + 1]
    assert summary_line == f"- {stage_name}: total={total_entries} duration_s=5025.0"

    status_line = stdout[manifest_header_index + 2]
    assert status_line == "  statuses: failure=6, success=10044"


def test_manifest_missing_directory_read_only(tmp_path, monkeypatch, capsys) -> None:
    """CLI should warn when the manifest directory is absent without creating it."""

    _prepare_manifest_cli_stubs(monkeypatch)

    from DocsToKG.DocParsing.core import cli

    read_only_root = tmp_path / "readonly"
    read_only_root.mkdir()
    manifests_dir = read_only_root / "Manifests"

    def _fail_iter(*_args, **_kwargs):
        raise AssertionError("iter_manifest_entries should not run when manifests are missing")

    monkeypatch.setattr(cli, "iter_manifest_entries", _fail_iter)
    monkeypatch.setattr(cli, "known_stages", ["chunk"], raising=False)
    monkeypatch.setattr(cli, "known_stage_set", {"chunk"}, raising=False)

    read_only_root.chmod(0o555)
    try:
        exit_code = cli.manifest(["--data-root", str(read_only_root)])
    finally:
        read_only_root.chmod(0o755)

    assert exit_code == 0
    assert not manifests_dir.exists()

    output = capsys.readouterr()
    assert "No manifest directory found" in output.out


def test_manifest_read_only_root_existing_manifests(tmp_path, monkeypatch, capsys) -> None:
    """CLI should read manifests without creating directories when root is read-only."""

    _prepare_manifest_cli_stubs(monkeypatch)

    from DocsToKG.DocParsing.core import cli

    read_only_root = tmp_path / "readonly"
    manifests_dir = read_only_root / "Manifests"
    manifests_dir.mkdir(parents=True)

    stage_name = "chunk"
    manifest_path = manifests_dir / f"docparse.{stage_name}.manifest.jsonl"
    entries = [
        {
            "timestamp": "2025-01-01T00:00:00+00:00",
            "stage": stage_name,
            "doc_id": "doc-1",
            "status": "success",
            "duration_s": 1.23,
        },
        {
            "timestamp": "2025-01-01T00:01:00+00:00",
            "stage": stage_name,
            "doc_id": "doc-2",
            "status": "failure",
            "duration_s": 2.34,
            "error": "boom",
        },
    ]
    manifest_path.write_text(
        "\n".join(json.dumps(entry) for entry in entries) + "\n",
        encoding="utf-8",
    )

    monkeypatch.setattr(cli, "known_stages", [stage_name], raising=False)
    monkeypatch.setattr(cli, "known_stage_set", {stage_name}, raising=False)

    expected_contents = sorted(path.name for path in read_only_root.iterdir())

    read_only_root.chmod(0o555)
    manifests_dir.chmod(0o555)
    try:
        exit_code = cli.manifest(["--data-root", str(read_only_root), "--tail", "1"])
    finally:
        manifests_dir.chmod(0o755)
        read_only_root.chmod(0o755)

    assert exit_code == 0
    assert sorted(path.name for path in read_only_root.iterdir()) == expected_contents

    stdout = capsys.readouterr().out.splitlines()
    assert stdout[0] == "docparse manifest tail (last 1 entries)"
    assert "doc-2" in stdout[1]
    assert "status=failure" in stdout[1]<|MERGE_RESOLUTION|>--- conflicted
+++ resolved
@@ -46,7 +46,6 @@
     yaml_stub = types.SimpleNamespace(safe_load=lambda *_args, **_kwargs: {}, YAMLError=Exception)
     monkeypatch.setitem(sys.modules, "yaml", yaml_stub)
 
-<<<<<<< HEAD
     if "requests" not in sys.modules:
         requests_module = types.ModuleType("requests")
 
@@ -115,58 +114,6 @@
 
         urllib3_retry_module.Retry = _Retry
         monkeypatch.setitem(sys.modules, "urllib3.util.retry", urllib3_retry_module)
-=======
-    requests_module = types.ModuleType("requests")
-
-    class _RequestException(Exception):
-        pass
-
-    class _HTTPError(_RequestException):
-        def __init__(self, response=None) -> None:
-            super().__init__("HTTP error")
-            self.response = response
-
-    class _Session:
-        def __init__(self) -> None:
-            self.headers: Dict[str, str] = {}
-
-        def mount(self, *_args, **_kwargs) -> None:  # pragma: no cover - stub
-            return None
-
-    adapters_module = types.ModuleType("requests.adapters")
-
-    class _HTTPAdapter:
-        def __init__(self, *args, **kwargs) -> None:  # pragma: no cover - stub
-            self.args = args
-            self.kwargs = kwargs
-
-    adapters_module.HTTPAdapter = _HTTPAdapter
-    requests_module.Session = _Session
-    requests_module.RequestException = _RequestException
-    requests_module.HTTPError = _HTTPError
-    requests_module.ConnectionError = _RequestException
-    requests_module.Timeout = _RequestException
-    requests_module.adapters = adapters_module
-    requests_module.exceptions = types.SimpleNamespace(SSLError=_RequestException)
-
-    urllib3_module = types.ModuleType("urllib3")
-    urllib3_util_module = types.ModuleType("urllib3.util")
-    urllib3_retry_module = types.ModuleType("urllib3.util.retry")
-
-    class _Retry:
-        def __init__(self, *args, **kwargs) -> None:  # pragma: no cover - stub
-            self.args = args
-            self.kwargs = kwargs
-
-    urllib3_retry_module.Retry = _Retry
-    urllib3_module.util = urllib3_util_module
-
-    monkeypatch.setitem(sys.modules, "requests", requests_module)
-    monkeypatch.setitem(sys.modules, "requests.adapters", adapters_module)
-    monkeypatch.setitem(sys.modules, "urllib3", urllib3_module)
-    monkeypatch.setitem(sys.modules, "urllib3.util", urllib3_util_module)
-    monkeypatch.setitem(sys.modules, "urllib3.util.retry", urllib3_retry_module)
->>>>>>> 57472f09
 
 
 @pytest.mark.parametrize("tail", [7])
