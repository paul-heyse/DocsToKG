"""Run-all CLI regression tests."""

from __future__ import annotations

import argparse
import importlib
import sys
import types
from pathlib import Path
from typing import Dict, List

import pytest

from DocsToKG.DocParsing.core import cli as core_cli
from DocsToKG.DocParsing.cli_errors import ChunkingCLIValidationError


def _reload_core_cli() -> types.ModuleType:
    """Reload the core CLI module to reset patched state between tests."""

    return importlib.reload(core_cli)


def test_run_all_forwards_sparsity_warn_threshold_pct(
    monkeypatch: pytest.MonkeyPatch,
) -> None:
    """The run-all orchestrator forwards sparsity threshold flags to the embed stage."""

    module = _reload_core_cli()
    call_order: List[str] = []
    stage_args: Dict[str, List[str]] = {}

    def _stage(name: str):
        def _runner(args: List[str]) -> int:
            call_order.append(name)
            stage_args[name] = args
            return 0

        return _runner

    monkeypatch.setattr(module, "doctags", _stage("doctags"))
    monkeypatch.setattr(module, "chunk", _stage("chunk"))
    monkeypatch.setattr(module, "embed", _stage("embed"))

    exit_code = module.run_all([
        "--sparsity-warn-threshold-pct",
        "12.5",
    ])

    assert exit_code == 0
    assert call_order == ["doctags", "chunk", "embed"]
    embed_args = stage_args["embed"]
    assert "--sparsity-warn-threshold-pct" in embed_args
    flag_index = embed_args.index("--sparsity-warn-threshold-pct")
    assert embed_args[flag_index + 1] == "12.5"


<<<<<<< HEAD
def test_run_all_chunk_workers_zero_triggers_validation(
    capsys: pytest.CaptureFixture[str],
    monkeypatch: pytest.MonkeyPatch,
    tmp_path: Path,
) -> None:
    """Zero chunk workers are forwarded and rejected by the chunk stage."""

    module = _reload_core_cli()
    stage_args: Dict[str, List[str]] = {}

    def _doctags(argv: List[str]) -> int:
        stage_args["doctags"] = list(argv)
        return 0

    stub_chunking = types.ModuleType("DocsToKG.DocParsing.chunking")

    def _build_parser() -> argparse.ArgumentParser:
        parser = argparse.ArgumentParser()
        parser.add_argument("--log-level", default="INFO")
        parser.add_argument("--data-root")
        parser.add_argument("--in-dir")
        parser.add_argument("--out-dir")
        parser.add_argument("--workers", type=int, default=1)
        return parser

    def _main(args: argparse.Namespace) -> int:
        if args.workers < 1:
            raise ChunkingCLIValidationError(
                option="--workers", message="must be >= 1"
            )
        return 0

    stub_chunking.build_parser = _build_parser  # type: ignore[attr-defined]
    stub_chunking.main = _main  # type: ignore[attr-defined]

    monkeypatch.setitem(sys.modules, "DocsToKG.DocParsing.chunking", stub_chunking)

    original_chunk = module.chunk

    def _chunk(argv: List[str]) -> int:
        stage_args["chunk"] = list(argv)
        return original_chunk(argv)

    monkeypatch.setattr(module, "doctags", _doctags)
    monkeypatch.setattr(module, "chunk", _chunk)

    data_root = tmp_path / "Data"
    doctags_dir = data_root / "DocTagsFiles"
    chunks_dir = data_root / "ChunkedDocTagFiles"
    chunks_dir.mkdir(parents=True)
    doctags_dir.mkdir(parents=True)

    exit_code = module.run_all(
        [
            "--data-root",
            str(data_root),
            "--doctags-out-dir",
            str(doctags_dir),
            "--chunk-out-dir",
            str(chunks_dir),
            "--chunk-workers",
            "0",
        ]
    )
    captured = capsys.readouterr()

    assert exit_code == 2
    assert "chunk" in stage_args
    chunk_args = stage_args["chunk"]
    assert "--workers" in chunk_args
    assert chunk_args[chunk_args.index("--workers") + 1] == "0"
    assert "--workers" in captured.err
    assert "must be >= 1" in captured.err
    assert "embed" not in stage_args
=======
def test_doctags_forwards_vllm_wait_timeout(
    monkeypatch: pytest.MonkeyPatch, tmp_path: Path
) -> None:
    """DocTags CLI forwards custom vLLM wait timeout into the PDF pipeline."""

    module = _reload_core_cli()

    from DocsToKG.DocParsing import doctags as doctags_module

    captured: Dict[str, argparse.Namespace] = {}

    def fake_pdf_main(args: argparse.Namespace) -> int:
        captured["namespace"] = args
        return 0

    monkeypatch.setattr(doctags_module, "pdf_main", fake_pdf_main)

    data_root = tmp_path / "Data"
    pdf_dir = tmp_path / "pdf"
    out_dir = tmp_path / "doctags"

    data_root.mkdir()
    pdf_dir.mkdir()
    out_dir.mkdir()

    timeout_s = 432
    exit_code = module.doctags(
        [
            "--mode",
            "pdf",
            "--data-root",
            str(data_root),
            "--in-dir",
            str(pdf_dir),
            "--out-dir",
            str(out_dir),
            "--vllm-wait-timeout",
            str(timeout_s),
        ]
    )

    assert exit_code == 0
    assert "namespace" in captured
    assert captured["namespace"].vllm_wait_timeout == timeout_s
>>>>>>> 202c77c7
<|MERGE_RESOLUTION|>--- conflicted
+++ resolved
@@ -55,7 +55,6 @@
     assert embed_args[flag_index + 1] == "12.5"
 
 
-<<<<<<< HEAD
 def test_run_all_chunk_workers_zero_triggers_validation(
     capsys: pytest.CaptureFixture[str],
     monkeypatch: pytest.MonkeyPatch,
@@ -130,7 +129,6 @@
     assert "--workers" in captured.err
     assert "must be >= 1" in captured.err
     assert "embed" not in stage_args
-=======
 def test_doctags_forwards_vllm_wait_timeout(
     monkeypatch: pytest.MonkeyPatch, tmp_path: Path
 ) -> None:
@@ -174,5 +172,4 @@
 
     assert exit_code == 0
     assert "namespace" in captured
-    assert captured["namespace"].vllm_wait_timeout == timeout_s
->>>>>>> 202c77c7
+    assert captured["namespace"].vllm_wait_timeout == timeout_s