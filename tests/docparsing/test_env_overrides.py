"""Tests for environment override behaviour in DocsToKG.DocParsing.env."""

from __future__ import annotations

import os
from pathlib import Path

from DocsToKG.DocParsing.env import ensure_qwen_environment, ensure_splade_environment
from DocsToKG.DocParsing.embedding.runtime import _resolve_qwen_dir


def test_ensure_splade_environment_cli_overrides_existing_env(monkeypatch, tmp_path: Path) -> None:
    """CLI-provided values should overwrite existing SPLADE environment settings."""

    monkeypatch.setenv("DOCSTOKG_SPLADE_DEVICE", "cuda:legacy")
    monkeypatch.setenv("SPLADE_DEVICE", "cuda:legacy")
    monkeypatch.setenv("DOCSTOKG_SPLADE_MODEL_DIR", str(tmp_path / "legacy"))

    override_dir = tmp_path / "override"
    env_info = ensure_splade_environment(device="cpu", cache_dir=override_dir)

    resolved_override = str(override_dir.expanduser().resolve())
    assert os.environ["DOCSTOKG_SPLADE_DEVICE"] == "cpu"
    assert os.environ["SPLADE_DEVICE"] == "cpu"
    assert os.environ["DOCSTOKG_SPLADE_MODEL_DIR"] == resolved_override
    assert env_info == {"device": "cpu", "model_dir": resolved_override}


def test_ensure_qwen_environment_cli_overrides_existing_env(monkeypatch, tmp_path: Path) -> None:
    """CLI-provided values should overwrite existing Qwen environment settings."""

    monkeypatch.setenv("DOCSTOKG_QWEN_DEVICE", "cuda:legacy")
    monkeypatch.setenv("VLLM_DEVICE", "cuda:legacy")
    monkeypatch.setenv("DOCSTOKG_QWEN_DTYPE", "float16")
    monkeypatch.setenv("DOCSTOKG_QWEN_DIR", str(tmp_path / "legacy"))
    monkeypatch.setenv("DOCSTOKG_QWEN_MODEL_DIR", str(tmp_path / "legacy_model"))

    override_dir = tmp_path / "override"
    env_info = ensure_qwen_environment(device="cpu", dtype="float32", model_dir=override_dir)

    resolved_override = str(override_dir.expanduser().resolve())
    assert os.environ["DOCSTOKG_QWEN_DEVICE"] == "cpu"
    assert os.environ["VLLM_DEVICE"] == "cpu"
    assert os.environ["DOCSTOKG_QWEN_DTYPE"] == "float32"
    assert os.environ["DOCSTOKG_QWEN_DIR"] == resolved_override
    assert os.environ["DOCSTOKG_QWEN_MODEL_DIR"] == resolved_override
    assert env_info == {"device": "cpu", "dtype": "float32", "model_dir": resolved_override}


<<<<<<< HEAD
def test_ensure_qwen_environment_explicit_dtype_overrides(monkeypatch) -> None:
    """Explicit ``dtype`` arguments take priority over pre-existing environment state."""

    monkeypatch.setenv("DOCSTOKG_QWEN_DEVICE", "cuda:legacy")
    monkeypatch.setenv("VLLM_DEVICE", "cuda:stale")
    monkeypatch.setenv("DOCSTOKG_QWEN_DTYPE", "float16")

    env_info = ensure_qwen_environment(dtype="float32")

    assert os.environ["DOCSTOKG_QWEN_DEVICE"] == "cuda:legacy"
    assert os.environ["VLLM_DEVICE"] == "cuda:legacy"
    assert os.environ["DOCSTOKG_QWEN_DTYPE"] == "float32"
    assert env_info == {"device": "cuda:legacy", "dtype": "float32"}
=======
def test_ensure_qwen_environment_respects_legacy_env(monkeypatch, tmp_path: Path) -> None:
    """Legacy ``DOCSTOKG_QWEN_MODEL_DIR`` values seed the canonical env variable."""

    monkeypatch.delenv("DOCSTOKG_QWEN_DIR", raising=False)
    legacy_dir = tmp_path / "legacy"
    monkeypatch.setenv("DOCSTOKG_QWEN_MODEL_DIR", str(legacy_dir))

    env_info = ensure_qwen_environment()

    resolved_legacy = str(legacy_dir.expanduser().resolve())
    assert os.environ["DOCSTOKG_QWEN_DIR"] == resolved_legacy
    assert os.environ["DOCSTOKG_QWEN_MODEL_DIR"] == resolved_legacy
    assert env_info["model_dir"] == resolved_legacy


def test_resolve_qwen_dir_picks_up_cli_override(monkeypatch, tmp_path: Path) -> None:
    """Explicit Qwen CLI overrides become visible through ``_resolve_qwen_dir``."""

    monkeypatch.delenv("DOCSTOKG_QWEN_DIR", raising=False)
    monkeypatch.delenv("DOCSTOKG_QWEN_MODEL_DIR", raising=False)

    override_dir = tmp_path / "from-cli"
    ensure_qwen_environment(model_dir=override_dir)

    resolved_override = override_dir.expanduser().resolve()
    fallback_root = tmp_path / "model-root"

    assert _resolve_qwen_dir(fallback_root) == resolved_override
>>>>>>> c58df14b
<|MERGE_RESOLUTION|>--- conflicted
+++ resolved
@@ -47,7 +47,6 @@
     assert env_info == {"device": "cpu", "dtype": "float32", "model_dir": resolved_override}
 
 
-<<<<<<< HEAD
 def test_ensure_qwen_environment_explicit_dtype_overrides(monkeypatch) -> None:
     """Explicit ``dtype`` arguments take priority over pre-existing environment state."""
 
@@ -61,7 +60,6 @@
     assert os.environ["VLLM_DEVICE"] == "cuda:legacy"
     assert os.environ["DOCSTOKG_QWEN_DTYPE"] == "float32"
     assert env_info == {"device": "cuda:legacy", "dtype": "float32"}
-=======
 def test_ensure_qwen_environment_respects_legacy_env(monkeypatch, tmp_path: Path) -> None:
     """Legacy ``DOCSTOKG_QWEN_MODEL_DIR`` values seed the canonical env variable."""
 
@@ -89,5 +87,4 @@
     resolved_override = override_dir.expanduser().resolve()
     fallback_root = tmp_path / "model-root"
 
-    assert _resolve_qwen_dir(fallback_root) == resolved_override
->>>>>>> c58df14b
+    assert _resolve_qwen_dir(fallback_root) == resolved_override