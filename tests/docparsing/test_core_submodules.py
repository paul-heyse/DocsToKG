--- conflicted
+++ resolved
@@ -241,7 +241,7 @@
     assert lines[-1] == ""
     assert "docparse all plan" in rendered[0]
     assert any("doctags" in line for line in rendered)
-<<<<<<< HEAD
+    assert any("process 1" in line for line in rendered)
     assert any("embed (validate-only)" in line for line in rendered)
 
 
@@ -267,27 +267,4 @@
     assert plan["notes"], "Expected an explanatory note when mode detection fails"
     note = plan["notes"][0]
     assert "Cannot auto-detect mode" in note
-    assert "Hint:" in note
-=======
-    assert any("process 1" in line for line in rendered)
-    assert any("embed (validate-only)" in line for line in rendered)
-
-
-def test_display_plan_preview_limits() -> None:
-    """Preview rendering includes remainder hints when totals exceed limit."""
-
-    plans = [
-        {
-            "stage": "chunk",
-            "process": {"count": 7, "preview": ["d1", "d2", "d3", "d4", "d5"]},
-            "skip": {"count": 0, "preview": []},
-            "input_dir": "/chunks/in",
-            "output_dir": "/chunks/out",
-            "notes": [],
-        }
-    ]
-    lines = display_plan(plans)
-    assert any("process 7" in line for line in lines)
-    assert any("d1" in line for line in lines)
-    assert any("... (+2 more)" in line for line in lines)
->>>>>>> 4604c3b0
+    assert "Hint:" in note