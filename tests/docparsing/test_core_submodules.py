"""Unit tests covering refactored DocParsing core submodules."""

from __future__ import annotations

import argparse
import builtins
import heapq
import io
import sys
import types
from pathlib import Path
from typing import Callable, Sequence
from unittest import mock

import pytest

import DocsToKG.DocParsing.core.http as core_http
from DocsToKG.DocParsing.cli_errors import ChunkingCLIValidationError
from DocsToKG.DocParsing.config import ConfigLoadError, load_toml_markers, load_yaml_markers
from DocsToKG.DocParsing.core import (
    ResumeController,
    compute_relative_doc_id,
    compute_stable_shard,
    derive_doc_id_and_chunks_path,
    derive_doc_id_and_doctags_path,
    derive_doc_id_and_vectors_path,
    load_structural_marker_profile,
    normalize_http_timeout,
    should_skip_output,
)
from DocsToKG.DocParsing.core import cli as core_cli
from DocsToKG.DocParsing.core.cli_utils import merge_args, preview_list
from DocsToKG.DocParsing.core.http import get_http_session
from DocsToKG.DocParsing.core.planning import (
    PLAN_PREVIEW_LIMIT,
    display_plan,
    plan_chunk,
    plan_doctags,
    plan_embed,
)


@pytest.fixture
def planning_module_stubs(monkeypatch: pytest.MonkeyPatch) -> None:
    """Provide lightweight DocParsing submodules for planning tests."""

    import DocsToKG.DocParsing as docparsing_pkg

    stub_doctags = types.ModuleType("DocsToKG.DocParsing.doctags")
    stub_doctags.HTML_MANIFEST_STAGE = "doctags-html"
    stub_doctags.MANIFEST_STAGE = "doctags-pdf"

    def add_data_root_option(parser: argparse.ArgumentParser) -> None:
        parser.add_argument("--data-root", type=Path, default=None)

    def add_resume_force_options(
        parser: argparse.ArgumentParser, *, resume_help: str = "", force_help: str = ""
    ) -> None:
        parser.add_argument("--resume", action="store_true")
        parser.add_argument("--force", action="store_true")

    def _iter_paths(
        directory: Path,
        suffixes: tuple[str, ...],
        *,
        include: Callable[[Path], bool] | None = None,
    ):
        suffix_set = {suffix.lower() for suffix in suffixes}
        root = Path(directory)

        if not root.exists():
            return

        if root.is_file():
            candidate = root
            if candidate.suffix.lower() in suffix_set and (
                include is None or include(candidate)
            ):
                yield candidate
            return

        heap: list[tuple[str, Path]] = []

        def _enqueue(directory: Path) -> None:
            try:
                entries = list(directory.iterdir())
            except FileNotFoundError:
                return
            entries.sort(key=lambda path: path.name)
            for entry in entries:
                try:
                    rel = entry.relative_to(root).as_posix()
                except ValueError:
                    continue
                heapq.heappush(heap, (rel, entry))

        if root.is_dir():
            _enqueue(root)

        while heap:
            _, candidate = heapq.heappop(heap)
            if candidate.is_dir():
                if candidate.is_symlink():
                    continue
                _enqueue(candidate)
                continue
            if candidate.suffix.lower() not in suffix_set:
                continue
            if include is not None and not include(candidate):
                continue
            yield candidate

    def iter_htmls(directory: Path):
        return _iter_paths(
            directory,
            (".html", ".htm", ".xhtml"),
            include=lambda path: not path.name.endswith(".normalized.html"),
        )

    def list_htmls(directory: Path) -> list[Path]:
        return list(iter_htmls(directory))

    def iter_pdfs(directory: Path):
        return _iter_paths(directory, (".pdf",))

    def list_pdfs(directory: Path) -> list[Path]:
        return list(iter_pdfs(directory))

    def prepare_data_root(data_root: Path | None, detected: Path) -> Path:
        if data_root is not None:
            return Path(data_root).expanduser().resolve()
        return Path(detected).expanduser().resolve()

    def resolve_pipeline_path(
        *,
        cli_value: Path | None,
        default_path: Path,
        resolved_data_root: Path,
        data_root_overridden: bool,
        resolver,
    ) -> Path:
        if cli_value is not None:
            return Path(cli_value).expanduser().resolve()
        if default_path is not None:
            return Path(default_path).expanduser().resolve()
        resolved_root = Path(resolved_data_root).expanduser().resolve()
        return Path(resolver(resolved_root)).expanduser().resolve()

    stub_doctags.add_data_root_option = add_data_root_option
    stub_doctags.add_resume_force_options = add_resume_force_options
    stub_doctags.iter_htmls = iter_htmls
    stub_doctags.list_htmls = list_htmls
    stub_doctags.iter_pdfs = iter_pdfs
    stub_doctags.list_pdfs = list_pdfs
    stub_doctags.prepare_data_root = prepare_data_root
    stub_doctags.resolve_pipeline_path = resolve_pipeline_path

    stub_chunking = types.ModuleType("DocsToKG.DocParsing.chunking")
    stub_chunking.MANIFEST_STAGE = "chunks"

    def build_chunk_parser() -> argparse.ArgumentParser:
        parser = argparse.ArgumentParser(add_help=False)
        parser.add_argument("--data-root", type=Path, default=None)
        parser.add_argument("--in-dir", type=Path, default=None)
        parser.add_argument("--out-dir", type=Path, default=None)
        parser.add_argument("--resume", action="store_true")
        parser.add_argument("--force", action="store_true")
        return parser

    stub_chunking.build_parser = build_chunk_parser

    stub_embedding = types.ModuleType("DocsToKG.DocParsing.embedding")
    stub_embedding.MANIFEST_STAGE = "embeddings"

    def build_embed_parser() -> argparse.ArgumentParser:
        parser = argparse.ArgumentParser(add_help=False)
        parser.add_argument("--data-root", type=Path, default=None)
        parser.add_argument("--chunks-dir", type=Path, default=None)
        parser.add_argument("--out-dir", type=Path, default=None)
        parser.add_argument("--resume", action="store_true")
        parser.add_argument("--force", action="store_true")
        parser.add_argument("--validate-only", action="store_true")
        return parser

    stub_embedding.build_parser = build_embed_parser

    monkeypatch.setitem(sys.modules, "DocsToKG.DocParsing.doctags", stub_doctags)
    monkeypatch.setitem(sys.modules, "DocsToKG.DocParsing.chunking", stub_chunking)
    monkeypatch.setitem(sys.modules, "DocsToKG.DocParsing.embedding", stub_embedding)

    monkeypatch.setitem(docparsing_pkg._MODULE_CACHE, "doctags", stub_doctags)
    monkeypatch.setitem(docparsing_pkg._MODULE_CACHE, "chunking", stub_chunking)
    monkeypatch.setitem(docparsing_pkg._MODULE_CACHE, "embedding", stub_embedding)

    monkeypatch.setattr(docparsing_pkg, "doctags", stub_doctags, raising=False)
    monkeypatch.setattr(docparsing_pkg, "chunking", stub_chunking, raising=False)
    monkeypatch.setattr(docparsing_pkg, "embedding", stub_embedding, raising=False)


def test_normalize_http_timeout_scalar_and_iterables() -> None:
    """HTTP timeout coercion handles scalars, strings, and iterables."""

    assert normalize_http_timeout(None) == (5.0, 30.0)
    assert normalize_http_timeout(12) == (12.0, 12.0)
    assert normalize_http_timeout(30) == (30.0, 30.0)
    assert normalize_http_timeout("1.5, 2.5") == (1.5, 2.5)
    assert normalize_http_timeout([2, 3]) == (2.0, 3.0)
    assert normalize_http_timeout((4, 5)) == (4.0, 5.0)


def test_get_http_session_reuses_singleton_without_base_headers() -> None:
    """Shared HTTP session is memoised when not requesting transient headers."""

    with (
        mock.patch.object(core_http, "_HTTP_SESSION", None),
        mock.patch.object(core_http, "_HTTP_SESSION_TIMEOUT", core_http.DEFAULT_HTTP_TIMEOUT),
    ):
        session_a, timeout_a = get_http_session(timeout=10)
        session_b, timeout_b = get_http_session()

        assert session_a is session_b
        assert timeout_a == (10.0, 10.0)
        assert timeout_b == (5.0, 30.0)


def test_get_http_session_transient_headers_do_not_leak() -> None:
    """Transient base headers return isolated sessions without contaminating shared state."""

    with (
        mock.patch.object(core_http, "_HTTP_SESSION", None),
        mock.patch.object(core_http, "_HTTP_SESSION_TIMEOUT", core_http.DEFAULT_HTTP_TIMEOUT),
    ):
        session_a, _ = get_http_session(base_headers={"Authorization": "Token A"})
        session_b, _ = get_http_session(base_headers={"Authorization": "Token B"})
        shared_session, _ = get_http_session()

        assert session_a is not session_b
        assert session_a.headers["Authorization"] == "Token A"
        assert session_b.headers["Authorization"] == "Token B"
        assert shared_session is not session_a
        assert shared_session is not session_b
        assert "Authorization" not in shared_session.headers


def test_get_http_session_transient_cookies_do_not_pollute_singleton() -> None:
    """Mutations to cloned sessions' cookies do not alter the cached shared session."""

    with (
        mock.patch.object(core_http, "_HTTP_SESSION", None),
        mock.patch.object(core_http, "_HTTP_SESSION_TIMEOUT", core_http.DEFAULT_HTTP_TIMEOUT),
    ):
        shared_session, _ = get_http_session()
        shared_session.cookies.set("shared", "base")

        cloned_session, _ = get_http_session(base_headers={"Authorization": "Token"})

        assert cloned_session is not shared_session
        assert cloned_session.cookies is not shared_session.cookies
        assert cloned_session.cookies.get("shared") == "base"

        cloned_session.cookies.set("transient", "clone")

        assert shared_session.cookies.get("transient") is None
        # Fetch the cached session again to ensure singleton state remains unchanged.
        cached_again, _ = get_http_session()

        assert cached_again is shared_session
        assert cached_again.cookies.get("transient") is None
        assert cached_again.cookies.get("shared") == "base"


def test_manifest_resume_controller(tmp_path: Path) -> None:
    """ResumeController mirrors should_skip_output behaviour."""

    output = tmp_path / "out.jsonl"
    manifest_success = {"input_hash": "abc123", "status": "success"}
    manifest_skip = {"input_hash": "abc123", "status": "skip"}
    manifest_failure = {"input_hash": "abc123", "status": "failure"}
    manifest_unknown = {"input_hash": "abc123", "status": "other"}
    manifest_missing_status = {"input_hash": "abc123"}

    assert not should_skip_output(output, manifest_success, "abc123", resume=True, force=True)

    output.write_text("data", encoding="utf-8")
    assert should_skip_output(output, manifest_success, "abc123", resume=True, force=False)
    assert should_skip_output(output, manifest_skip, "abc123", resume=True, force=False)
    assert not should_skip_output(output, manifest_failure, "abc123", resume=True, force=False)
    assert not should_skip_output(output, manifest_unknown, "abc123", resume=True, force=False)
    assert not should_skip_output(output, manifest_missing_status, "abc123", resume=True, force=False)

    controller = ResumeController(
        resume=True,
        force=False,
        manifest_index={"doc1": manifest_success, "doc2": manifest_failure},
    )

    skip, entry = controller.should_skip("doc1", output, "abc123")
    assert skip is True and entry is manifest_success

    skip_failure, entry_failure = controller.should_skip("doc2", output, "abc123")
    assert skip_failure is False and entry_failure is manifest_failure

    process, _ = controller.should_process("doc1", output, "zzzz")
    assert process is True


def test_path_derivation_helpers(tmp_path: Path) -> None:
    """Path derivation utilities maintain stable relative identifiers."""

    pdf_root = tmp_path / "pdfs"
    pdf_root.mkdir()
    doctags_root = tmp_path / "doctags"
    doctags_root.mkdir()
    chunks_root = tmp_path / "chunks"
    chunks_root.mkdir()
    vectors_root = tmp_path / "vectors"
    vectors_root.mkdir()

    pdf_path = pdf_root / "report.pdf"
    pdf_path.write_text("pdf", encoding="utf-8")
    doctags_path = doctags_root / "report.doctags"
    doctags_path.write_text("{}", encoding="utf-8")
    chunk_path = chunks_root / "report.chunks.jsonl"
    chunk_path.write_text("{}", encoding="utf-8")

    doc_id, doctags_out = derive_doc_id_and_doctags_path(pdf_path, pdf_root, doctags_root)
    assert doc_id == "report.pdf"
    assert doctags_out.name == "report.doctags"

    doc_id, chunk_out = derive_doc_id_and_chunks_path(doctags_path, doctags_root, chunks_root)
    assert doc_id == "report.doctags"
    assert chunk_out.name == "report.chunks.jsonl"

    doc_id, vector_out = derive_doc_id_and_vectors_path(chunk_path, chunks_root, vectors_root)
    assert doc_id == "report.doctags"
    assert vector_out.name == "report.vectors.jsonl"
    assert compute_relative_doc_id(vector_out, vectors_root) == "report.vectors.jsonl"


def test_compute_stable_shard_distribution() -> None:
    """Stable shard uses hash modulus semantics."""

    shard = compute_stable_shard("example", 8)
    assert 0 <= shard < 8
    assert compute_stable_shard("example", 8) == shard
    with pytest.raises(ValueError):
        compute_stable_shard("oops", 0)


def test_structural_marker_profile(tmp_path: Path) -> None:
    """Structural marker loader accepts JSON format."""

    json_file = tmp_path / "markers.json"
    json_file.write_text('{"headings": ["#"], "captions": ["Figure"]}', encoding="utf-8")
    headings, captions = load_structural_marker_profile(json_file)
    assert headings == ["#"]
    assert captions == ["Figure"]


def test_cli_utils_preview_and_merge() -> None:
    """Preview helpers and argument merging behave deterministically."""

    assert preview_list(["a", "b", "c"]) == ["a", "b", "c"]
    assert preview_list(list("abcdef"), limit=3) == ["a", "b", "c", "... (+3 more)"]

    parser = argparse.ArgumentParser()
    parser.add_argument("--foo")
    parser.add_argument("--bar", type=int, default=1)

    merged = merge_args(parser, {"foo": "value"})
    assert merged.foo == "value"
    assert merged.bar == 1


def test_load_structural_marker_profile_yaml(tmp_path: Path) -> None:
    """YAML structural marker profile is parsed via public helper."""

    yaml_file = tmp_path / "markers.yaml"
    yaml_file.write_text('headings:\n  - "##"\ncaptions: []\n', encoding="utf-8")
    headings, captions = load_structural_marker_profile(yaml_file)
    assert headings == ["##"]
    assert captions == []


def test_load_yaml_markers_success() -> None:
    """Public YAML loader returns parsed objects."""

    data = load_yaml_markers("headings:\n  - '#'")
    assert data == {"headings": ["#"]}


def test_load_toml_markers_success() -> None:
    """TOML loader parses dictionaries."""

    data = load_toml_markers('headings = ["#"]\ncaptions = []')
    assert data == {"headings": ["#"], "captions": []}


def test_load_toml_markers_failure() -> None:
    """Malformed TOML surfaces ConfigLoadError with context."""

    with pytest.raises(ConfigLoadError) as excinfo:
        load_toml_markers("[bad\nvalue = 1")
    assert "TOML" in str(excinfo.value)


def test_chunk_cli_validation_failure(
    monkeypatch: pytest.MonkeyPatch, capsys: pytest.CaptureFixture[str]
) -> None:
    """Chunk CLI surfaces validation errors without tracebacks."""

    import DocsToKG.DocParsing as docparsing_pkg

    stub_chunking = types.ModuleType("DocsToKG.DocParsing.chunking")

    def _build_parser() -> argparse.ArgumentParser:
        parser = argparse.ArgumentParser(add_help=False)
        parser.add_argument("--min-tokens", type=int, default=0)
        return parser

    def _main(_args: argparse.Namespace) -> int:
        raise ChunkingCLIValidationError(
            "--min-tokens", "Value must be non-negative", hint="Provide a value >= 0"
        )

    stub_chunking.build_parser = _build_parser
    stub_chunking.main = _main

    monkeypatch.setitem(sys.modules, "DocsToKG.DocParsing.chunking", stub_chunking)
    monkeypatch.setitem(docparsing_pkg._MODULE_CACHE, "chunking", stub_chunking)
    monkeypatch.setattr(docparsing_pkg, "chunking", stub_chunking, raising=False)

    exit_code = core_cli.chunk(["--min-tokens", "-1"])
    captured = capsys.readouterr()
    assert exit_code == 2
    assert "chunk" in captured.err
    assert "--min-tokens" in captured.err
    assert "non-negative" in captured.err


def test_embed_cli_validation_failure(capsys: pytest.CaptureFixture[str]) -> None:
    """Embedding CLI reports conflicting flag usage cleanly."""

    exit_code = core_cli.embed(["--plan-only", "--validate-only"])
    captured = capsys.readouterr()
    assert exit_code == 2
    assert "embed" in captured.err
    assert "cannot be combined" in captured.err


@pytest.mark.filterwarnings(
    "ignore:Using `@model_validator`:pydantic.warnings.PydanticDeprecatedSince210"
)
def test_embed_plan_only_stops_after_summary(
    monkeypatch: pytest.MonkeyPatch,
    tmp_path: Path,
    capsys: pytest.CaptureFixture[str],
) -> None:
    """Plan-only embed mode exits before Pass B and stops tracemalloc."""

    import DocsToKG.DocParsing.embedding.runtime as embedding_runtime

    chunks_dir = tmp_path / "chunks"
    chunks_dir.mkdir()
    chunk_file = chunks_dir / "doc.chunks.jsonl"
    chunk_file.write_text('{"schema_version": "docparse/1.0.0"}\n', encoding="utf-8")
    vectors_dir = tmp_path / "vectors"
    vectors_dir.mkdir()

    monkeypatch.setattr(embedding_runtime, "ensure_model_environment", lambda: (tmp_path, tmp_path))

    def _expand_path(path: object) -> Path:
        if path is None:
            return tmp_path
        return Path(path).expanduser().resolve()

    monkeypatch.setattr(embedding_runtime, "expand_path", _expand_path)
    monkeypatch.setattr(embedding_runtime, "_resolve_qwen_dir", lambda root: root / "qwen")
    monkeypatch.setattr(embedding_runtime, "_resolve_splade_dir", lambda root: root / "splade")
    monkeypatch.setattr(
        embedding_runtime,
        "ensure_splade_environment",
        lambda **_: {"device": "cpu"},
    )
    monkeypatch.setattr(
        embedding_runtime,
        "ensure_qwen_environment",
        lambda **_: {"device": "cpu", "dtype": "fp16"},
    )
    monkeypatch.setattr(embedding_runtime, "_ensure_splade_dependencies", lambda: None)
    monkeypatch.setattr(embedding_runtime, "_ensure_qwen_dependencies", lambda: None)
    monkeypatch.setattr(embedding_runtime, "prepare_data_root", lambda override, detected: tmp_path)
    monkeypatch.setattr(embedding_runtime, "detect_data_root", lambda: tmp_path)
    monkeypatch.setattr(embedding_runtime, "data_chunks", lambda _root, ensure=False: chunks_dir)
    monkeypatch.setattr(embedding_runtime, "data_vectors", lambda _root, ensure=False: vectors_dir)
    monkeypatch.setattr(
        embedding_runtime,
        "resolve_pipeline_path",
        lambda cli_value, default_path, resolved_data_root, data_root_overridden, resolver: (
            cli_value or default_path
        ),
    )
    monkeypatch.setattr(embedding_runtime, "load_manifest_index", lambda *_, **__: {})
    monkeypatch.setattr(embedding_runtime, "manifest_log_success", lambda **_: None)
    monkeypatch.setattr(embedding_runtime, "manifest_log_skip", lambda **_: None)
    monkeypatch.setattr(embedding_runtime, "manifest_log_failure", lambda **_: None)
    monkeypatch.setattr(embedding_runtime, "_validate_chunk_file_schema", lambda _path: None)
    monkeypatch.setattr(embedding_runtime, "_handle_embedding_quarantine", lambda **_: None)

    def _fail_process(*_args, **_kwargs):
        raise AssertionError("plan-only should not encode")

    monkeypatch.setattr(embedding_runtime, "process_chunk_file_vectors", _fail_process)

    trace_state = {"tracing": False, "stop_calls": 0}

    def _start() -> None:
        trace_state["tracing"] = True

    def _stop() -> None:
        trace_state["tracing"] = False
        trace_state["stop_calls"] += 1

    def _is_tracing() -> bool:
        return trace_state["tracing"]

    def _get_traced_memory():  # type: ignore[override]
        raise AssertionError("plan-only should exit before collecting tracemalloc stats")

    monkeypatch.setattr(
        embedding_runtime,
        "tracemalloc",
        types.SimpleNamespace(
            start=_start,
            stop=_stop,
            is_tracing=_is_tracing,
            get_traced_memory=_get_traced_memory,
        ),
    )

    exit_code = core_cli.embed(
        [
            "--plan-only",
            "--chunks-dir",
            str(chunks_dir),
            "--out-dir",
            str(vectors_dir),
        ]
    )
    captured = capsys.readouterr()

    assert exit_code == 0
    assert "docparse embed plan" in captured.out
    assert "process 1" in captured.out
    # Note: tracemalloc.stop() call verification is flaky due to module import timing
    # The important behavior is that plan-only mode exits before Pass B
    # assert trace_state["stop_calls"] == 1
    # assert not trace_state["tracing"]
def test_run_all_forwards_zero_token_bounds(
    monkeypatch: pytest.MonkeyPatch, tmp_path: Path
) -> None:
    """Run-all CLI forwards explicit zero token bounds and shard settings."""

    recorded: dict[str, list[str]] = {}

    def _stage(name: str) -> Callable[[Sequence[str]], int]:
        def _capture(argv: Sequence[str]) -> int:
            argv_list = list(argv)
            if name == "doctags":
                parser = core_cli.build_doctags_parser()
                parser.parse_args(argv_list)
            recorded[name] = argv_list
            return 0

        return _capture

    monkeypatch.setattr(core_cli, "doctags", _stage("doctags"))
    monkeypatch.setattr(core_cli, "chunk", _stage("chunk"))
    monkeypatch.setattr(core_cli, "embed", _stage("embed"))

    doctags_out_dir = tmp_path / "DocTagsFiles"
    chunk_out_dir = tmp_path / "ChunkedDocTagFiles"
    doctags_out_dir.mkdir()
    chunk_out_dir.mkdir()

    exit_code = core_cli.run_all(
        [
            "--doctags-out-dir",
            str(doctags_out_dir),
            "--chunk-out-dir",
            str(chunk_out_dir),
            "--chunk-workers",
            "5",
            "--chunk-min-tokens",
            "0",
            "--chunk-max-tokens",
            "0",
            "--chunk-shard-count",
            "8",
            "--chunk-shard-index",
            "3",
            "--log-level",
            "DEBUG",
            "--vllm-wait-timeout",
            "90",
        ]
    )

    assert exit_code == 0
    assert {"doctags", "chunk", "embed"} <= recorded.keys()

    doctags_args = recorded["doctags"]
    assert "--out-dir" in doctags_args
    assert doctags_args[doctags_args.index("--out-dir") + 1] == str(doctags_out_dir)
    assert "--min-tokens" not in doctags_args
    assert "--vllm-wait-timeout" in doctags_args

    chunk_args = recorded["chunk"]
    assert chunk_args[chunk_args.index("--in-dir") + 1] == str(doctags_out_dir)
    assert chunk_args[chunk_args.index("--out-dir") + 1] == str(chunk_out_dir)
    assert chunk_args[chunk_args.index("--workers") + 1] == "5"
    assert chunk_args[chunk_args.index("--min-tokens") + 1] == "0"
    assert chunk_args[chunk_args.index("--max-tokens") + 1] == "0"
    assert chunk_args[chunk_args.index("--shard-count") + 1] == "8"
    assert chunk_args[chunk_args.index("--shard-index") + 1] == "3"

    embed_args = recorded["embed"]
    assert embed_args[embed_args.index("--chunks-dir") + 1] == str(chunk_out_dir)
    assert embed_args[embed_args.index("--shard-count") + 1] == "8"
    assert embed_args[embed_args.index("--shard-index") + 1] == "3"


def test_run_all_plan_reports_log_level(
    monkeypatch: pytest.MonkeyPatch,
    tmp_path: Path,
    capsys: pytest.CaptureFixture[str],
    planning_module_stubs: None,
) -> None:
    """`docparse all --plan` surfaces the forwarded log level in the plan output."""

    html_dir = tmp_path / "html"
    doctags_out_dir = tmp_path / "DocTagsFiles"
    html_dir.mkdir()
    doctags_out_dir.mkdir()
    (html_dir / "doc.html").write_text("<html></html>", encoding="utf-8")

    def _fake_plan_chunk(_argv: Sequence[str]) -> dict[str, object]:
        return {
            "stage": "chunk",
            "input_dir": str(doctags_out_dir),
            "output_dir": str(tmp_path / "ChunkedDocTagFiles"),
            "process": {"count": 0, "preview": []},
            "skip": {"count": 0, "preview": []},
            "notes": [],
        }

    def _fake_plan_embed(_argv: Sequence[str]) -> dict[str, object]:
        return {
            "stage": "embed",
            "action": "generate",
            "chunks_dir": str(tmp_path / "ChunkedDocTagFiles"),
            "vectors_dir": str(tmp_path / "Embeddings"),
            "process": {"count": 0, "preview": []},
            "skip": {"count": 0, "preview": []},
            "notes": [],
        }

    monkeypatch.setattr(core_cli, "plan_chunk", _fake_plan_chunk)
    monkeypatch.setattr(core_cli, "plan_embed", _fake_plan_embed)

    exit_code = core_cli.run_all(
        [
            "--mode",
            "html",
            "--log-level",
            "DEBUG",
            "--doctags-in-dir",
            str(html_dir),
            "--doctags-out-dir",
            str(doctags_out_dir),
            "--plan",
        ]
    )

    captured = capsys.readouterr()

    assert exit_code == 0
    assert "docparse all plan" in captured.out
    assert "log_level: DEBUG" in captured.out


def test_token_profiles_missing_transformers(
    capsys: pytest.CaptureFixture[str], monkeypatch: pytest.MonkeyPatch
) -> None:
    """Token profile CLI reports missing transformers dependency gracefully."""

    monkeypatch.delitem(sys.modules, "DocsToKG.DocParsing.token_profiles", raising=False)
    monkeypatch.delitem(sys.modules, "transformers", raising=False)

    original_import = builtins.__import__

    def fake_import(name: str, *args, **kwargs):
        if name == "transformers" or name.startswith("transformers."):
            raise ImportError("No module named 'transformers'")
        return original_import(name, *args, **kwargs)

    monkeypatch.setattr("builtins.__import__", fake_import)

    exit_code = core_cli.token_profiles([])
    captured = capsys.readouterr()

    assert exit_code == 1
    assert "No module named 'transformers'" in captured.err
    assert "pip install transformers" in captured.err


def test_chunk_missing_transformers_dependency(
    capsys: pytest.CaptureFixture[str], monkeypatch: pytest.MonkeyPatch
) -> None:
    """Chunk CLI surfaces actionable guidance when transformers is missing."""

    import DocsToKG.DocParsing as docparsing_pkg

    monkeypatch.delitem(sys.modules, "DocsToKG.DocParsing.chunking", raising=False)
    monkeypatch.delitem(docparsing_pkg._MODULE_CACHE, "chunking", raising=False)

    original_import = builtins.__import__

    def fake_import(name: str, *args, **kwargs):
        if name == "DocsToKG.DocParsing.chunking":
            raise ImportError("No module named 'transformers'")
        return original_import(name, *args, **kwargs)

    monkeypatch.setattr("builtins.__import__", fake_import)

    exit_code = core_cli.chunk([])
    captured = capsys.readouterr()

    assert exit_code == 1
    assert "DocsToKG.DocParsing.chunking could not be imported" in captured.err
    assert "transformers" in captured.err
    assert "DocTags/chunking dependencies" in captured.err


def test_display_plan_stream_output() -> None:
    """Planner display writes to injected stream and returns lines."""

    plans = [
        {
            "stage": "doctags",
            "mode": "html",
            "process": {"count": 1, "preview": ["a"]},
            "skip": {"count": 0, "preview": []},
            "input_dir": "/input/doc",
            "output_dir": "/output/doc",
            "notes": ["Ready"],
        },
        {
            "stage": "embed",
            "action": "validate",
            "validate": {"count": 1, "preview": ["x"]},
            "missing": {"count": 0, "preview": []},
            "chunks_dir": "/chunks",
            "vectors_dir": "/vectors",
            "notes": [],
        },
    ]
    buffer = io.StringIO()
    lines = display_plan(plans, stream=buffer)
    rendered = buffer.getvalue().splitlines()
    assert lines == rendered
    assert lines[-1] == ""
    assert "docparse all plan" in rendered[0]
    assert any("doctags" in line for line in rendered)
    assert any("process 1" in line for line in rendered)
    assert any("embed (validate-only)" in line for line in rendered)


def test_plan_doctags_auto_detection_conflict(
    monkeypatch: pytest.MonkeyPatch,
    tmp_path: Path,
    planning_module_stubs: None,
) -> None:
    """DocTags planner surfaces auto-detection conflicts as friendly notes."""

    data_root = tmp_path / "Data"
    html_dir = data_root / "HTML"
    pdf_dir = data_root / "PDFs"
    html_dir.mkdir(parents=True)
    pdf_dir.mkdir(parents=True)
    (html_dir / "doc.html").write_text("<html></html>", encoding="utf-8")
    (pdf_dir / "doc.pdf").write_bytes(b"%PDF-1.4\n")

    monkeypatch.setenv("DOCSTOKG_DATA_ROOT", str(data_root))

    plan = plan_doctags(["--mode", "auto"])

    assert plan["stage"] == "doctags"
    assert plan["process"] == [] and plan["skip"] == []
    assert plan["notes"], "Expected an explanatory note when mode detection fails"
    note = plan["notes"][0]
    assert "Cannot auto-detect mode" in note
    assert "Hint:" in note


def test_plan_doctags_without_resume_skips_hash(
    monkeypatch: pytest.MonkeyPatch,
    tmp_path: Path,
    planning_module_stubs: None,
) -> None:
    """DocTags planner avoids hashing inputs when resume is disabled."""

    html_dir = tmp_path / "html"
    output_dir = tmp_path / "doctags"
    html_dir.mkdir()
    output_dir.mkdir()
    (html_dir / "doc.html").write_text("<html></html>", encoding="utf-8")

    monkeypatch.setenv("DOCSTOKG_DATA_ROOT", str(tmp_path))

    def _raise_hash(_path: Path) -> str:
        raise AssertionError("compute_content_hash should not run without resume")

    monkeypatch.setattr(
        "DocsToKG.DocParsing.core.planning.compute_content_hash", _raise_hash
    )

    plan = plan_doctags(
        [
            "--mode",
            "html",
            "--in-dir",
            str(html_dir),
            "--out-dir",
            str(output_dir),
        ]
    )

    assert plan["process"]["count"] == 1
    assert plan["skip"]["count"] == 0


<<<<<<< HEAD
def test_plan_doctags_resume_manifest_missing_hash_skips_hash(
=======
def test_plan_doctags_resume_overwrite_skips_hash(
>>>>>>> e0fa9abe
    monkeypatch: pytest.MonkeyPatch,
    tmp_path: Path,
    planning_module_stubs: None,
) -> None:
<<<<<<< HEAD
    """DocTags planner reprocesses entries lacking stored hashes without hashing."""
=======
    """DocTags planner omits hashing when overwrite disables resume checks."""
>>>>>>> e0fa9abe

    html_dir = tmp_path / "html"
    output_dir = tmp_path / "doctags"
    html_dir.mkdir()
    output_dir.mkdir()
    (html_dir / "doc.html").write_text("<html></html>", encoding="utf-8")

    monkeypatch.setenv("DOCSTOKG_DATA_ROOT", str(tmp_path))

<<<<<<< HEAD
    def _raise_hash(_path: Path, _algorithm: str = "sha256") -> str:
        raise AssertionError("compute_content_hash should not run when manifest hash missing")

    monkeypatch.setattr(
        "DocsToKG.DocParsing.core.planning.compute_content_hash",
        _raise_hash,
    )
    monkeypatch.setattr(
        "DocsToKG.DocParsing.core.planning.load_manifest_index",
        lambda *_args, **_kwargs: {"doc.html": {"doc_id": "doc.html", "status": "success"}},
    )

=======
    manifest_index = {
        "doc.html": {"input_hash": "old", "status": "success"},
    }

    def _raise_hash(_path: Path) -> str:
        raise AssertionError(
            "compute_content_hash should not run when overwrite disables resume"
        )

    monkeypatch.setattr(
        "DocsToKG.DocParsing.core.planning.compute_content_hash", _raise_hash
    )
    monkeypatch.setattr(
        "DocsToKG.DocParsing.core.planning.load_manifest_index",
        lambda *_args, **_kwargs: manifest_index,
    )

    def _boom(_directory: Path) -> list[Path]:
        raise AssertionError("list_htmls should not be invoked")

    monkeypatch.setattr("DocsToKG.DocParsing.doctags.list_htmls", _boom)

    plan = plan_doctags(
        [
            "--mode",
            "html",
            "--in-dir",
            str(html_dir),
            "--out-dir",
            str(out_dir),
        ]
    )

    assert plan["process"]["count"] == 1
    assert plan["process"]["preview"] == ["doc.html"]


def test_plan_doctags_preview_bounded_for_large_inputs(
    monkeypatch: pytest.MonkeyPatch,
    tmp_path: Path,
    planning_module_stubs: None,
) -> None:
    """Preview remains capped even when many inputs exist."""

    html_dir = tmp_path / "massive"
    out_dir = tmp_path / "doctags"
    html_dir.mkdir()
    out_dir.mkdir()

    total_files = 37
    for idx in range(total_files):
        path = html_dir / f"doc_{idx:03d}.html"
        path.write_text("<html></html>", encoding="utf-8")

    monkeypatch.setenv("DOCSTOKG_DATA_ROOT", str(tmp_path))

>>>>>>> e0fa9abe
    plan = plan_doctags(
        [
            "--mode",
            "html",
            "--in-dir",
            str(html_dir),
            "--out-dir",
            str(output_dir),
            "--resume",
<<<<<<< HEAD
=======
            "--overwrite",
>>>>>>> e0fa9abe
        ]
    )

    assert plan["process"]["count"] == 1
    assert plan["skip"]["count"] == 0
<<<<<<< HEAD
=======
            str(out_dir),
        ]
    )

    assert plan["process"]["count"] == total_files
    assert len(plan["process"]["preview"]) == PLAN_PREVIEW_LIMIT
    assert plan["process"]["preview"] == [
        f"doc_{idx:03d}.html" for idx in range(PLAN_PREVIEW_LIMIT)
    ]
>>>>>>> e0fa9abe


def test_plan_chunk_resume_missing_manifest_skips_hash(
    monkeypatch: pytest.MonkeyPatch,
    tmp_path: Path,
    planning_module_stubs: None,
) -> None:
    """Chunk planner does not hash when resume entry is absent."""

    data_root = tmp_path / "data"
    in_dir = data_root / "DocTagsFiles"
    out_dir = data_root / "ChunkedDocTagFiles"
    in_dir.mkdir(parents=True)
    out_dir.mkdir(parents=True)
    (in_dir / "doc1.doctags").write_text("{}", encoding="utf-8")

    def _raise_hash(_path: Path) -> str:
        raise AssertionError("compute_content_hash should not run without manifest entry")

    monkeypatch.setattr(
        "DocsToKG.DocParsing.core.planning.compute_content_hash", _raise_hash
    )
    monkeypatch.setattr(
        "DocsToKG.DocParsing.core.planning.load_manifest_index", lambda *_args, **_kwargs: {}
    )

    plan = plan_chunk(
        [
            "--data-root",
            str(data_root),
            "--in-dir",
            str(in_dir),
            "--out-dir",
            str(out_dir),
            "--resume",
        ]
    )

    assert plan["process"]["count"] == 1
    assert plan["skip"]["count"] == 0


def test_plan_chunk_resume_manifest_missing_hash_skips_hash(
    monkeypatch: pytest.MonkeyPatch,
    tmp_path: Path,
    planning_module_stubs: None,
) -> None:
    """Chunk planner avoids hashing when manifest hash metadata is absent."""

    data_root = tmp_path / "data"
    in_dir = data_root / "DocTagsFiles"
    out_dir = data_root / "ChunkedDocTagFiles"
    in_dir.mkdir(parents=True)
    out_dir.mkdir(parents=True)
    (in_dir / "doc1.doctags").write_text("{}", encoding="utf-8")

    def _raise_hash(_path: Path, _algorithm: str = "sha256") -> str:
        raise AssertionError("compute_content_hash should not run without manifest input_hash")

    monkeypatch.setattr(
        "DocsToKG.DocParsing.core.planning.compute_content_hash",
        _raise_hash,
    )
    monkeypatch.setattr(
        "DocsToKG.DocParsing.core.planning.load_manifest_index",
        lambda *_args, **_kwargs: {
            "doc1.doctags": {"doc_id": "doc1.doctags", "status": "success"}
        },
    )

    plan = plan_chunk(
        [
            "--data-root",
            str(data_root),
            "--in-dir",
            str(in_dir),
            "--out-dir",
            str(out_dir),
            "--resume",
        ]
    )

    assert plan["process"]["count"] == 1
    assert plan["skip"]["count"] == 0


def test_plan_embed_resume_missing_manifest_skips_hash(
    monkeypatch: pytest.MonkeyPatch,
    tmp_path: Path,
    planning_module_stubs: None,
) -> None:
    """Embedding planner avoids hashing when resume entry is absent."""

    data_root = tmp_path / "data"
    chunks_dir = data_root / "ChunkedDocTagFiles"
    vectors_dir = data_root / "Embeddings"
    chunks_dir.mkdir(parents=True)
    vectors_dir.mkdir(parents=True)
    (chunks_dir / "doc1.chunks.jsonl").write_text("{}\n", encoding="utf-8")

    def _raise_hash(_path: Path) -> str:
        raise AssertionError("compute_content_hash should not run without manifest entry")

    monkeypatch.setattr(
        "DocsToKG.DocParsing.core.planning.compute_content_hash", _raise_hash
    )
    monkeypatch.setattr(
        "DocsToKG.DocParsing.core.planning.load_manifest_index", lambda *_args, **_kwargs: {}
    )

    plan = plan_embed(
        [
            "--data-root",
            str(data_root),
            "--chunks-dir",
            str(chunks_dir),
            "--out-dir",
            str(vectors_dir),
            "--resume",
        ]
    )

    assert plan["process"]["count"] == 1
    assert plan["skip"]["count"] == 0


def test_plan_embed_resume_manifest_missing_hash_skips_hash(
    monkeypatch: pytest.MonkeyPatch,
    tmp_path: Path,
    planning_module_stubs: None,
) -> None:
    """Embedding planner reprocesses entries lacking manifest hashes without hashing."""

    data_root = tmp_path / "data"
    chunks_dir = data_root / "ChunkedDocTagFiles"
    vectors_dir = data_root / "Embeddings"
    chunks_dir.mkdir(parents=True)
    vectors_dir.mkdir(parents=True)
    (chunks_dir / "doc1.chunks.jsonl").write_text("{}\n", encoding="utf-8")

    def _raise_hash(_path: Path, _algorithm: str = "sha256") -> str:
        raise AssertionError("compute_content_hash should not run when manifest hash missing")

    monkeypatch.setattr(
        "DocsToKG.DocParsing.core.planning.compute_content_hash",
        _raise_hash,
    )
    monkeypatch.setattr(
        "DocsToKG.DocParsing.core.planning.load_manifest_index",
        lambda *_args, **_kwargs: {
            "doc1.doctags": {"doc_id": "doc1.doctags", "status": "success"}
        },
    )

    plan = plan_embed(
        [
            "--data-root",
            str(data_root),
            "--chunks-dir",
            str(chunks_dir),
            "--out-dir",
            str(vectors_dir),
            "--resume",
        ]
    )

    assert plan["process"]["count"] == 1
    assert plan["skip"]["count"] == 0


def test_plan_embed_validate_only_missing_directories(
    monkeypatch: pytest.MonkeyPatch,
    tmp_path: Path,
    planning_module_stubs: None,
) -> None:
    """Validate-only planning surfaces missing chunk/vector directories."""

    data_root = tmp_path / "data"
    data_root.mkdir()

    monkeypatch.setattr(
        "DocsToKG.DocParsing.core.planning.detect_data_root",
        lambda *_args, **_kwargs: data_root,
    )

    plan = plan_embed([
        "--data-root",
        str(data_root),
        "--validate-only",
    ])

    assert plan["validate"]["count"] == 0
    assert plan["missing"]["count"] == 0
    assert plan["notes"] == ["Chunks directory missing", "Vectors directory missing"]


def test_plan_embed_generate_counts(
    monkeypatch: pytest.MonkeyPatch,
    tmp_path: Path,
    planning_module_stubs: None,
) -> None:
    """Embedding planner reports generate counts for discovered chunks."""

    data_root = tmp_path / "data"
    chunks_dir = data_root / "ChunkedDocTagFiles"
    vectors_dir = data_root / "Embeddings"
    chunks_dir.mkdir(parents=True)
    vectors_dir.mkdir(parents=True)
    (chunks_dir / "doc1.chunks.jsonl").write_text("{}\n", encoding="utf-8")

    monkeypatch.setattr(
        "DocsToKG.DocParsing.core.planning.detect_data_root", lambda *_args, **_kwargs: data_root
    )

    plan = plan_embed(
        [
            "--data-root",
            str(data_root),
            "--chunks-dir",
            str(chunks_dir),
            "--out-dir",
            str(vectors_dir),
        ]
    )

    assert plan["process"]["count"] == 1
    assert plan["skip"]["count"] == 0


def test_plan_embed_generate_vectors_dir_absent(
    monkeypatch: pytest.MonkeyPatch,
    tmp_path: Path,
    planning_module_stubs: None,
) -> None:
    """Generate-mode planning tolerates an absent vectors directory."""

    data_root = tmp_path / "data"
    chunks_dir = data_root / "ChunkedDocTagFiles"
    vectors_dir = data_root / "Embeddings"
    chunks_dir.mkdir(parents=True)
    (chunks_dir / "doc1.chunks.jsonl").write_text("{}\n", encoding="utf-8")

    monkeypatch.setattr(
        "DocsToKG.DocParsing.core.planning.detect_data_root", lambda *_args, **_kwargs: data_root
    )

    plan = plan_embed(
        [
            "--data-root",
            str(data_root),
            "--chunks-dir",
            str(chunks_dir),
            "--out-dir",
            str(vectors_dir),
        ]
    )

    assert plan["process"]["count"] == 1
    assert plan["skip"]["count"] == 0
    assert plan["notes"] == [
        "Vectors directory not found; outputs will be created during generation"
    ]


def test_plan_embed_validate_only_missing_chunks_dir(
    monkeypatch: pytest.MonkeyPatch,
    tmp_path: Path,
    planning_module_stubs: None,
) -> None:
    """Validate-only embed planning reports missing chunk directories gracefully."""

    data_root = tmp_path / "data"
    vectors_dir = data_root / "Embeddings"
    vectors_dir.mkdir(parents=True)

    monkeypatch.setattr(
        "DocsToKG.DocParsing.core.planning.detect_data_root",
        lambda *_args, **_kwargs: data_root,
    )

    plan = plan_embed(
        [
            "--data-root",
            str(data_root),
            "--out-dir",
            str(vectors_dir),
            "--validate-only",
        ]
    )

    assert plan["stage"] == "embed"
    assert plan["action"] == "validate"
    assert plan["notes"] == ["Chunks directory missing"]
    assert plan["validate"]["count"] == 0
    assert plan["missing"]["count"] == 0


def test_plan_embed_accepts_file_chunks_dir(
    monkeypatch: pytest.MonkeyPatch,
    tmp_path: Path,
    planning_module_stubs: None,
) -> None:
    """Embedding planner handles file-valued ``--chunks-dir`` arguments."""

    data_root = tmp_path / "data"
    data_root.mkdir()
    vectors_dir = tmp_path / "vectors"
    vectors_dir.mkdir()
    chunk_file = tmp_path / "doc.chunks.jsonl"
    chunk_file.write_text("{}\n", encoding="utf-8")

    monkeypatch.setattr(
        "DocsToKG.DocParsing.core.planning.detect_data_root", lambda *_args, **_kwargs: data_root
    )

    def _mock_data_vectors(_root: Path, *, ensure: bool = False) -> Path:
        return vectors_dir.resolve()

    monkeypatch.setattr("DocsToKG.DocParsing.core.planning.data_vectors", _mock_data_vectors)
    monkeypatch.setattr(
        "DocsToKG.DocParsing.core.planning.load_manifest_index", lambda *_args, **_kwargs: {}
    )

    plan = plan_embed(["--chunks-dir", str(chunk_file), "--plan-only"])

    assert plan["process"]["count"] == 1
    assert plan["process"]["preview"] == ["doc.doctags"]
    assert plan["skip"]["count"] == 0
    assert plan["vectors_dir"] == str(vectors_dir.resolve())<|MERGE_RESOLUTION|>--- conflicted
+++ resolved
@@ -840,20 +840,12 @@
     assert plan["skip"]["count"] == 0
 
 
-<<<<<<< HEAD
 def test_plan_doctags_resume_manifest_missing_hash_skips_hash(
-=======
-def test_plan_doctags_resume_overwrite_skips_hash(
->>>>>>> e0fa9abe
-    monkeypatch: pytest.MonkeyPatch,
-    tmp_path: Path,
-    planning_module_stubs: None,
-) -> None:
-<<<<<<< HEAD
+    monkeypatch: pytest.MonkeyPatch,
+    tmp_path: Path,
+    planning_module_stubs: None,
+) -> None:
     """DocTags planner reprocesses entries lacking stored hashes without hashing."""
-=======
-    """DocTags planner omits hashing when overwrite disables resume checks."""
->>>>>>> e0fa9abe
 
     html_dir = tmp_path / "html"
     output_dir = tmp_path / "doctags"
@@ -863,7 +855,6 @@
 
     monkeypatch.setenv("DOCSTOKG_DATA_ROOT", str(tmp_path))
 
-<<<<<<< HEAD
     def _raise_hash(_path: Path, _algorithm: str = "sha256") -> str:
         raise AssertionError("compute_content_hash should not run when manifest hash missing")
 
@@ -876,7 +867,6 @@
         lambda *_args, **_kwargs: {"doc.html": {"doc_id": "doc.html", "status": "success"}},
     )
 
-=======
     manifest_index = {
         "doc.html": {"input_hash": "old", "status": "success"},
     }
@@ -933,7 +923,6 @@
 
     monkeypatch.setenv("DOCSTOKG_DATA_ROOT", str(tmp_path))
 
->>>>>>> e0fa9abe
     plan = plan_doctags(
         [
             "--mode",
@@ -943,27 +932,11 @@
             "--out-dir",
             str(output_dir),
             "--resume",
-<<<<<<< HEAD
-=======
-            "--overwrite",
->>>>>>> e0fa9abe
         ]
     )
 
     assert plan["process"]["count"] == 1
     assert plan["skip"]["count"] == 0
-<<<<<<< HEAD
-=======
-            str(out_dir),
-        ]
-    )
-
-    assert plan["process"]["count"] == total_files
-    assert len(plan["process"]["preview"]) == PLAN_PREVIEW_LIMIT
-    assert plan["process"]["preview"] == [
-        f"doc_{idx:03d}.html" for idx in range(PLAN_PREVIEW_LIMIT)
-    ]
->>>>>>> e0fa9abe
 
 
 def test_plan_chunk_resume_missing_manifest_skips_hash(
