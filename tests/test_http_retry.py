from __future__ import annotations

from datetime import datetime, timedelta, timezone
from typing import Any, Dict, List, Optional
from unittest.mock import Mock, call, patch

import pytest

try:  # pragma: no cover - dependency optional in CI
    import requests  # type: ignore
except ModuleNotFoundError:  # pragma: no cover - skip if requests missing
    requests = pytest.importorskip("requests")  # type: ignore

hypothesis = pytest.importorskip("hypothesis")
from hypothesis import strategies as st  # type: ignore

given = hypothesis.given

from DocsToKG.ContentDownload.http import parse_retry_after_header, request_with_retries


def _mock_response(status: int, headers: Optional[Dict[str, str]] = None) -> Mock:
    response = Mock(spec=requests.Response)
    response.status_code = status
    response.headers = headers or {}
    return response


def test_successful_request_no_retries():
    """Verify successful request completes immediately without retries."""

    session = Mock(spec=requests.Session)
    response = _mock_response(200)
    session.request.return_value = response

    result = request_with_retries(session, "GET", "https://example.org/test")

    assert result is response
    session.request.assert_called_once_with(method="GET", url="https://example.org/test")


@patch("DocsToKG.ContentDownload.http.random.random", return_value=0.0)
@patch("DocsToKG.ContentDownload.http.time.sleep")
def test_transient_503_with_exponential_backoff(mock_sleep: Mock, _: Mock) -> None:
    """Verify exponential backoff timing for transient 503 errors."""

    session = Mock(spec=requests.Session)
    response_503 = _mock_response(503, headers={})
    response_200 = _mock_response(200)
    session.request.side_effect = [response_503, response_503, response_200]

    result = request_with_retries(
        session,
        "GET",
        "https://example.org/test",
        max_retries=3,
        backoff_factor=0.5,
    )

    assert result is response_200
    assert session.request.call_count == 3
    assert mock_sleep.call_args_list == [call(0.5), call(1.0)]


def test_parse_retry_after_header_integer() -> None:
    response = requests.Response()
    response.headers = {"Retry-After": "5"}

    assert parse_retry_after_header(response) == 5.0


def test_parse_retry_after_header_http_date() -> None:
    future = datetime.now(timezone.utc) + timedelta(seconds=30)
    header_value = future.strftime("%a, %d %b %Y %H:%M:%S GMT")
    response = requests.Response()
    response.headers = {"Retry-After": header_value}

    wait = parse_retry_after_header(response)
    assert wait is not None
    assert 0.0 <= wait <= 30.0


def test_parse_retry_after_header_invalid_date() -> None:
    response = requests.Response()
    response.headers = {"Retry-After": "Thu, 32 Foo 2024 00:00:00 GMT"}

    assert parse_retry_after_header(response) is None


@patch("DocsToKG.ContentDownload.http.random.random", return_value=0.0)
@patch("DocsToKG.ContentDownload.http.time.sleep")
def test_retry_after_header_overrides_backoff(mock_sleep: Mock, _: Mock) -> None:
    session = Mock(spec=requests.Session)
    retry_headers = {"Retry-After": "10"}
    response_retry = _mock_response(429, headers=retry_headers)
    response_success = _mock_response(200)
    session.request.side_effect = [response_retry, response_success]

    result = request_with_retries(
        session,
        "GET",
        "https://example.org/test",
        backoff_factor=0.1,
        max_retries=2,
    )

    assert result is response_success
    assert mock_sleep.call_args_list == [call(10.0)]


@patch("DocsToKG.ContentDownload.http.time.sleep")
def test_request_exception_raises_after_retries(mock_sleep: Mock) -> None:
    session = Mock(spec=requests.Session)
    error = requests.RequestException("boom")
    session.request.side_effect = error

    with pytest.raises(requests.RequestException):
        request_with_retries(session, "GET", "https://example.org/test", max_retries=1)

    assert mock_sleep.call_count == 1
    assert session.request.call_count == 2


<<<<<<< HEAD
@patch("DocsToKG.ContentDownload.http.time.sleep")
def test_timeout_retry_handling(mock_sleep: Mock) -> None:
    session = Mock(spec=requests.Session)
    session.request.side_effect = [requests.Timeout("slow"), _mock_response(200)]

    result = request_with_retries(session, "GET", "https://example.org/timeout", max_retries=1)

    assert result.status_code == 200
    assert mock_sleep.call_count == 1


@patch("DocsToKG.ContentDownload.http.time.sleep")
def test_connection_error_retry_handling(mock_sleep: Mock) -> None:
    session = Mock(spec=requests.Session)
    session.request.side_effect = [requests.ConnectionError("down"), _mock_response(200)]

    result = request_with_retries(session, "GET", "https://example.org/conn", max_retries=1)

    assert result.status_code == 200
    assert mock_sleep.call_count == 1


@given(st.text())
def test_parse_retry_after_header_property(value: str) -> None:
    response = requests.Response()
    response.headers = {"Retry-After": value}

    result = parse_retry_after_header(response)

    if result is not None:
        assert result >= 0.0
=======
def test_request_with_custom_retry_statuses() -> None:
    session = Mock(spec=requests.Session)
    failing = _mock_response(404)
    success = _mock_response(200)
    session.request.side_effect = [failing, success]

    result = request_with_retries(
        session,
        "GET",
        "https://example.org/test",
        retry_statuses={404},
        max_retries=1,
    )

    assert result is success
    assert session.request.call_count == 2


def test_request_returns_after_exhausting_single_attempt() -> None:
    session = Mock(spec=requests.Session)
    retry_response = _mock_response(503)
    session.request.return_value = retry_response

    result = request_with_retries(
        session,
        "GET",
        "https://example.org/test",
        max_retries=0,
    )

    assert result is retry_response


def test_request_with_retries_rejects_negative_retries() -> None:
    session = Mock(spec=requests.Session)

    with pytest.raises(ValueError):
        request_with_retries(session, "GET", "https://example.org/test", max_retries=-1)


def test_request_with_retries_rejects_negative_backoff() -> None:
    session = Mock(spec=requests.Session)

    with pytest.raises(ValueError):
        request_with_retries(session, "GET", "https://example.org/test", backoff_factor=-0.1)


def test_request_with_retries_requires_method_and_url() -> None:
    session = Mock(spec=requests.Session)

    with pytest.raises(ValueError):
        request_with_retries(session, "", "https://example.org/test")

    with pytest.raises(ValueError):
        request_with_retries(session, "GET", "")


def test_request_with_retries_uses_method_fallback() -> None:
    class _MinimalSession:
        def __init__(self) -> None:
            self.calls: List[str] = []

        def get(self, url: str, **kwargs: Any):  # noqa: D401
            self.calls.append(url)
            response = Mock(spec=requests.Response)
            response.status_code = 200
            response.headers = {}
            return response

    session = _MinimalSession()

    response = request_with_retries(session, "GET", "https://example.org/fallback")

    assert response.status_code == 200
    assert session.calls == ["https://example.org/fallback"]


def test_request_with_retries_errors_when_no_callable_available() -> None:
    class _MinimalSession:
        pass

    with pytest.raises(AttributeError):
        request_with_retries(_MinimalSession(), "GET", "https://example.org/fail")


def test_parse_retry_after_header_naive_datetime() -> None:
    response = requests.Response()
    response.headers = {"Retry-After": "Mon, 01 Jan 2024 00:00:00"}

    wait = parse_retry_after_header(response)
    assert wait is not None
    assert wait >= 0.0


def test_parse_retry_after_header_handles_parse_errors(monkeypatch) -> None:
    response = requests.Response()
    response.headers = {"Retry-After": "Mon, 01 Jan 2024 00:00:00 GMT"}

    monkeypatch.setattr(
        "DocsToKG.ContentDownload.http.parsedate_to_datetime",
        Mock(side_effect=TypeError("boom")),
    )

    assert parse_retry_after_header(response) is None


def test_parse_retry_after_header_returns_none_when_parser_returns_none(monkeypatch) -> None:
    response = requests.Response()
    response.headers = {"Retry-After": "Mon, 01 Jan 2024 00:00:00 GMT"}

    monkeypatch.setattr(
        "DocsToKG.ContentDownload.http.parsedate_to_datetime",
        Mock(return_value=None),
    )

    assert parse_retry_after_header(response) is None
>>>>>>> 3f3b1361
<|MERGE_RESOLUTION|>--- conflicted
+++ resolved
@@ -121,7 +121,6 @@
     assert session.request.call_count == 2
 
 
-<<<<<<< HEAD
 @patch("DocsToKG.ContentDownload.http.time.sleep")
 def test_timeout_retry_handling(mock_sleep: Mock) -> None:
     session = Mock(spec=requests.Session)
@@ -153,7 +152,6 @@
 
     if result is not None:
         assert result >= 0.0
-=======
 def test_request_with_custom_retry_statuses() -> None:
     session = Mock(spec=requests.Session)
     failing = _mock_response(404)
@@ -269,5 +267,4 @@
         Mock(return_value=None),
     )
 
-    assert parse_retry_after_header(response) is None
->>>>>>> 3f3b1361
+    assert parse_retry_after_header(response) is None