# 1. DocsToKG

DocsToKG turns raw documents into searchable knowledge artefacts by combining document acquisition, Docling-based parsing, ontology downloads, and a FAISS-backed hybrid search engine.

[![Python Version](https://img.shields.io/badge/python-3.12+-blue.svg)](https://www.python.org/downloads/)
[![License](https://img.shields.io/badge/license-MIT-green.svg)](LICENSE)

## 2. Overview

- **Content acquisition**: Fetch PDFs and metadata from external services such as Pyalex.
- **Doc parsing & chunking**: Convert documents into DocTags, chunked Markdown, and embeddings using Docling pipelines.
- **Hybrid search**: Fuse BM25, SPLADE, and FAISS dense retrieval with configurable ranking.
- **Ontology management**: Download and validate ontologies for consistent terminology and enrichment.
- **Documentation tooling**: Automated scripts generate API docs, run validations, and perform link checks.

See `docs/01-overview/` for a high-level introduction and `docs/03-architecture/` for subsystem details.

## 3. Quick Start

```bash
git clone https://github.com/paul-heyse/DocsToKG.git
cd DocsToKG

python -m venv .venv
source .venv/bin/activate  # Windows: .venv\Scripts\activate

pip install -e .
pip install -r requirements.in         # optional GPU / ML stack
pip install -r docs/build/sphinx/requirements.txt  # documentation tooling
```

Create a `.env` file (or export variables manually):

```bash
cat > .env <<'EOF'
DOCSTOKG_DATA_ROOT=./Data
HYBRID_SEARCH_CONFIG=./config/hybrid_config.json
ONTOLOGY_FETCHER_CONFIG=./configs/sources.yaml
PA_ALEX_KEY=replace-with-api-key
EOF
```

Verify the environment:

```bash
pytest -q
python docs/scripts/generate_api_docs.py
python docs/scripts/validate_docs.py
```

## 4. Example Usage

### Hybrid Search Service

```python
from DocsToKG.HybridSearch.retrieval import HybridSearchRequest
from my_project.hybrid import build_hybrid_service  # see docs/06-operations/index.md

request = HybridSearchRequest(query="ontology alignment best practices", page_size=3)
service = build_hybrid_service()
response = service.search(request)
for result in response.results:
    print(result.doc_id, round(result.score, 3), result.highlights)
```

### Ontology Download CLI

```bash
python -m DocsToKG.OntologyDownload.cli pull --spec configs/sources.yaml --force --json
python -m DocsToKG.OntologyDownload.cli validate hp latest
```

## 5. Content Download Enhancements

### 5.1 Additional Open Access Resolvers

The default resolver registry now includes Zenodo and Figshare, expanding open
access coverage without additional configuration. Both providers honour
``ResolverConfig`` timeouts, polite headers, and conditional request metadata.

To opt out, disable them via ``resolver_toggles`` in your configuration file:

```yaml
resolver_toggles:
  zenodo: false
  figshare: false
```

### 5.2 Bounded Concurrency

Use the ``--workers`` flag to enable bounded parallelism when downloading
content via the OpenAlex pipeline. Each worker drives an isolated
``ResolverPipeline`` that honours per-resolver rate limits and maintains
independent HTTP sessions with retry support.

```bash
# Sequential (default, safest)
python -m DocsToKG.ContentDownload.download_pyalex_pdfs --workers 1 --topic "oncology" --year-start 2020 --year-end 2024

# Parallel (2-5x throughput)
python -m DocsToKG.ContentDownload.download_pyalex_pdfs --workers 3 --topic "oncology" --year-start 2020 --year-end 2024
```

**Concurrency recommendations:**

- Start with ``--workers=3`` for production workloads.
- Monitor rate limit compliance with resolver APIs while scaling.
- Higher values (>5) may overwhelm downstream services despite per-resolver
  throttling.

### 5.3 HEAD Pre-check Filtering

HEAD preflight checks remove obvious HTML landing pages and zero-byte
responses before performing costly ``GET`` downloads. The feature is enabled by
default and can be tuned per resolver:

```yaml
enable_head_precheck: true
resolver_head_precheck:
  wayback: false  # opt-out for resolvers that reject HEAD
```

When a HEAD request fails (timeout or 5xx), the pipeline automatically falls
back to the original ``GET`` attempt to avoid false negatives.

### 5.4 Additional CLI Flags

- ``--dry-run``: compute resolver coverage without writing files.
- ``--resume-from <manifest.jsonl>``: skip works already recorded as successful.
- ``--extract-html-text``: save plaintext alongside HTML fallbacks (requires ``trafilatura``).
- ``--enable-resolver openaire`` (and ``hal``/``osf``): opt into additional EU/preprint resolvers.
- ``--resolver-config config.yaml``: load advanced options such as
  ``max_concurrent_resolvers`` and ``resolver_head_precheck`` (see
  ``docs/resolver-configuration.md``).
<<<<<<< HEAD

### Resolver Enhancements

- **Zenodo and Figshare support** – the default resolver order now queries
  Zenodo and Figshare APIs, expanding coverage of institutional repositories.
- **Bounded intra-work concurrency** – configure
  ``max_concurrent_resolvers`` to execute independent resolvers in parallel
  while preserving per-resolver rate limits.
- **HEAD pre-check filtering** – enable ``enable_head_precheck`` (default) to
  perform lightweight HEAD requests that skip HTML and zero-byte responses
  before downloading.
- **Migration resources** – see ``docs/migration-modularize-resolvers.md`` for
  a full list of import path changes, configuration defaults, and testing tips.
=======
>>>>>>> 3f3b1361

### 5.5 Troubleshooting Content Downloads

- **Partial files remain (``*.part``)** – rerun with fewer workers or check network
  stability before retrying.
- **Resolver rate limit warnings** – lower ``--workers`` or increase per-resolver
  ``resolver_min_interval_s``.
- **High memory usage** – reduce ``--workers`` to limit in-flight downloads.

### 5.6 Logging and Exports

- Attempts log to JSONL by default. Convert to CSV with
  ``python scripts/export_attempts_csv.py attempts.jsonl attempts.csv``.
- Alternatively, use ``jq``:
  ``jq -r '[.timestamp,.work_id,.status,.url] | @csv' attempts.jsonl > attempts.csv``.

## 6. Development

### 6.1 Development Workflow

```bash
# Formatting and linting
black src/ tests/
isort src/ tests/
ruff check src/ tests/
mypy src/ --strict

# Tests
pytest -q
pytest -m real_vectors --real-vectors  # optional vector-backed suite

# Documentation
python docs/scripts/generate_all_docs.py
python docs/scripts/check_links.py --timeout 10
```

Refer to `docs/05-development/index.md` for contribution guidelines and review checklists.

## 7. Project Structure

```
DocsToKG/
├── src/DocsToKG/                 # Core packages
│   ├── ContentDownload/          # Document acquisition utilities
│   ├── DocParsing/               # Docling pipelines and embedding scripts
│   ├── HybridSearch/             # Hybrid search configuration, storage, retrieval, API
│   └── OntologyDownload/         # Ontology downloader CLI and validators
├── docs/                         # Documentation framework (guides, templates, scripts)
├── tests/                        # Automated tests and fixtures
├── openspec/                     # Spec-driven change proposals and tasks
├── requirements.in               # Optional GPU / ML dependencies
├── pyproject.toml                # Project metadata and tooling configuration
└── docs/scripts/                 # Documentation automation scripts
```

## 8. DocParsing Pipeline CLI

The DocParsing toolkit now exposes first-class module entrypoints for each stage
of the pipeline. The legacy scripts remain available but emit a
``DeprecationWarning`` on direct invocation.

```bash
# Convert HTML or PDF corpora to DocTags (auto-detects mode when possible)
python -m DocsToKG.DocParsing.cli.doctags_convert --input Data/HTML

# Chunk DocTags with topic-aware coalescence
python -m DocsToKG.DocParsing.cli.chunk_and_coalesce --min-tokens 256 --max-tokens 512

# Generate hybrid embeddings (BM25 + SPLADE + Qwen)
python -m DocsToKG.DocParsing.cli.embed_vectors --resume
```

Use ``--help`` on each command for the full set of flags, including data-root
overrides, resume/force controls, and tokenizer configuration.

## 9. Support & Community

- **Issues**: [GitHub Issues](https://github.com/paul-heyse/DocsToKG/issues)
- **Discussions**: [GitHub Discussions](https://github.com/paul-heyse/DocsToKG/discussions)
- **License**: MIT (see [LICENSE](LICENSE))

Read `CONTRIBUTING.md` before submitting changes, and keep documentation in sync with implementation using the provided automation scripts.<|MERGE_RESOLUTION|>--- conflicted
+++ resolved
@@ -132,7 +132,6 @@
 - ``--resolver-config config.yaml``: load advanced options such as
   ``max_concurrent_resolvers`` and ``resolver_head_precheck`` (see
   ``docs/resolver-configuration.md``).
-<<<<<<< HEAD
 
 ### Resolver Enhancements
 
@@ -146,8 +145,6 @@
   before downloading.
 - **Migration resources** – see ``docs/migration-modularize-resolvers.md`` for
   a full list of import path changes, configuration defaults, and testing tips.
-=======
->>>>>>> 3f3b1361
 
 ### 5.5 Troubleshooting Content Downloads
 
