# Implementation Tasks

## 1. Retry Mechanism Centralization

### 1.1 Simplify HTTP Session Configuration

- [x] Locate the `_make_session` function in `src/DocsToKG/ContentDownload/download_pyalex_pdfs.py`
- [x] Remove the instantiation and configuration of the `urllib3.util.retry.Retry` object that currently specifies five total retries with a half-second backoff factor
- [x] Replace the `HTTPAdapter` initialization to use `max_retries=0` instead of passing the `Retry` instance
- [x] Preserve the adapter mounting behavior for both HTTP and HTTPS protocols
- [x] Preserve the header update logic that applies polite crawling headers to the session
- [x] Update the docstring to clarify that retry behavior is now exclusively delegated to the `http.request_with_retries` helper function
- [x] Ensure that connection pooling capabilities of the adapter remain active despite zero-retry configuration

### 1.2 Verify Retry Determinism

- [x] Create a test fixture that instantiates a stub HTTP server capable of returning programmed status code sequences
- [x] Configure the stub server to return the sequence: 429 (first request), 429 (first retry), 200 (second retry)
- [x] Execute a download attempt against this stub server using the refactored session
- [x] Instrument the code path to log timestamps and attempt counts for each outbound HTTP request
- [x] Assert that the total number of requests equals exactly one initial attempt plus the maximum retry count configured in `http.request_with_retries`
- [x] Verify that no additional attempts occur beyond what the centralized retry helper specifies
- [x] Confirm that exponential backoff timing follows the formula defined in `http.request_with_retries` without compounding from adapter-level configuration
- [x] Document the deterministic retry behavior in test comments to establish regression detection

## 2. Network Efficiency Improvements

### 2.1 Remove Redundant HEAD Requests

- [x] Navigate to the `download_candidate` function in `download_pyalex_pdfs.py`
- [x] Identify the code block that constructs `head_headers` by copying the main request headers and removing conditional request headers
- [x] Locate the try-except block that invokes `request_with_retries` with the HEAD method
- [x] Remove the entire HEAD request execution block including the response processing that extracts `Content-Type` hints
- [x] Initialize `content_type_hint` to an empty string directly without attempting to populate it from a preliminary request
- [x] Preserve the GET request logic that follows, ensuring it continues to receive and process the initial response correctly
- [x] Verify that the content classification logic relying on the `content_type` variable sourced from the GET response remains functional
- [x] Confirm that the pipeline-level HEAD precheck mechanism in `ResolverPipeline._head_precheck_url` continues to provide preflight filtering when enabled

### 2.2 Validate Network Call Reduction

- [x] Configure a test environment with HEAD precheck enabled in the resolver pipeline configuration
- [x] Instrument network traffic monitoring to count total HTTP requests per candidate URL
- [x] Execute a download workflow against URLs known to return successful GET responses (status 200)
- [x] Compare the request count before and after removing the redundant HEAD request
- [x] Assert that successful downloads now issue approximately one fewer request per candidate URL
- [x] Document scenarios where the pipeline HEAD precheck may still execute, clarifying that this optimization targets the per-download HEAD request specifically

### 2.3 Refactor Crossref Resolver HTTP Calls

- [x] Open `src/DocsToKG/ContentDownload/resolvers/providers/crossref.py`
- [x] Import the centralized `request_with_retries` function from `DocsToKG.ContentDownload.http`
- [x] Locate the branch in `iter_urls` that checks for `hasattr(session, "get")` to determine the live request path
- [x] Replace the direct `session.get` invocation with a call to `request_with_retries` passing the session, HTTP method string "GET", the endpoint URL, query parameters, headers dictionary, and timeout value
- [x] Add the `allow_redirects=True` parameter to match the behavior of the standard session GET method
- [x] Preserve all existing exception handling blocks for `requests.Timeout`, `requests.ConnectionError`, and `requests.RequestException`
- [x] Retain the cached request path using `_fetch_crossref_data` for backward compatibility with the cache clearing mechanism in `cache.py`
- [x] Verify that the resolver continues to emit appropriate error events with metadata when requests fail
- [x] Update any docstrings that reference the request mechanism to reflect the use of the centralized retry helper

### 2.4 Verify Crossref Retry Behavior

- [x] Create a mock Crossref API endpoint that can be configured to return specific HTTP status codes
- [x] Configure the mock to return status 429 (Too Many Requests) to trigger retry logic
- [x] Execute the Crossref resolver against this mock endpoint while instrumenting retry attempts
- [x] Assert that retry behavior follows the exponential backoff and maximum retry count defined in `request_with_retries`
- [x] Verify that `Retry-After` headers, if present in the 429 response, are respected according to the centralized helper's configuration
- [x] Confirm that successful subsequent requests after retries are processed correctly and yield expected resolver results

## 3. Thread Safety and Resource Management

### 3.1 Add Thread-Safe Logging to JsonlLogger

- [x] Open `src/DocsToKG/ContentDownload/download_pyalex_pdfs.py` and locate the `JsonlLogger` class
- [x] Import the `threading` module at the top of the file if not already present
- [x] Add a `self._lock` instance variable in the `__init__` method, initializing it with `threading.Lock()`
- [x] Locate the `_write` method that serializes payload dictionaries to JSON and appends them to the log file
- [x] Wrap the file write and flush operations with a context manager using `with self._lock:`
- [x] Ensure that the JSON serialization occurs before acquiring the lock to minimize lock hold time
- [x] Verify that the lock is acquired around both the `write` and `flush` calls to guarantee atomic log record emission
- [x] Confirm that no other methods in the class perform unsynchronized writes to `self._file`

### 3.2 Add Thread-Safe Logging to CsvAttemptLoggerAdapter

- [x] Locate the `CsvAttemptLoggerAdapter` class in the same file
- [x] Add a `self._lock` instance variable in the `__init__` method, initializing it with `threading.Lock()`
- [x] Locate the `log_attempt` method that writes CSV rows
- [x] Wrap the `writerow` and `flush` operations with a context manager using `with self._lock:`
- [x] Ensure that row dictionary construction occurs outside the lock to minimize lock hold time
- [x] Confirm that the underlying `JsonlLogger` instance passed to this adapter has its own lock, providing independent synchronization for JSONL vs CSV streams
- [x] Verify that no other methods perform unsynchronized writes to `self._file`

### 3.3 Implement Context Manager Protocol

- [x] Add an `__enter__` method to the `JsonlLogger` class that returns `self`
- [x] Add an `__exit__` method that accepts three parameters (exception type, exception value, traceback) and calls `self.close()`
- [x] Ensure the `__exit__` method returns `None` to allow exceptions to propagate normally
- [x] Update docstrings to indicate that the class now supports context manager protocol for resource-safe usage
- [x] Consider updating call sites in `main()` to use the context manager pattern, though backward compatibility requires supporting both patterns

### 3.4 Validate Thread Safety Under Concurrency

- [x] Create a test fixture that instantiates a `JsonlLogger` targeting a temporary file path
- [x] Spawn sixteen concurrent threads using `concurrent.futures.ThreadPoolExecutor`
- [x] Configure each thread to log one thousand unique attempt records with distinct work identifiers
- [x] Allow all threads to complete their logging operations
- [x] Close the logger and reopen the output file for reading
- [x] Parse every line as JSON, asserting that no line contains interleaved or corrupted JSON
- [x] Count the total number of successfully parsed records and assert it equals sixteen thousand
- [x] Repeat the same test for `CsvAttemptLoggerAdapter`, parsing the output CSV file
- [x] Assert that the CSV has the correct number of rows and that no rows have interleaved field values

## 4. Streaming Hash Computation and Byte Counting

### 4.1 Initialize Streaming Hash During Write

- [x] Locate the section in `download_candidate` where the destination path and part file path are determined based on detected content type
- [x] Immediately after opening the part file handle in write-binary mode, import the `hashlib` module if not already imported
- [x] Create a new SHA-256 hasher instance by calling `hashlib.sha256()`
- [x] Initialize a byte counter variable to zero
- [x] Identify where the initial `sniff_buffer` contents are written to the file handle
- [x] Immediately after writing the buffer, update the hasher with the buffer contents by calling the hasher's `update` method
- [x] Increment the byte counter by the length of the buffer
- [x] Clear the sniff buffer as currently done to free memory

### 4.2 Update Hash During Streaming Write

- [x] Locate the section where subsequent chunks are written after transitioning to the WRITING state
- [x] After writing each chunk to the file handle, update the hasher with the chunk bytes
- [x] Increment the byte counter by the length of the chunk
- [x] Ensure that these updates occur for every chunk iteration until the response stream is exhausted
- [x] Verify that no chunks are skipped in the hash computation

### 4.3 Finalize Hash Without Re-Reading

- [x] Locate the post-download section where the code currently reopens the part file to compute the SHA-256 digest
- [x] Remove the block that opens the part file in read-binary mode and iterates over chunks to feed into a new hasher
- [x] Remove the call to `part_path.stat().st_size` since the byte counter already tracks this value
- [x] Instead, finalize the hash by calling the hasher's `hexdigest()` method to obtain the hex-encoded digest string
- [x] Assign the finalized digest to the `sha256` variable
- [x] Assign the byte counter value to the `content_length` variable
- [x] Add conditional logic to skip hash finalization if the download is in dry-run mode
- [x] Proceed to rename the part file to the destination file using `os.replace` as currently done
- [x] Ensure the cleanup logic for removing orphaned part files remains intact

### 4.4 Validate Hash Accuracy

- [x] Create a test that downloads a file with known contents and a pre-computed SHA-256 hash
- [x] Execute the download using the refactored streaming hash computation
- [x] Compare the computed hash against the reference hash, asserting exact equality
- [x] Perform a secondary verification by re-reading the downloaded file with an independent SHA-256 implementation
- [x] Assert that both the streaming computation and the independent verification produce identical hashes
<<<<<<< HEAD
- [x] Measure wall-clock time for large file downloads (several hundred megabytes) before and after the refactoring (see notes/streaming-hash-benchmark.md)
- [x] Document the observed performance improvement from eliminating the second disk read
=======
- [ ] Measure wall-clock time for large file downloads (several hundred megabytes) before and after the refactoring
- [ ] Document the observed performance improvement from eliminating the second disk read
>>>>>>> fd6dcbbd

## 5. Content Validation and Classification

### 5.1 Implement Size-Based Corruption Detection

<<<<<<< HEAD
- [ ] Navigate to the `_build_download_outcome` function in `download_pyalex_pdfs.py`
=======
- [x] Navigate to the `_build_download_outcome` function in `download_pyalex_pdfs.py`
>>>>>>> fd6dcbbd
- [x] Locate the section where the classification is "pdf" or "pdf_unknown" and the destination path exists
- [x] Identify the existing check for the PDF EOF marker using `_has_pdf_eof`
- [x] After confirming EOF marker presence, add a new check that retrieves the file size using `dest_path.stat().st_size`
- [x] Define a minimum viable PDF size threshold (one kilobyte) below which files are considered corrupt
- [x] If the file size is below the threshold, override the classification to "pdf_corrupt"
- [x] Ensure this check only executes when not in dry-run mode and when a destination path exists
- [x] Document the threshold value choice in comments, noting that legitimate PDFs are rarely smaller than one kilobyte

### 5.2 Implement HTML Content Detection in PDF Files

- [x] In the same validation section, add a check that reads the last kilobyte of the file using `dest_path.read_bytes()[-1024:]`
- [x] Convert the tail bytes to lowercase for case-insensitive matching
- [x] Search for the byte sequence `b"</html"` within the tail bytes
- [x] If the HTML closing tag is detected, override the classification to "pdf_corrupt"
- [x] This check identifies cases where HTML error pages or landing pages were served with PDF content type headers
- [x] Document that this heuristic catches a common server misconfiguration pattern observed in production crawls

### 5.3 Validate Corruption Detection Accuracy

- [x] Create a test file containing a minimal valid PDF header ("%PDF-1.4") but only a few hundred bytes total
- [x] Process this file through the validation logic and assert that it is classified as "pdf_corrupt" due to size threshold
- [x] Create a test file containing HTML content with proper closing tags but saved with a .pdf extension
- [x] Process this file and assert that it is classified as "pdf_corrupt" due to HTML detection
- [x] Create a legitimate multi-kilobyte PDF file with a proper EOF marker
- [x] Process this file and assert that it passes validation with classification "pdf" or "pdf_unknown" as appropriate
- [x] Document these test cases to prevent regression in corruption detection logic

### 5.4 Create Filename Extension Inference Helper

- [x] Create a new helper function named `_infer_suffix` that accepts four parameters: URL string, content type string, response object, and default suffix string
- [x] Within the function, first attempt to extract a filename from the `Content-Disposition` response header
- [x] Check for the RFC5987 `filename*=` parameter which may include encoding information
- [x] Parse the encoded filename by splitting on `''` to separate the encoding declaration from the encoded name
- [x] URL-decode the filename using `urllib.parse.unquote`
- [x] If `filename*=` is not present, fall back to parsing the standard `filename=` parameter
- [x] Strip quotes and whitespace from the extracted filename
- [x] If the content type header starts with "application/pdf", return ".pdf" immediately as the most reliable signal
- [x] Otherwise, parse the URL path using `urllib.parse.urlparse` and check if it ends with common extensions
- [x] Check the extracted filename from `Content-Disposition` for common extensions
- [x] Return the identified extension, or return the default suffix if no reliable indicator is found
- [x] Handle exceptions gracefully at each parsing step to prevent crashes from malformed headers

### 5.5 Integrate Filename Inference

- [x] Locate the section in `download_candidate` where the destination path is determined based on detected content type
- [x] For HTML content, call the `_infer_suffix` helper with the URL, content type, response object, and ".html" as the default
- [x] Construct the destination path using the artifact's HTML directory, base stem, and inferred suffix
- [x] For PDF content, call the helper with ".pdf" as the default
- [x] Construct the destination path using the artifact's PDF directory, base stem, and inferred suffix
- [x] Verify that the base stem remains deterministic and unchanged, ensuring that only the extension varies based on server headers
- [x] Test with mock responses that include various `Content-Disposition` formats including RFC5987 encoded filenames
- [x] Assert that files are saved with the correct extension regardless of URL patterns

### 5.6 Enhance DOI Normalization

- [x] Open `src/DocsToKG/ContentDownload/utils.py` and locate the `normalize_doi` function
- [x] Create a lowercase copy of the input DOI string for case-insensitive prefix matching
- [x] Define a tuple or list of common DOI prefixes including: "<https://doi.org/>", "<http://doi.org/>", "<https://dx.doi.org/>", "<http://dx.doi.org/>", and "doi:"
- [x] Iterate through the prefix list and check if the lowercase DOI starts with each prefix
- [x] When a match is found, slice the original DOI string (preserving case) from the prefix length to the end
- [x] Break out of the loop after the first match since prefixes are mutually exclusive
- [x] Strip whitespace from the resulting DOI string
- [x] Return the normalized DOI or None if the result is empty
- [x] Update docstring to document all supported prefix formats

### 5.7 Validate DOI Normalization Coverage

- [x] Create a parameterized test that accepts DOI strings with each of the supported prefixes
- [x] For each prefix variant, append the same DOI identifier (e.g., "10.1234/example")
- [x] Pass each variant through the normalization function
- [x] Assert that all variants normalize to the identical canonical form "10.1234/example"
- [x] Test mixed-case variants to ensure prefix matching is case-insensitive while preserving DOI case
- [ ] Document the resolver hit-rate improvement expected from this enhancement based on production log analysis

## 6. Configuration and CLI Enhancements

### 6.1 Add Concurrent Resolver CLI Flag

- [x] Locate the argument parser definition in the `main()` function of `download_pyalex_pdfs.py`
- [x] Add a new command-line argument `--concurrent-resolvers` that accepts an integer type
- [x] Set the default value to None to allow detection of whether the user explicitly provided this flag
- [x] Provide a help string explaining that this controls the maximum number of resolvers executed concurrently per work item
- [x] Document that the default behavior when unspecified is to use the value from `ResolverConfig` which defaults to 1

### 6.2 Add HEAD Precheck CLI Flags

- [x] Add a new boolean flag `--head-precheck` with `action="store_true"` and `dest="head_precheck"`
- [x] Add a corresponding negative flag `--no-head-precheck` with `action="store_false"` and `dest="head_precheck"`
- [x] Use `parser.set_defaults(head_precheck=True)` to establish that HEAD precheck is enabled by default
- [x] Provide help strings explaining that HEAD precheck issues lightweight preflight requests to filter obvious HTML responses before attempting full downloads

### 6.3 Add Accept Header CLI Flag

- [x] Add a new string argument `--accept` that accepts a MIME type string
- [x] Set the default to None to detect explicit user configuration
- [x] Provide a help string with an example value such as "application/pdf,text/html;q=0.8,*/*;q=0.5"
- [x] Document that this header is sent with all resolver HTTP requests to indicate client preferences

### 6.4 Wire CLI Flags to Configuration

- [x] Locate the `load_resolver_config` function in `download_pyalex_pdfs.py`
- [x] After processing resolver timeout arguments, check if the parsed arguments contain a `concurrent_resolvers` attribute with a non-None value
- [x] If present, assign the integer value to `config.max_concurrent_resolvers`
- [x] Check if the `head_precheck` attribute is present and assign its boolean value to `config.enable_head_precheck`
- [x] After constructing the polite headers dictionary and before assigning it to config, check for the `accept` argument
- [x] If the accept argument is present and non-None, insert it into the headers dictionary with key "Accept"
- [x] Verify that the configuration object correctly reflects all CLI overrides

### 6.5 Validate CLI Argument Parsing

- [x] Create a test that constructs an argument parser using the same configuration as the main function
- [x] Parse a command line string including `--concurrent-resolvers 4 --no-head-precheck --accept "application/pdf"`
- [x] Assert that the parsed arguments namespace contains `concurrent_resolvers=4`, `head_precheck=False`, and `accept="application/pdf"`
- [x] Pass the parsed arguments through the configuration loading function
- [x] Assert that the resulting `ResolverConfig` object has `max_concurrent_resolvers=4`, `enable_head_precheck=False`, and `polite_headers` containing the Accept header
- [x] Test the round-trip behavior to ensure flags are correctly propagated to runtime behavior

## 7. Machine-Readable Run Summaries

### 7.1 Emit Summary to Manifest Stream

- [x] Locate the end of the `main()` function where metrics are collected and the logger is closed
- [x] After calling `metrics.summary()` to retrieve the metrics dictionary, wrap the subsequent code in a try-except block
- [x] Within the try block, call `attempt_logger.log_summary(summary)` to write the summary as a JSONL record to the manifest stream
- [x] Verify that this method exists on both `JsonlLogger` and `CsvAttemptLoggerAdapter` classes (it currently exists on both)
- [x] In the except block, catch any exception and log a warning message indicating that summary emission failed
- [x] Use the logger's warning method with `exc_info=True` to include stack trace details in the warning
- [x] Ensure the logger is closed in a finally block to guarantee resource cleanup regardless of summary emission success

### 7.2 Export Sidecar Metrics JSON

- [x] After closing the attempt logger, add a new try-except block for metrics export
- [x] Determine the output path by using the manifest path if it exists in the local scope, otherwise constructing it from `args.out / "manifest.jsonl"`
- [x] Derive the metrics JSON path by replacing the `.jsonl` suffix with `.metrics.json`
- [x] Construct a metrics document dictionary containing keys: "processed", "saved", "html_only", "skipped", and "summary"
- [x] Populate these keys with the respective counter values accumulated during the run and the metrics summary dictionary
- [x] Serialize the metrics document to JSON with indentation for human readability and sorted keys for deterministic output
- [x] Write the JSON string to the metrics path using the path's `write_text` method
- [x] In the except block, catch any exception and log a warning indicating metrics JSON export failure
- [x] Include exception details in the warning for debugging purposes

### 7.3 Validate Metrics Export

- [x] Create a test that executes a minimal download job with a small number of works
- [x] Configure the job to write manifest output to a temporary directory
- [x] After job completion, verify that a `.metrics.json` file exists alongside the manifest JSONL file
- [x] Parse the JSON file and assert that it contains the expected keys
- [x] Compare the counter values in the JSON against values printed to the console output
- [x] Assert that the resolver summary section contains per-resolver attempt counts and success rates
- [ ] Document the schema of the metrics JSON file for consumers building dashboards or monitoring systems

## 8. Code Organization and Decoupling

### 8.1 Extract Shared Headers Utility

- [x] Create a new file `src/DocsToKG/ContentDownload/resolvers/providers/headers.py`
- [x] Import the `Dict` and `Tuple` types from the `typing` module
- [x] Define a function `headers_cache_key` that accepts a headers dictionary parameter
- [x] Within the function, iterate through the dictionary items and create tuples of lowercase keys paired with original-case values
- [x] Sort these tuples to ensure deterministic ordering regardless of dictionary iteration order
- [x] Return a tuple of the sorted key-value tuples suitable for use as an LRU cache key
- [x] Add docstring explaining that this utility creates hashable cache keys from HTTP header dictionaries
- [x] Document that key lowercasing ensures case-insensitive header matching while preserving value case

### 8.2 Update Unpaywall Resolver

- [x] Open `src/DocsToKG/ContentDownload/resolvers/providers/unpaywall.py`
- [x] Locate the `_headers_cache_key` function definition
- [x] Replace the function implementation with an import statement that imports the function from the new `headers` module
- [x] Alternatively, keep a module-level alias that delegates to the shared implementation for backward compatibility
- [x] Update the `_fetch_unpaywall_data` function to use the imported utility
- [x] Verify that the function's public export in `__all__` remains if other modules depend on it

### 8.3 Update Crossref Resolver Imports

- [x] Open `src/DocsToKG/ContentDownload/resolvers/providers/crossref.py`
- [x] Locate the import statement that reads `from .unpaywall import _headers_cache_key`
- [x] Replace this import with `from .headers import headers_cache_key as _headers_cache_key`
- [x] This eliminates the hidden dependency on Unpaywall resolver internals
- [x] Verify that the `_fetch_crossref_data` function continues to use the cache key utility correctly
- [x] Test that cache clearing operations invoked via `cache.py` continue to function

### 8.4 Update Cache Clearing Utilities

- [x] Open `src/DocsToKG/ContentDownload/resolvers/cache.py`
- [x] Verify that imports reference the correct resolver provider modules
- [x] Confirm that `_fetch_crossref_data.cache_clear()` and similar calls continue to work after the refactoring
- [x] If any imports need adjustment, update them to reference the current location of cached functions
- [x] Document that the cache clearing interface remains stable for backward compatibility

### 8.5 Validate Utility Decoupling

- [x] Create a test that imports the `headers_cache_key` function from the new `headers` module
- [x] Pass a dictionary with mixed-case keys such as `{"User-Agent": "test", "accept": "text/html"}`
- [x] Assert that the returned tuple contains lowercase keys but preserves the original value casing
- [x] Pass the same dictionary multiple times and assert that the cache key is deterministic
- [x] Import the function from the Unpaywall resolver and verify it produces identical output
- [x] Import the function from the Crossref resolver's internal usage and verify consistency
<<<<<<< HEAD
- [x] Document that this decoupling allows future resolver implementations to use the utility without circular dependencies
=======
- [ ] Document that this decoupling allows future resolver implementations to use the utility without circular dependencies
>>>>>>> fd6dcbbd

## 9. Legacy Code Deprecation

### 9.1 Document Time and Requests Export Deprecation

- [x] Open `src/DocsToKG/ContentDownload/resolvers/__init__.py`
- [x] Locate the `_LEGACY_EXPORTS` dictionary that maps names to the `time` and `requests` modules
- [x] Verify that the `__getattr__` function currently emits `DeprecationWarning` when these modules are accessed
- [x] Add a comment block above the `_LEGACY_EXPORTS` definition documenting the deprecation timeline
- [x] Specify that these exports will be removed in the next minor version release
- [x] Update the `CHANGELOG.md` file to announce the deprecation of these convenience re-exports
- [x] Recommend that callers import `time` and `requests` directly from the standard library and PyPI package respectively

### 9.2 Plan Removal of Legacy Exports

- [ ] Create a task or issue in the project tracking system noting that the next minor version bump should remove these exports
- [ ] Document that removal involves: deleting `time` and `requests` from the `__all__` list, removing their entries from `_LEGACY_EXPORTS`, and simplifying the `__getattr__` function
- [ ] Note that the grace period allows downstream consumers to adapt their imports without immediate breakage
- [ ] Recommend searching the codebase for any internal imports that rely on these re-exports and updating them proactively

## 10. Testing and Validation

### 10.1 Concurrency Stress Testing

- [ ] Create a test module for multi-threaded download scenarios
- [ ] Implement a test that spawns multiple worker threads each processing a batch of work items
- [ ] Configure the test to use a shared logger instance with thread-safe locking
- [ ] Verify that all logged records are complete and well-formed after concurrent execution
- [ ] Measure the total execution time and verify that concurrency provides expected parallelism benefits
- [ ] Document any race conditions discovered during testing and their resolutions

### 10.2 Network Behavior Verification

- [ ] Create mock HTTP servers that can be programmed to return specific response sequences
- [ ] Test retry behavior under various failure conditions: timeouts, connection errors, rate limiting
- [ ] Verify that the retry count and timing follow the centralized retry helper configuration
- [ ] Test HEAD precheck behavior with servers that return different content types
- [ ] Validate that redundant network calls have been eliminated where specified
- [ ] Document network behavior expectations for operational runbooks

### 10.3 Performance Benchmarking

- [ ] Establish baseline performance metrics by running the current codebase against a representative dataset
- [ ] Measure: average download time per PDF, total disk I/O operations, network bandwidth utilization, CPU time for hash computation
- [ ] Execute the same workload after implementing the streaming hash computation optimization
- [ ] Compare the measurements and calculate percentage improvements
- [ ] Document performance gains in the pull request description and project documentation
- [ ] Identify any scenarios where performance regressed and investigate root causes

### 10.4 Integration Testing

- [ ] Execute full end-to-end download workflows using the refactored codebase
- [ ] Test with various CLI flag combinations to ensure configuration wiring works correctly
- [ ] Verify that manifest JSONL and metrics JSON files are correctly generated
- [ ] Validate that all resolvers continue to function and produce expected results
- [ ] Test resume functionality to ensure previous manifests are correctly loaded and processed
- [ ] Confirm that dry-run mode continues to provide accurate coverage estimates without writing files
- [ ] Document any integration issues discovered and their resolutions

## 11. Optional Enhancements

### 11.1 Global URL Deduplication (Optional)

- [x] In `src/DocsToKG/ContentDownload/resolvers/pipeline.py`, add instance variables to the `ResolverPipeline` class
- [x] Add `self._global_seen_urls` as an empty set to track URLs across all works in the pipeline's lifetime
- [x] Add `self._global_lock` as a `threading.Lock()` to synchronize access to the global set
- [x] In the `_process_result` method, before adding the URL to the per-work seen set, acquire the global lock
- [x] Check if the URL already exists in the global seen set
- [x] If present, log an attempt record with status "skipped" and reason "duplicate-url-global"
- [x] Record a skip event in the metrics with the same reason
- [x] Return None to skip downloading this URL
- [x] If not present, add the URL to the global set before releasing the lock
- [x] Document that this feature is opt-in and should only be enabled for broad crawls where URL sharing across works is common
- [x] Add a configuration flag to enable/disable this feature, defaulting to disabled

### 11.2 Domain-Level Rate Limiting (Optional)

- [x] Add a new configuration field `domain_min_interval_s` as a dictionary mapping domain names to minimum interval floats
- [x] In the `ResolverPipeline` class, add `self._last_host_hit` as a `defaultdict(lambda: 0.0)` tracking last request time per host
- [x] Add `self._host_lock` as a `threading.Lock()` for synchronizing domain-level rate limiting
- [x] Create a helper method `_respect_domain_limit` that accepts a URL string
- [x] Parse the URL to extract the network location (hostname) using `urllib.parse.urlsplit`
- [x] Convert the hostname to lowercase for case-insensitive matching
- [x] Look up the minimum interval for this domain in the configuration
- [x] If no interval is configured, return immediately without sleeping
- [x] Acquire the host lock and calculate the time since the last request to this domain
- [x] If insufficient time has elapsed, sleep for the remaining duration
- [x] Update the last request timestamp for this domain before releasing the lock
- [x] Call this helper in `_process_result` just before invoking the download function
- [x] Document that this provides per-domain rate limiting independent of per-resolver limits

### 11.3 Validate Optional Features

- [x] For global URL deduplication, create a test with two work items that reference the same PDF URL
- [x] Verify that only the first work downloads the PDF and the second logs a "duplicate-url-global" skip event
- [x] For domain-level rate limiting, configure a minimum interval of 0.5 seconds for a test domain
- [x] Execute multiple requests to that domain and measure the inter-request timing
- [x] Assert that each request to the domain is separated by at least 0.5 seconds
- [x] Document the use cases where these optional features provide value
- [x] Note that these features should remain disabled by default to preserve backward compatibility

## 12. Documentation Updates

### 12.1 Update Module Docstrings

- [ ] Review each modified Python file and update the module-level docstring to reflect changes
- [ ] For `download_pyalex_pdfs.py`, note the removal of double-retry behavior and addition of streaming hash computation
- [ ] For `utils.py`, document the expanded DOI normalization coverage
- [ ] For `pipeline.py`, note the optional global deduplication and domain rate limiting features if implemented
- [ ] For the new `headers.py` module, provide a complete docstring explaining its purpose and usage

### 12.2 Update Function Docstrings

- [ ] For `_make_session`, clarify that retry logic is delegated to the centralized helper
- [ ] For `download_candidate`, document the removal of redundant HEAD request and streaming hash computation
- [ ] For `normalize_doi`, list all supported prefix formats in the docstring
- [ ] For new helper functions like `_infer_suffix`, provide comprehensive docstrings with parameter descriptions and return value semantics

### 12.3 Update CHANGELOG

- [x] Add entries for each major change under an "Unreleased" or version-specific section
- [x] Group changes by category: Performance, Reliability, Configuration, Deprecations
- [ ] Note breaking changes prominently (none expected for this change set)
- [x] Document new CLI flags and their default behavior
- [ ] Mention the deprecation of `time` and `requests` re-exports with removal timeline

### 12.4 Update User-Facing Documentation

- [x] If a user guide or README exists for the Content Download component, update it to reflect new CLI options
- [x] Provide examples of using `--concurrent-resolvers`, `--head-precheck`, and `--accept` flags
- [ ] Document the metrics JSON sidecar file format for users building monitoring dashboards
- [ ] Explain the performance benefits of streaming hash computation for users processing large files
- [ ] Note the improved reliability from centralized retry logic for operators managing production crawls

## 13. Deployment Preparation

### 13.1 Code Review Checklist

- [ ] Verify that all thread safety mechanisms use appropriate locking primitives
- [ ] Confirm that no new race conditions have been introduced
- [ ] Check that all file handles are properly closed in error conditions
- [ ] Review exception handling to ensure failures are logged with sufficient context
- [ ] Validate that backward compatibility is maintained for existing manifest files and configuration formats

### 13.2 Pre-Deployment Testing

- [ ] Execute the full test suite including new tests for all implemented changes
- [ ] Run integration tests against staging infrastructure with production-like data volumes
- [ ] Perform load testing to validate thread safety under high concurrency
- [ ] Verify that metrics export and logging produce expected output formats
- [ ] Test failure scenarios including network outages, disk full conditions, and permission errors

### 13.3 Deployment Plan

- [ ] Document that changes can be deployed incrementally as each PR is merged
- [ ] Note that no configuration migration is required since new features are opt-in
- [ ] Recommend clearing resolver caches after deploying Crossref refactoring to ensure fresh behavior
- [ ] Suggest monitoring error rates and performance metrics closely for the first 24 hours after deployment
- [ ] Prepare rollback plan in case unexpected issues arise in production

### 13.4 Post-Deployment Monitoring

- [ ] Set up dashboards to track key metrics: successful download rate, retry counts, error classifications, performance percentiles
- [ ] Monitor thread pool utilization if concurrent resolvers are enabled
- [ ] Watch for any increase in log file corruption reports after thread safety changes
- [ ] Validate that metrics JSON files are being generated correctly and consumed by monitoring systems
- [ ] Collect feedback from operators on the impact of CLI enhancements and configuration options<|MERGE_RESOLUTION|>--- conflicted
+++ resolved
@@ -149,23 +149,14 @@
 - [x] Compare the computed hash against the reference hash, asserting exact equality
 - [x] Perform a secondary verification by re-reading the downloaded file with an independent SHA-256 implementation
 - [x] Assert that both the streaming computation and the independent verification produce identical hashes
-<<<<<<< HEAD
 - [x] Measure wall-clock time for large file downloads (several hundred megabytes) before and after the refactoring (see notes/streaming-hash-benchmark.md)
 - [x] Document the observed performance improvement from eliminating the second disk read
-=======
-- [ ] Measure wall-clock time for large file downloads (several hundred megabytes) before and after the refactoring
-- [ ] Document the observed performance improvement from eliminating the second disk read
->>>>>>> fd6dcbbd
 
 ## 5. Content Validation and Classification
 
 ### 5.1 Implement Size-Based Corruption Detection
 
-<<<<<<< HEAD
 - [ ] Navigate to the `_build_download_outcome` function in `download_pyalex_pdfs.py`
-=======
-- [x] Navigate to the `_build_download_outcome` function in `download_pyalex_pdfs.py`
->>>>>>> fd6dcbbd
 - [x] Locate the section where the classification is "pdf" or "pdf_unknown" and the destination path exists
 - [x] Identify the existing check for the PDF EOF marker using `_has_pdf_eof`
 - [x] After confirming EOF marker presence, add a new check that retrieves the file size using `dest_path.stat().st_size`
@@ -364,11 +355,7 @@
 - [x] Pass the same dictionary multiple times and assert that the cache key is deterministic
 - [x] Import the function from the Unpaywall resolver and verify it produces identical output
 - [x] Import the function from the Crossref resolver's internal usage and verify consistency
-<<<<<<< HEAD
 - [x] Document that this decoupling allows future resolver implementations to use the utility without circular dependencies
-=======
-- [ ] Document that this decoupling allows future resolver implementations to use the utility without circular dependencies
->>>>>>> fd6dcbbd
 
 ## 9. Legacy Code Deprecation
 
