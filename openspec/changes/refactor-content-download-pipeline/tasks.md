--- conflicted
+++ resolved
@@ -1,11 +1,6 @@
 ## 1. Shared Utilities Extraction
 
-<<<<<<< HEAD
 - [x] 1.1 Create `src/DocsToKG/ContentDownload/utils.py` with exact implementation:
-=======
-- [ ] 1.1 Create `src/DocsToKG/ContentDownload/utils.py` with exact implementation:
-
->>>>>>> 0b30cb1d
   ```python
   """Shared utility functions for ContentDownload module."""
   from __future__ import annotations
@@ -74,13 +69,7 @@
               seen.add(item)
       return result
   ```
-<<<<<<< HEAD
 - [x] 1.2 Add unit tests in `tests/test_content_download_utils.py` with minimum coverage:
-=======
-
-- [ ] 1.2 Add unit tests in `tests/test_content_download_utils.py` with minimum coverage:
-
->>>>>>> 0b30cb1d
   ```python
   import pytest
   from DocsToKG.ContentDownload.utils import normalize_doi, normalize_pmcid, strip_prefix, dedupe
@@ -112,7 +101,6 @@
   def test_dedupe_preserves_order():
       assert dedupe(['b', 'a', 'b', 'c']) == ['b', 'a', 'c']
   ```
-<<<<<<< HEAD
 - [x] 1.3 In `download_pyalex_pdfs.py`, delete lines 159-166 (old `_normalize_doi`) and add import at top: `from DocsToKG.ContentDownload.utils import normalize_doi, normalize_pmcid, strip_prefix, dedupe`, then replace all calls to `_normalize_doi(doi)` with `normalize_doi(doi)` (lines 287, 765, etc.)
 - [x] 1.4 In `resolvers/__init__.py`, delete lines 408-433 (old `_normalize_doi`, `_normalize_pmcid`, `_strip_prefix`) and add import at top: `from .utils import normalize_doi, normalize_pmcid, strip_prefix, dedupe`, then replace all calls (lines 454, 534, 705, 814, 856, 902, 949)
 - [x] 1.5 Update `_collect_location_urls` in `download_pyalex_pdfs.py` to use `utils.dedupe()` instead of inline dedupe logic
@@ -136,212 +124,6 @@
 - [x] 3.6 Update `DownloadOutcome` return statement to include `sha256=digest, content_length=content_length`
 - [x] 3.7 Add test in `tests/test_atomic_writes.py` that kills download mid-stream (using signal or mock exception), verifies .part file exists and final file does NOT exist
 - [x] 3.8 Add test verifying SHA-256 digest matches expected value for known test file
-=======
-
-- [ ] 1.3 In `download_pyalex_pdfs.py`, delete lines 159-166 (old `_normalize_doi`) and add import at top: `from DocsToKG.ContentDownload.utils import normalize_doi, normalize_pmcid, strip_prefix, dedupe`, then replace all calls to `_normalize_doi(doi)` with `normalize_doi(doi)` (lines 287, 765, etc.)
-- [ ] 1.4 In `resolvers/__init__.py`, delete lines 408-433 (old `_normalize_doi`, `_normalize_pmcid`, `_strip_prefix`) and add import at top: `from .utils import normalize_doi, normalize_pmcid, strip_prefix, dedupe`, then replace all calls (lines 454, 534, 705, 814, 856, 902, 949)
-- [ ] 1.5 Update `_collect_location_urls` in `download_pyalex_pdfs.py` to use `utils.dedupe()` instead of inline dedupe logic
-- [ ] 1.6 Update resolver URL collection in `resolvers/__init__.py` (Unpaywall, Crossref) to use `utils.dedupe()`
-
-## 2. HTTP Retry Infrastructure
-
-- [ ] 2.1 In `download_pyalex_pdfs.py` after imports, add exact function:
-
-  ```python
-  from requests.adapters import HTTPAdapter
-  from urllib3.util.retry import Retry
-
-  def _make_session(headers: Dict[str, str]) -> requests.Session:
-      """Create requests.Session with retry logic for transient errors.
-
-      Retries on: 429 (rate limit), 502/503/504 (server errors)
-      Does NOT retry on: 4xx client errors (except 429)
-      Respects Retry-After headers from servers
-
-      Args:
-          headers: Dict of headers to set on session
-
-      Returns:
-          Configured requests.Session
-      """
-      session = requests.Session()
-      session.headers.update(headers)
-
-      retry_strategy = Retry(
-          total=5,
-          backoff_factor=0.5,
-          status_forcelist=[429, 502, 503, 504],
-          allowed_methods=["GET", "HEAD"],
-          respect_retry_after_header=True,
-      )
-
-      adapter = HTTPAdapter(max_retries=retry_strategy)
-      session.mount("http://", adapter)
-      session.mount("https://", adapter)
-
-      return session
-  ```
-
-- [ ] 2.2 In `main()` function around line 828, replace `session = requests.Session(); session.headers.update(config.polite_headers)` with single line: `session = _make_session(config.polite_headers)`
-- [ ] 2.3 Create `tests/test_download_retries.py` with test:
-
-  ```python
-  import pytest
-  import responses
-  from DocsToKG.ContentDownload.download_pyalex_pdfs import _make_session
-
-  @responses.activate
-  def test_retry_on_503():
-      url = "https://example.com/test"
-      # First two attempts return 503, third succeeds
-      responses.add(responses.GET, url, status=503)
-      responses.add(responses.GET, url, status=503)
-      responses.add(responses.GET, url, status=200, body="success")
-
-      session = _make_session({})
-      resp = session.get(url)
-
-      assert resp.status_code == 200
-      assert len(responses.calls) == 3
-  ```
-
-- [ ] 2.4 Add test in same file:
-
-  ```python
-  @responses.activate
-  def test_respects_retry_after_header():
-      import time
-      url = "https://example.com/test"
-      responses.add(responses.GET, url, status=429, headers={"Retry-After": "2"})
-      responses.add(responses.GET, url, status=200)
-
-      session = _make_session({})
-      start = time.time()
-      resp = session.get(url)
-      elapsed = time.time() - start
-
-      assert resp.status_code == 200
-      assert elapsed >= 2.0  # Respected Retry-After
-  ```
-
-- [ ] 2.5 Add test verifying 404 fails immediately:
-
-  ```python
-  @responses.activate
-  def test_no_retry_on_404():
-      url = "https://example.com/test"
-      responses.add(responses.GET, url, status=404)
-
-      session = _make_session({})
-      resp = session.get(url)
-
-      assert resp.status_code == 404
-      assert len(responses.calls) == 1  # No retries
-  ```
-
-## 3. Atomic File Writes and Digests
-
-- [ ] 3.1 In `download_candidate()` around line 398 where `handle = open(dest_path, "wb")`, change to:
-
-  ```python
-  # Write to temporary .part file for atomic rename
-  part_path = dest_path.with_suffix(dest_path.suffix + '.part')
-  handle = open(part_path, "wb")
-  ```
-
-- [ ] 3.2 After `if handle is not None: handle.close()` block (around line 416), add before building DownloadOutcome:
-
-  ```python
-  import hashlib
-
-  # Compute SHA-256 digest and file size
-  if dest_path and part_path.exists():
-      sha256 = hashlib.sha256()
-      with open(part_path, 'rb') as f:
-          for chunk in iter(lambda: f.read(1 << 20), b''):
-              sha256.update(chunk)
-      digest = sha256.hexdigest()
-      content_length = part_path.stat().st_size
-
-      # Atomic rename from .part to final path
-      os.replace(part_path, dest_path)
-  else:
-      digest = None
-      content_length = None
-  ```
-
-- [ ] 3.3 Delete old `Get file size` task (merged into 3.2)
-- [ ] 3.4 Delete old `Perform atomic rename` task (merged into 3.2)
-- [ ] 3.5 In `DownloadOutcome` dataclass around line 145, add fields:
-
-  ```python
-  @dataclass
-  class DownloadOutcome:
-      classification: str
-      path: Optional[str]
-      http_status: Optional[int]
-      content_type: Optional[str]
-      elapsed_ms: Optional[float]
-      error: Optional[str] = None
-      sha256: Optional[str] = None  # ADD THIS
-      content_length: Optional[int] = None  # ADD THIS
-  ```
-
-- [ ] 3.6 In every `return DownloadOutcome(...)` statement in `download_candidate()` (6 locations), add parameters: `sha256=digest if 'digest' in locals() else None, content_length=content_length if 'content_length' in locals() else None`
-- [ ] 3.7 Create `tests/test_atomic_writes.py`:
-
-  ```python
-  import pytest
-  from pathlib import Path
-  from unittest.mock import Mock, patch
-  from DocsToKG.ContentDownload.download_pyalex_pdfs import download_candidate, WorkArtifact
-
-  def test_interrupted_download_leaves_only_part_file(tmp_path):
-      """Verify interrupted download doesn't corrupt final file."""
-      artifact = WorkArtifact(
-          work_id="W123",
-          pdf_dir=tmp_path,
-          html_dir=tmp_path,
-          base_stem="test",
-          # ... other required fields
-      )
-
-      # Mock response that raises exception mid-stream
-      mock_response = Mock()
-      mock_response.iter_content.side_effect = ConnectionError("Network failed")
-
-      with patch('requests.get', return_value=mock_response):
-          try:
-              download_candidate(Mock(), artifact, "http://example.com/test.pdf", None, 30.0)
-          except ConnectionError:
-              pass
-
-      # Verify .part file may exist but final file does NOT
-      final_pdf = tmp_path / "test.pdf"
-      assert not final_pdf.exists(), "Final file should not exist after interrupted download"
-  ```
-
-- [ ] 3.8 Add test for digest verification:
-
-  ```python
-  def test_sha256_digest_matches_content(tmp_path):
-      """Verify SHA-256 digest is correctly computed."""
-      import hashlib
-
-      test_content = b"test PDF content %PDF-1.4\n%%EOF"
-      expected_digest = hashlib.sha256(test_content).hexdigest()
-
-      # Mock successful download
-      artifact = WorkArtifact(work_id="W123", pdf_dir=tmp_path, html_dir=tmp_path, base_stem="test")
-
-      # ... mock response with test_content ...
-
-      outcome = download_candidate(Mock(), artifact, "http://example.com/test.pdf", None, 30.0)
-
-      assert outcome.sha256 == expected_digest
-      assert outcome.content_length == len(test_content)
-  ```
->>>>>>> 0b30cb1d
 
 ## 4. Rate Limit Configuration Clarity
 
@@ -355,7 +137,6 @@
 
 ## 5. LRU Cache for Resolver APIs
 
-<<<<<<< HEAD
 - [x] 5.1 In `resolvers/__init__.py`, add at module level: `from functools import lru_cache`
 - [x] 5.2 Create cached helper for Unpaywall: `@lru_cache(maxsize=1000)` decorator on new function `_fetch_unpaywall_data(doi: str, email: str, timeout: float, headers: Dict) -> Optional[Dict]` that makes API call and returns JSON
 - [x] 5.3 Update `UnpaywallResolver.iter_urls()` to call `_fetch_unpaywall_data(doi, config.unpaywall_email, config.get_timeout(self.name), ...)`
@@ -366,148 +147,6 @@
 - [x] 5.8 Add `clear_resolver_caches()` function that calls `.cache_clear()` on all three cached functions
 - [x] 5.9 In `main()`, call `clear_resolver_caches()` if `--resume-from` flag is set (to force fresh lookups)
 - [x] 5.10 Add test in `tests/test_resolver_caching.py` that calls resolver twice with same DOI, verifies second call does not make HTTP request (mock session)
-=======
-- [ ] 5.1 In `resolvers/__init__.py` after existing imports (around line 20), add: `from functools import lru_cache`
-- [ ] 5.2 Before `class UnpaywallResolver` (around line 442), add cached helper:
-
-  ```python
-  @lru_cache(maxsize=1000)
-  def _fetch_unpaywall_data(doi: str, email: str, timeout: float, headers_json: str) -> Optional[Dict]:
-      """Cached Unpaywall API call. Headers as JSON string for hashability."""
-      import json
-      headers = json.loads(headers_json)
-
-      try:
-          resp = _request_with_retries(
-              requests.Session(),  # Note: session not cached, only response
-              "get",
-              f"https://api.unpaywall.org/v2/{quote(doi)}",
-              params={"email": email},
-              timeout=timeout,
-              headers=headers,
-          )
-          if resp.status_code == 200:
-              return resp.json()
-      except (requests.RequestException, ValueError):
-          pass
-      return None
-  ```
-
-- [ ] 5.3 In `UnpaywallResolver.iter_urls()` (line 448), replace lines 462-497 with:
-
-  ```python
-  import json
-  data = _fetch_unpaywall_data(
-      doi,
-      config.unpaywall_email,
-      config.get_timeout(self.name),
-      json.dumps(config.polite_headers, sort_keys=True)  # Hashable
-  )
-
-  if not data:
-      yield ResolverResult(url=None, event="error", event_reason="api-error")
-      return
-
-  # ... rest of existing logic to extract URLs from data ...
-  ```
-
-- [ ] 5.4 Before `class CrossrefResolver`, add:
-
-  ```python
-  @lru_cache(maxsize=1000)
-  def _fetch_crossref_data(doi: str, mailto: str, timeout: float, headers_json: str) -> Optional[Dict]:
-      """Cached Crossref API call."""
-      import json
-      headers = json.loads(headers_json)
-      params = {"mailto": mailto} if mailto else {}
-
-      try:
-          resp = _request_with_retries(
-              requests.Session(),
-              "get",
-              f"https://api.crossref.org/works/{quote(doi)}",
-              timeout=timeout,
-              params=params or None,
-              headers=headers,
-          )
-          if resp.status_code == 200:
-              return resp.json()
-      except (requests.RequestException, ValueError):
-          pass
-      return None
-  ```
-
-- [ ] 5.5 In `CrossrefResolver.iter_urls()` (line 527), replace API call section with call to `_fetch_crossref_data(...)`
-- [ ] 5.6 Before `class SemanticScholarResolver`, add:
-
-  ```python
-  @lru_cache(maxsize=1000)
-  def _fetch_s2_data(doi: str, api_key: str, timeout: float, headers_json: str) -> Optional[Dict]:
-      """Cached Semantic Scholar API call."""
-      import json
-      headers = json.loads(headers_json)
-      if api_key:
-          headers["x-api-key"] = api_key
-
-      try:
-          resp = _request_with_retries(
-              requests.Session(),
-              "get",
-              f"https://api.semanticscholar.org/graph/v1/paper/DOI:{quote(doi)}",
-              params={"fields": "title,openAccessPdf"},
-              headers=headers,
-              timeout=timeout,
-          )
-          if resp.status_code == 200:
-              return resp.json()
-      except (requests.RequestException, ValueError):
-          pass
-      return None
-  ```
-
-- [ ] 5.7 In `SemanticScholarResolver.iter_urls()` (line 948), replace API call with `_fetch_s2_data(...)`
-- [ ] 5.8 At module level in `resolvers/__init__.py`, add function:
-
-  ```python
-  def clear_resolver_caches() -> None:
-      """Clear all LRU caches for resolver API calls."""
-      _fetch_unpaywall_data.cache_clear()
-      _fetch_crossref_data.cache_clear()
-      _fetch_s2_data.cache_clear()
-  ```
-
-  And add to `__all__` list: `"clear_resolver_caches"`
-- [ ] 5.9 In `download_pyalex_pdfs.py` `main()` function, after imports, add: `from DocsToKG.ContentDownload.resolvers import clear_resolver_caches`, then around line 817 before creating pipeline, add:
-
-  ```python
-  if args.resume_from:
-      clear_resolver_caches()  # Force fresh API lookups on resume
-  ```
-
-- [ ] 5.10 Create `tests/test_resolver_caching.py`:
-
-  ```python
-  import pytest
-  from unittest.mock import Mock, patch
-  from DocsToKG.ContentDownload.resolvers import _fetch_unpaywall_data, clear_resolver_caches
-
-  def test_unpaywall_cache_hit():
-      """Verify second call with same DOI uses cache."""
-      clear_resolver_caches()  # Start fresh
-
-      with patch('DocsToKG.ContentDownload.resolvers._request_with_retries') as mock_request:
-          mock_request.return_value.status_code = 200
-          mock_request.return_value.json.return_value = {"doi": "10.1234/test"}
-
-          # First call
-          result1 = _fetch_unpaywall_data("10.1234/test", "test@example.com", 30.0, '{}')
-          # Second call with same args
-          result2 = _fetch_unpaywall_data("10.1234/test", "test@example.com", 30.0, '{}')
-
-          assert result1 == result2
-          assert mock_request.call_count == 1  # Only one actual request
-  ```
->>>>>>> 0b30cb1d
 
 ## 6. Conditional Requests Support
 
@@ -523,7 +162,6 @@
 
 ## 7. Unified JSONL Logging
 
-<<<<<<< HEAD
 - [x] 7.1 Create `JsonlLogger` class in `download_pyalex_pdfs.py` with methods: `log_attempt(record: AttemptRecord)`, `log_summary(summary: Dict)`
 - [x] 7.2 Implement `log_attempt()` to write JSON line with schema: `{"timestamp": ISO8601, "record_type": "attempt", "work_id": ..., "resolver_name": ..., ...}`
 - [x] 7.3 Implement `log_summary()` to write JSON line with schema: `{"timestamp": ISO8601, "record_type": "summary", "total_works": ..., "success_count": ..., ...}`
@@ -534,209 +172,6 @@
 - [x] 7.8 Add CLI flag `--log-format [jsonl|csv]` (default: jsonl); if csv, wrap JsonlLogger with CSV adapter
 - [x] 7.9 Add test in `tests/test_jsonl_logging.py` verifying JSONL lines are valid JSON and contain required fields
 - [x] 7.10 Add test verifying CSV export script produces correct columns and values
-=======
-- [ ] 7.1 In `download_pyalex_pdfs.py` after `ManifestLogger` class (around line 524), add:
-
-  ```python
-  class JsonlLogger:
-      """Unified JSONL logger for attempts and summaries."""
-
-      def __init__(self, path: Optional[Path]) -> None:
-          self._path = path
-          self._file = None
-          if path:
-              ensure_dir(path.parent)
-              self._file = path.open("a", encoding="utf-8")
-
-      def log(self, record: AttemptRecord) -> None:
-          """Log resolver attempt."""
-          if not self._file:
-              return
-
-          row = {
-              "timestamp": time.strftime("%Y-%m-%dT%H:%M:%SZ", time.gmtime()),
-              "record_type": "attempt",
-              "work_id": record.work_id,
-              "resolver_name": record.resolver_name,
-              "resolver_order": record.resolver_order,
-              "url": record.url,
-              "status": record.status,
-              "http_status": record.http_status,
-              "content_type": record.content_type,
-              "elapsed_ms": record.elapsed_ms,
-              "reason": record.reason,
-              "sha256": record.metadata.get("sha256") if record.metadata else None,
-              "content_length": record.metadata.get("content_length") if record.metadata else None,
-              "metadata": record.metadata,
-          }
-          self._file.write(json.dumps(row, sort_keys=True) + "\n")
-          self._file.flush()
-
-      def log_work_summary(self, work_id: str, title: str, year: Optional[int],
-                           resolver: str, url: Optional[str], path: Optional[str],
-                           classification: str, reason: Optional[str], html_paths: List[str]) -> None:
-          """Log per-work summary."""
-          if not self._file:
-              return
-
-          row = {
-              "timestamp": time.strftime("%Y-%m-%dT%H:%M:%SZ", time.gmtime()),
-              "record_type": "work_summary",
-              "work_id": work_id,
-              "title": title,
-              "publication_year": year,
-              "resolver": resolver,
-              "url": url,
-              "path": path,
-              "classification": classification,
-              "reason": reason,
-              "html_paths": html_paths,
-          }
-          self._file.write(json.dumps(row, sort_keys=True) + "\n")
-          self._file.flush()
-
-      def close(self) -> None:
-          if self._file:
-              self._file.close()
-  ```
-
-- [ ] 7.2 Delete tasks 7.2 and 7.3 (merged into 7.1)
-- [ ] 7.3 Delete tasks 7.4 and 7.5 (see next task)
-- [ ] 7.4 In `main()` around line 816, replace:
-
-  ```python
-  logger = CsvAttemptLogger(args.log_csv)
-  manifest_logger = ManifestLogger(manifest_path)
-  ```
-
-  With:
-
-  ```python
-  logger = JsonlLogger(args.log_jsonl or (pdf_dir / "attempts.jsonl"))
-  ```
-
-  Remove all `manifest_logger.log(...)` calls and replace with `logger.log_work_summary(...)`
-- [ ] 7.5 In `AttemptRecord` logging (lines 668-679, 862-878, 889-905, 916-927), ensure `metadata` dict includes `sha256` and `content_length` from DownloadOutcome:
-
-  ```python
-  logger.log(
-      AttemptRecord(
-          ...,
-          metadata={"sha256": outcome.sha256, "content_length": outcome.content_length, "source": "..."}
-      )
-  )
-  ```
-
-- [ ] 7.6 Create `scripts/export_attempts_csv.py`:
-
-  ```python
-  #!/usr/bin/env python3
-  """Export JSONL attempts log to CSV format."""
-  import argparse
-  import csv
-  import json
-  from pathlib import Path
-
-  def main():
-      parser = argparse.ArgumentParser()
-      parser.add_argument("jsonl_file", type=Path)
-      parser.add_argument("--output", "-o", type=Path, required=True)
-      args = parser.parse_args()
-
-      FIELDS = [
-          "timestamp", "work_id", "resolver_name", "resolver_order",
-          "url", "status", "http_status", "content_type", "elapsed_ms",
-          "reason", "sha256", "content_length"
-      ]
-
-      with args.output.open("w", newline="", encoding="utf-8") as out:
-          writer = csv.DictWriter(out, fieldnames=FIELDS, extrasaction="ignore")
-          writer.writeheader()
-
-          with args.jsonl_file.open("r", encoding="utf-8") as f:
-              for line in f:
-                  record = json.loads(line)
-                  if record.get("record_type") == "attempt":
-                      writer.writerow(record)
-
-  if __name__ == "__main__":
-      main()
-  ```
-
-  Make executable: `chmod +x scripts/export_attempts_csv.py`
-- [ ] 7.7 Delete task 7.8 (optional CSV adapter not needed; export script sufficient)
-- [ ] 7.8 Create `tests/test_jsonl_logging.py`:
-
-  ```python
-  import json
-  import pytest
-  from pathlib import Path
-  from DocsToKG.ContentDownload.download_pyalex_pdfs import JsonlLogger, AttemptRecord
-
-  def test_jsonl_logger_writes_valid_json(tmp_path):
-      log_file = tmp_path / "test.jsonl"
-      logger = JsonlLogger(log_file)
-
-      record = AttemptRecord(
-          work_id="W123",
-          resolver_name="unpaywall",
-          resolver_order=1,
-          url="http://example.com/pdf",
-          status="pdf",
-          http_status=200,
-          content_type="application/pdf",
-          elapsed_ms=1234.5,
-          metadata={"sha256": "abc123", "content_length": 567890}
-      )
-
-      logger.log(record)
-      logger.close()
-
-      # Verify valid JSON
-      with log_file.open("r") as f:
-          line = f.readline()
-          data = json.loads(line)
-
-          assert data["record_type"] == "attempt"
-          assert data["work_id"] == "W123"
-          assert data["sha256"] == "abc123"
-          assert data["content_length"] == 567890
-  ```
-
-- [ ] 7.9 Add CSV export test:
-
-  ```python
-  def test_csv_export_script(tmp_path):
-      """Verify export script produces correct CSV."""
-      import subprocess
-
-      jsonl_file = tmp_path / "input.jsonl"
-      csv_file = tmp_path / "output.csv"
-
-      # Write test JSONL
-      with jsonl_file.open("w") as f:
-          f.write(json.dumps({
-              "timestamp": "2025-01-01T12:00:00Z",
-              "record_type": "attempt",
-              "work_id": "W123",
-              "resolver_name": "unpaywall",
-              "status": "pdf",
-          }) + "\n")
-
-      # Run export
-      subprocess.run([
-          "python", "scripts/export_attempts_csv.py",
-          str(jsonl_file), "-o", str(csv_file)
-      ], check=True)
-
-      # Verify CSV
-      with csv_file.open("r") as f:
-          reader = csv.DictReader(f)
-          rows = list(reader)
-          assert len(rows) == 1
-          assert rows[0]["work_id"] == "W123"
-  ```
->>>>>>> 0b30cb1d
 
 ## 8. Refactor Download State Machine
 
