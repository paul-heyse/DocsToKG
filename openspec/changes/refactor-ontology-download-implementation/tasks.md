# Implementation Tasks

## 1. Code Quality and Import Structure

### 1.1 Refactor Logging Configuration

- [x] Modify `setup_logging()` function in `logging_config.py` to accept explicit parameters for log directory path, logging level string, retention days integer, and maximum log file size in megabytes
- [x] Remove all imports from orchestration modules within the logging configuration module, specifically eliminating any imports from `core.py` or other downloader components
- [x] Implement environment variable reading as fallback defaults when parameters are not explicitly provided, reading from `ONTOFETCH_LOG_DIR` for directory location
- [x] Update `cli.py` to pass logging configuration values explicitly from parsed configuration or command arguments when initializing logging
- [x] Update `core.py` to pass logging configuration values from resolved configuration when setting up logging for orchestration functions
- [x] Verify that logging module can be imported in isolation without triggering import of other package modules

### 1.2 Deprecate Legacy Configuration Aliases

- [x] Add deprecation warnings module-level for legacy configuration class names including `DefaultsConfiguration`, `LoggingConfig`, and `ValidationConfiguration` in `config.py`
- [x] Implement deprecation warning emission using warnings module that fires exactly once per interpreter session when legacy names are accessed
- [x] Update module `__all__` export list to exclude legacy alias names so they do not appear in public API documentation
- [x] Search all internal package code for uses of legacy names and replace with canonical names including `DefaultsConfig`, `LoggingConfiguration`, and `ValidationConfig`
- [x] Add unit test verifying that importing legacy class name triggers deprecation warning exactly once
- [x] Add unit test verifying that legacy names remain functional despite deprecation to maintain backward compatibility

### 1.3 Centralize Archive Extraction

- [x] Create unified `extract_archive_safe()` function in `download.py` that accepts archive path and destination directory as parameters
- [x] Implement archive format detection logic examining file suffix including consideration of double extensions like `.tar.gz` and `.tar.xz`
- [x] Add dispatch logic routing to appropriate extraction function based on detected format including ZIP for `.zip` and TAR for `.tar`, `.tgz`, `.tar.gz`, `.txz`, `.tar.xz` extensions
- [x] Ensure TAR extraction function includes same security checks as ZIP extraction including path traversal prevention and compression ratio validation
- [x] Implement safe path validation checking for absolute paths, parent directory traversal attempts using `..` segments, and empty path components
- [x] Add compression bomb detection calculating ratio of uncompressed to compressed size and rejecting archives exceeding ten-to-one ratio
- [x] Update all validators currently performing inline ZIP extraction to call centralized `extract_archive_safe()` function
- [x] Remove duplicate extraction implementations from validator modules once centralized function is integrated
- [x] Add error case for unsupported archive formats raising descriptive exception with format name

### 1.4 Standardize Subprocess Worker Execution

- [x] Modify `validator_workers.py` to support execution as module using standard Python module invocation with `python -m` syntax
- [x] Implement proper `if __name__ == "__main__":` guard with command-line argument parsing for worker selection in worker module
- [x] Update `validators.py` subprocess invocation to use module execution pattern building command as list with interpreter path, `-m` flag, full module name, and validator arguments
- [x] Remove all `sys.path` modification code from validator worker module that attempts to add source directories dynamically
- [x] Remove file path imports that locate worker script using `__file__` or relative path resolution
- [x] Verify worker processes inherit correct module search path from parent process without manual path manipulation
- [x] Test worker invocation succeeds in clean virtual environment without development source tree mounted
- [x] Ensure worker can be invoked from any working directory without dependency on relative file paths

### 1.5 Convert Optional Dependency Stubs to Module Types

- [x] Import `types` module at top of `optdeps.py` to access `ModuleType` constructor
- [x] Create helper function accepting module name string and attributes dictionary, returning properly constructed `ModuleType` instance
- [x] Have helper function create new module instance using `ModuleType(name)` constructor
- [x] Have helper function set attributes on module instance by iterating attributes dictionary and using `setattr()`
- [x] Have helper function insert completed module into `sys.modules` dictionary using module name as key
- [x] Update `_PystowFallback` creation to wrap instance in `ModuleType` before storing in module cache
- [x] Update `_StubRDFLib` creation to wrap class in `ModuleType` with `Graph` attribute before caching
- [x] Update `_StubPronto` creation to wrap class in `ModuleType` with `Ontology` attribute before caching
- [x] Update `_StubOwlready2` creation to wrap class in `ModuleType` with `get_ontology` attribute before caching
- [x] Verify that import machinery accepts stub modules without warnings or errors
- [x] Verify that type checkers can resolve imports to stub modules without reporting missing modules

### 1.6 Deduplicate Archive Extraction in Validators

- [x] Search `validators.py` for inline ZIP file opening and extraction code within validator functions
- [x] Identify XBRL validator and any other validators performing direct archive extraction
- [x] Replace inline `zipfile.ZipFile` opening and member extraction with calls to `extract_archive_safe()` from download module
- [x] Ensure extraction destination directories match previous inline extraction behavior for manifest path compatibility
- [x] Remove now-unused imports of `zipfile` module from validators file
- [x] Add tests verifying extracted file paths match expected structure after validator execution
- [x] Verify no duplicate path traversal checks remain in validators after centralization

### 1.7 Centralize MIME Type Alias Mapping

- [x] Define module-level constant `RDF_MIME_ALIASES` in `download.py` as set containing all recognized RDF MIME type strings
- [x] Include primary types `application/rdf+xml`, `text/turtle`, `application/n-triples` in alias set
- [x] Include acceptable variations `application/xml`, `text/xml`, `application/x-turtle`, `text/plain` for RDF formats
- [x] Include additional formats `application/trig`, `application/ld+json` commonly returned by ontology services
- [x] Update `_validate_media_type()` method in `StreamingDownloader` to check actual content type against alias set when expected type is RDF format
- [x] Update CLI output formatting in `cli.py` to use alias set when summarizing downloaded content types
- [x] Update validator format detection logic to reference alias set for identifying parseable RDF formats
- [x] Consider adding secondary mapping for MIME type to format name for consistent labeling across modules

### 1.8 Extract CLI Formatting Utilities

- [x] Create new `cli_utils.py` module in OntologyDownload package directory
- [x] Move `_format_table()` function from `cli.py` to `cli_utils.py` making it public with `format_table` name
- [x] Move `_format_row()` helper function to `cli_utils.py` as private function supporting table formatter
- [x] Keep existing `format_validation_summary()` in `cli_utils.py` since it already exists there
- [x] Create `format_plan_rows()` function accepting list of `PlannedFetch` objects and returning formatted table rows
- [x] Create `format_results_table()` function accepting list of `FetchResult` objects and returning formatted table string
- [x] Update imports in `cli.py` to use formatting functions from `cli_utils` module
- [x] Replace inline table formatting code in `pull` command handler with call to `format_results_table()`
- [x] Replace inline table formatting code in `plan` command handler with call to `format_plan_rows()`
- [x] Add module docstring to `cli_utils.py` describing purpose as CLI output formatting helpers
- [x] Add `__all__` export list to `cli_utils.py` including all public formatting functions

## 2. Reliability and Robustness

### 2.1 Implement Download-Time Resolver Fallback

- [x] Extend `PlannedFetch` dataclass to include `candidates` attribute containing ordered list of alternative resolver fetch plans
- [x] Modify `_resolve_plan_with_fallback()` in `core.py` to populate candidates list with all viable resolver plans during planning phase
- [x] Store resolver name, URL, headers, and media type for each candidate in structured format enabling later retry attempts
- [x] Wrap `download_stream()` call in `fetch_one()` with retry loop that iterates through candidate plans on retryable failures
- [x] Define retryable failures as HTTP 503 service unavailable, HTTP 403 forbidden, network timeouts, and connection errors
- [x] Preserve polite headers and user agent when constructing request for fallback candidate
- [x] Log warning message for each fallback attempt including original resolver failure reason and candidate resolver being attempted
- [x] Record complete fallback chain in manifest including primary attempt and all fallback attempts with their outcomes
- [x] Add `resolver_attempts` field to manifest JSON containing array of dictionaries with resolver name, URL, and result status
- [x] Ensure manifest reflects actual successful resolver used rather than originally planned resolver when fallback occurs
- [x] Test fallback mechanism with mock HTTP server returning 503 for first URL and 200 for second URL
- [x] Verify fallback chain appears correctly in saved manifest after successful fallback

### 2.2 Add Streaming Normalization for Large Ontologies

<<<<<<< HEAD
- [x] Create `normalize_streaming()` function in `validators.py` accepting source file path and optional output file path
- [x] Have function create temporary file using `tempfile.NamedTemporaryFile` for intermediate N-Triples output
- [x] Parse source ontology using rdflib graph and serialize to N-Triples format into temporary file
- [x] Create second temporary file for sorted N-Triples output
- [x] Invoke platform sort command using `subprocess.run()` with input from first temporary and output to second temporary
- [x] Open sorted N-Triples file for reading in binary mode using chunks for memory efficiency
- [x] Initialize SHA-256 hasher using `hashlib.sha256()` for computing canonical hash
- [x] When output path provided, open output file for writing in binary mode alongside hash computation
- [x] Stream through sorted N-Triples reading fixed-size chunks and updating hash with each chunk
- [x] When output path provided, write each chunk to output file in addition to hash computation
- [x] Close all file handles and delete temporary files ensuring cleanup occurs even on exception
- [x] Return computed hexadecimal hash digest as function result
- [x] Modify existing `validate_rdflib()` function to detect large ontologies exceeding configured threshold
- [x] Route large ontologies to streaming normalization path and small ontologies to existing in-memory path
- [x] Add configuration parameter `streaming_normalization_threshold_mb` with default value of two hundred megabytes
- [x] Include fallback to external Python merge sort when platform sort command unavailable for pure-Python execution
- [x] Test determinism by computing hash multiple times from same source and verifying identical results
- [x] Test cross-platform determinism by computing hash on Linux and comparing with hash from same file on macOS

### 2.3 Unify Retry Mechanisms

- [x] Create new `utils.py` module in OntologyDownload package for shared utility functions
- [x] Implement `retry_with_backoff()` function accepting callable, retryable predicate function, maximum attempts integer, backoff base float, and jitter float
- [x] Have retry function iterate from one to maximum attempts executing callable within try block
- [x] Catch all exceptions from callable and check if exception satisfies retryable predicate function
- [x] When exception is not retryable or maximum attempts exhausted, re-raise exception unchanged
- [x] When exception is retryable and attempts remain, calculate sleep duration using exponential backoff formula
- [x] Compute sleep time as backoff base multiplied by two raised to attempt minus one power
- [x] Add random jitter by generating random float between zero and jitter parameter and adding to sleep time
- [x] Sleep for computed duration before next retry attempt
- [x] Return callable result immediately upon successful execution without consuming remaining attempts
- [x] Replace retry logic in resolver `_execute_with_retry()` method with call to unified retry helper
- [x] Replace retry logic in `StreamingDownloader.__call__()` method with call to unified retry helper
- [x] Define retryable predicate for resolver API calls accepting timeout and connection errors but not authentication failures
- [x] Define retryable predicate for download operations accepting connection errors, timeouts, and HTTP 5xx status codes
- [x] Add optional callback parameter to retry function for logging retry attempts with attempt number and error
- [x] Test retry helper with forced exceptions verifying exponential backoff timing and jitter bounds
- [x] Test retry helper with non-retryable exception verifying immediate re-raise without delay

### 2.4 Strengthen Manifest Fingerprint

- [x] Locate fingerprint computation logic in `fetch_one()` function within `core.py`
- [x] Extend `fingerprint_components` list to include `MANIFEST_SCHEMA_VERSION` constant at beginning
- [x] Add sorted target formats by converting `spec.target_formats` to sorted list and joining with comma separator
- [x] Add normalization mode string indicating whether streaming or in-memory normalization was used
- [x] Maintain existing components including ontology ID, resolver name, version, SHA-256 hash, normalized hash, and URL
- [x] Join all components with pipe character as before and compute SHA-256 hash of concatenated string
- [x] Define `MANIFEST_SCHEMA_VERSION` constant as string with current version number at module level
- [x] Emit schema version field in manifest JSON separate from fingerprint to enable version-based parsing
- [x] Test that changing target formats order produces different fingerprint before sorting fix
- [x] Test that changing normalization mode from in-memory to streaming produces different fingerprint
- [x] Test that fingerprint remains stable when components provided in same configuration
- [x] Document fingerprint computation formula in manifest structure documentation

### 2.5 Parallelize Resolver Planning

- [x] Import `ThreadPoolExecutor` and `as_completed` from `concurrent.futures` module in `core.py`
- [x] Modify `plan_all()` function to use thread pool for concurrent execution of planning operations
- [x] Read maximum concurrent plans from configuration with path `defaults.http.concurrent_plans` defaulting to eight workers
- [x] Create thread pool executor with maximum workers set to configured concurrency limit
- [x] Submit `plan_one()` call for each ontology specification as separate future to executor
- [x] Create dictionary mapping future objects to ontology specification for result correlation
- [x] Iterate over completed futures using `as_completed()` to yield results as they finish
- [x] Extract result from each completed future and append to results list
- [x] Handle exceptions from futures by catching and logging without terminating entire batch when continue-on-error enabled
- [x] Close thread pool using context manager to ensure cleanup even on exception
- [x] Maintain per-service token bucket limits within resolver API clients to prevent overwhelming individual services
- [x] Pass service identifier from fetch specification through to resolver so proper token bucket selected
- [x] Configure per-service rate limits with defaults respecting published API rate limits for OLS, BioPortal, LOV
- [x] Test concurrent planning reduces wall-clock time compared to sequential planning for batch of ten ontologies
- [x] Test per-service limits prevent exceeding five concurrent requests to same service even with higher overall concurrency
- [x] Verify ordering of results maintains correspondence with input specification order
=======
- [ ] Create new function `normalize_streaming()` in validators module accepting three parameters: source_path pointing to ontology file, optional output_path for saving normalized Turtle if requested, and optional logger for telemetry
- [ ] Implement temporary file creation for intermediate N-Triples output using tempfile.NamedTemporaryFile with delete=False, storing handle for later cleanup, ensuring file persists beyond context manager for external sort access
- [ ] Parse source ontology using rdflib Graph.parse() reading entire ontology into memory initially since rdflib parsing not streaming-capable, accepting this as unavoidable memory consumption for parsing phase
- [ ] Serialize parsed graph to N-Triples format using rdflib Graph.serialize() specifying format="nt" and destination as first temporary file, producing line-oriented output suitable for external sorting
- [ ] Create second temporary file for sorted N-Triples output using similar tempfile pattern, preparing destination for sort command output
- [ ] Construct platform sort command using subprocess with arguments including input file path, output file path specified with -o flag, ensuring lexical byte-wise sorting for deterministic cross-platform results
- [ ] Execute sort command using subprocess.run() with check=True to raise exception on failure, capturing any error output for logging, waiting for completion before proceeding
- [ ] Implement fallback to pure Python sorting if external sort unavailable or fails by reading N-Triples file into memory line by line, sorting using standard sorted() function with appropriate key function, and writing to output file
- [ ] Open sorted N-Triples file for reading in binary mode using chunk-based reading pattern to avoid loading entire sorted file into memory, maintaining streaming approach throughout
- [ ] Initialize SHA-256 hasher using hashlib.sha256() for computing canonical hash while streaming output, ensuring hash is computed over exactly what will be saved or transmitted
- [ ] When output_path provided, open output file for writing in binary mode preparing to save normalized Turtle, keeping file handle open during streaming phase
- [ ] Implement streaming loop reading fixed-size chunks from sorted N-Triples file, typically one megabyte chunks, updating SHA-256 hasher with each chunk, and when output path provided also writing chunk to output file
- [ ] Ensure streaming loop handles end-of-file correctly by reading until read operation returns empty bytes, properly closing all file handles in finally block to ensure cleanup
- [ ] Close both temporary files and delete them using Path.unlink() or os.unlink(), wrapping deletion in try-except to ignore errors if files already deleted, placing cleanup in finally block for guaranteed execution
- [ ] Return computed hexadecimal hash digest as string from function result, providing canonical hash for manifest recording and cache validation
- [ ] Modify existing `validate_rdflib()` function to detect large ontologies by checking source file size using Path.stat().st_size before beginning validation, comparing against configured threshold
- [ ] Add configuration parameter `streaming_normalization_threshold_mb` to ValidationConfig with default value of two hundred megabytes, allowing operators to tune threshold based on available memory
- [ ] Route large ontologies exceeding threshold to streaming normalization path by calling normalize_streaming() instead of in-memory normalization, while small ontologies continue using fast in-memory path
- [ ] Record which normalization path was used in validator result details or manifest metadata, allowing debugging and verification that correct path was chosen based on file size
- [ ] Test determinism by running normalize_streaming on same input file five times and computing SHA-256 each time, asserting all five hashes are identical to verify sort produces consistent output
- [ ] Test cross-platform determinism by running on both Linux and macOS if available in CI environment, comparing hashes to ensure platform sort implementations produce identical results
- [ ] Create synthetic large ontology for testing by generating graph with configurable number of triples, testing streaming path without requiring multi-gigabyte test fixture download
- [ ] Add configuration for sort collation locale if needed for cross-platform consistency, setting LC_ALL=C environment variable during sort execution to ensure byte-wise comparison independent of locale

### 2.3 Unify Retry Mechanisms

- [ ] Create new module `utils.py` in OntologyDownload package for shared utility functions, structuring as standard Python module with function definitions and docstrings
- [ ] Implement `retry_with_backoff()` function accepting five parameters: callable to execute, predicate function for error classification, max_attempts integer defaulting to five, backoff_base float defaulting to half second, and jitter_max float defaulting to tenth of second
- [ ] Design retry function to iterate from attempt one to max_attempts, executing callable within try block and returning result immediately on success without consuming remaining attempts
- [ ] Implement exception handling that catches all exceptions from callable, checks exception against retryable predicate function, and re-raises immediately if predicate returns false or if maximum attempts exhausted
- [ ] Calculate sleep duration for retryable failures using exponential backoff formula multiplying backoff_base by two raised to attempt minus one power, producing increasing delays between attempts
- [ ] Add random jitter to sleep duration by generating random float between zero and jitter_max using random.random() scaled to range, adding to backoff duration to prevent thundering herd synchronization
- [ ] Sleep for computed duration using time.sleep() before next retry attempt, allowing transient failures to resolve and rate limits to reset
- [ ] Consider adding optional callback parameter accepting attempt number and exception, called before sleeping to enable structured logging of retry attempts without coupling retry logic to logging implementation
- [ ] Design callback invocation to occur after exception caught but before sleeping, passing current attempt number and caught exception, allowing caller to log retry with full context
- [ ] Locate `_execute_with_retry()` method in BaseResolver class within resolvers module, examining current retry implementation to understand retry conditions and backoff calculation
- [ ] Replace resolver retry logic with call to unified retry_with_backoff helper, defining retryable predicate that accepts requests.Timeout exceptions, requests.ConnectionError exceptions, but not requests.HTTPError with 401 or 403 status indicating authentication failure
- [ ] Update resolver retry to pass appropriate max_attempts from configuration, backoff_base from configuration, and jitter based on configuration or default values
- [ ] Locate retry logic in `StreamingDownloader.__call__()` method within download module, identifying current retry conditions and backoff implementation
- [ ] Replace download retry logic with call to unified helper, defining retryable predicate that accepts connection errors, timeouts, SSL errors, and HTTP 5xx status codes but not 4xx client errors besides 429 rate limit
- [ ] Ensure retry helper preserves exception details when re-raising after exhausting attempts, maintaining original traceback for debugging while potentially wrapping in context exception if additional information helpful
- [ ] Add optional timeout parameter to retry helper if needed for operations with strict time constraints, checking total elapsed time and breaking retry loop if timeout exceeded even if attempts remain
- [ ] Create unit test that forces callable to raise retryable exception repeatedly, measuring actual sleep durations between attempts and verifying they follow exponential backoff pattern within jitter bounds
- [ ] Create unit test that provides non-retryable exception and verifies retry helper re-raises immediately without sleeping, confirming predicate classification is respected
- [ ] Add test with callable that succeeds on third attempt, verifying helper returns successful result and logs exactly two retry attempts, testing early success case

### 2.4 Strengthen Manifest Fingerprint

- [ ] Locate fingerprint computation logic in `fetch_one()` function within core module, finding where fingerprint_components list is constructed and SHA-256 hash computed
- [ ] Define module-level constant `MANIFEST_SCHEMA_VERSION` at top of core module, setting initial value to string "1" to indicate first explicit schema version, allowing future schema evolution tracking
- [ ] Extend fingerprint_components list construction by inserting MANIFEST_SCHEMA_VERSION constant as first element, ensuring schema version changes produce different fingerprints
- [ ] Add sorted target formats to fingerprint components by taking spec.target_formats sequence, converting to list, sorting alphabetically using sorted() function, joining with comma delimiter, and appending to components list
- [ ] Add normalization mode indicator to fingerprint components by determining whether streaming or in-memory normalization was used, adding string "streaming" or "inmem" to components list
- [ ] Consider how to detect normalization mode used during current run, potentially adding return value to validation functions indicating path taken, or inferring from file size comparison against threshold
- [ ] Maintain existing fingerprint components including ontology ID, resolver name, version string, original SHA-256 hash, normalized SHA-256 hash if available, and secure URL
- [ ] Verify component ordering places schema version first for easy identification, followed by ontology-specific identifiers, then hash values, maintaining logical grouping
- [ ] Join all components with pipe character delimiter as currently done, ensuring each component is converted to string and no component contains pipe character to avoid ambiguity
- [ ] Compute SHA-256 hash of joined components string after encoding to UTF-8 bytes, producing final fingerprint as hexadecimal digest string
- [ ] Add schema_version field to Manifest dataclass and manifest JSON separately from fingerprint, emitting MANIFEST_SCHEMA_VERSION constant value as top-level manifest field
- [ ] Update _write_manifest() function to include schema_version in manifest JSON output, placing near beginning of JSON structure for visibility
- [ ] Update _read_manifest() function to handle manifests both with and without schema_version field, defaulting to implicit version zero for legacy manifests without field
- [ ] Create test providing same ontology specification with target_formats in different order before sorting, computing fingerprints for both, and asserting they are identical due to sorting normalization
- [ ] Create test computing fingerprint with streaming normalization mode then with in-memory mode, verifying fingerprints differ due to mode component change
- [ ] Create test verifying fingerprint remains stable across multiple computation with same inputs, confirming deterministic behavior
- [ ] Document fingerprint computation formula in code comments and in manifest structure documentation, explaining each component purpose and how changes affect fingerprint

### 2.5 Parallelize Resolver Planning

- [ ] Import ThreadPoolExecutor and as_completed from concurrent.futures module at top of core module, adding to existing imports for concurrent execution support
- [ ] Locate `plan_all()` function in core module, identifying current implementation that likely calls plan_one() sequentially for each specification
- [ ] Add configuration parameter `concurrent_plans` to HTTP configuration section in config module, setting default value to eight workers based on typical number of resolvers and desired parallelism
- [ ] Read maximum concurrent plans from configuration using path defaults.http.concurrent_plans, with fallback to default value if not configured
- [ ] Construct thread pool executor using ThreadPoolExecutor context manager with max_workers parameter set to configured concurrency limit, ensuring pool cleanup on exit
- [ ] Submit plan_one() call for each ontology specification as separate future to executor using submit() method, passing spec, config, correlation_id, and logger parameters
- [ ] Create dictionary mapping future objects to original specifications for result correlation, enabling matching of completed futures back to their source specifications
- [ ] Iterate over completed futures using as_completed() function which yields futures as they finish regardless of submission order, allowing results to stream in as available
- [ ] Extract result from each completed future using future.result() method within try block, appending successful results to accumulator list maintaining order correlation
- [ ] Handle exceptions from futures by catching exception from result() call, logging error with specification details, and deciding whether to continue based on continue_on_error configuration
- [ ] Accumulate results in list preserving original specification order by using index or specification key rather than completing order, ensuring deterministic result ordering
- [ ] Close thread pool using context manager ensuring cleanup occurs even if exception raised during iteration, properly terminating worker threads
- [ ] Design per-service token bucket limits within resolver API clients by modifying BaseResolver to check service identifier from specification and acquiring tokens from appropriate bucket
- [ ] Pass service identifier from fetch specification through to resolver plan method, allowing resolver to identify which service bucket to use for rate limiting
- [ ] Create or retrieve token bucket for service using service name as key, initializing with rate limit from configuration if specified or falling back to general per-host limit
- [ ] Configure default per-service rate limits with values respecting published API limits, setting OLS to five concurrent requests per second, BioPortal to two requests per second, and LOV to three requests per second
- [ ] Ensure token bucket acquisition happens within resolver.plan() method before making API call, consuming tokens to enforce rate limit
- [ ] Create integration test with ten sample ontologies using mock HTTP server tracking concurrent request count per endpoint, verifying maximum concurrency per service not exceeded
- [ ] Create test measuring wall-clock time for sequential planning of ten ontologies versus parallel planning, asserting parallel time is significantly less than sequential
- [ ] Verify result ordering matches input specification order by comparing returned list indices against input list, confirming ordering preservation despite concurrent execution
>>>>>>> c9bf07c9

## 3. Operational Capabilities

### 3.1 Add CLI Concurrency Controls

<<<<<<< HEAD
- [x] Add `--concurrent-downloads` argument to `pull` command parser accepting positive integer
- [x] Add `--concurrent-plans` argument to `plan` command parser accepting positive integer
- [x] Add `--concurrent-downloads` argument to `plan` command parser for consistency when used with `--dry-run`
- [x] Update argument help text describing flags control maximum simultaneous operations
- [x] Extract concurrent downloads value from parsed arguments in `_handle_pull()` function
- [x] When CLI argument provided, override `config.defaults.http.concurrent_downloads` with argument value before calling orchestration
- [x] Extract concurrent plans value from parsed arguments in `_handle_plan()` function
- [x] When CLI argument provided, create new HTTP configuration section if needed and set concurrent plans limit
- [x] Flow modified configuration to `plan_all()` function ensuring thread pool uses overridden limit
- [x] Validate argument values are positive integers and raise argument error for invalid values
- [x] Add integration test verifying `--concurrent-downloads 3` limits active download threads to three
- [x] Add integration test verifying `--concurrent-plans 5` limits active planning threads to five
- [x] Document flags in CLI help text and user guide with examples of production use cases

### 3.2 Add CLI Host Allowlist Override

- [x] Add `--allowed-hosts` argument to `pull` command parser accepting comma-separated string
- [x] Add `--allowed-hosts` argument to `plan` command parser accepting comma-separated string
- [x] Update argument help text describing flag accepts comma-separated domain list added to allowlist
- [x] Parse comma-separated host string into list by splitting on comma and stripping whitespace from each entry
- [x] Filter empty strings from parsed list after splitting and stripping
- [x] Retrieve existing allowed hosts from configuration or initialize empty list if not configured
- [x] Merge CLI-provided hosts with configuration hosts by converting both to sets and taking union
- [x] Assign merged set back to `config.defaults.http.allowed_hosts` before calling orchestration
- [x] Preserve configuration wildcard prefixes if present in CLI-provided hosts by keeping original string format
- [x] Test merge produces unique list when same host appears in both configuration and CLI argument
- [x] Test wildcard domain in CLI argument works correctly for subdomain matching during download
- [x] Document flag with examples showing temporary allowlist addition for ad-hoc downloads

### 3.3 Expand System Diagnostics Command

- [x] Locate `_doctor_report()` function in `cli.py` and expand checks dictionary
- [x] Add ROBOT tool check using `shutil.which("robot")` to locate robot command in system PATH
- [x] When ROBOT found, execute robot with `--version` flag capturing output to extract version string
- [x] Parse ROBOT version from output using regular expression and include in diagnostics report
- [x] Add disk space check using `shutil.disk_usage()` for ontology directory path
- [x] Calculate free gigabytes by dividing free bytes by one billion and include in report with total space
- [x] Add disk space warning when free space drops below ten gigabytes or ten percent of total whichever is larger
- [x] Add rate limit validation check parsing each configured rate limit string against expected pattern
- [x] Report any invalid rate limit strings in diagnostics with original value and explanation of correct format
- [x] Add network egress check for each resolver service making HEAD request to representative endpoint
- [x] Use short timeout of three seconds for each network check to avoid blocking on unresponsive services
- [x] Record success or failure for each service check including HTTP status code when available
- [x] For OLS check `https://www.ebi.ac.uk/ols4/api/health` endpoint
- [x] For BioPortal check `https://data.bioontology.org` endpoint
- [x] For Bioregistry check `https://bioregistry.io` endpoint
- [x] Report network connectivity status for each service in both JSON and human-readable format
- [x] Update `_print_doctor_report()` to format new checks with clear status indicators and recommendations
- [x] Test doctor command output contains all expected sections with sample configuration
- [x] Test doctor command identifies invalid rate limit pattern and reports it clearly
=======
- [ ] Add `--concurrent-downloads` argument definition to pull command parser in `_build_parser()` function, specifying type as positive integer, providing help text explaining flag controls maximum simultaneous download operations
- [ ] Add `--concurrent-plans` argument definition to plan command parser in similar location, using same pattern as concurrent-downloads with appropriate help text for planning operations
- [ ] Consider adding concurrent-downloads flag to plan command as well if plan supports --dry-run mode that performs downloads, maintaining consistency in flag availability
- [ ] Write help text describing that flags override configuration file values for current invocation only without modifying configuration, emphasizing temporary override nature
- [ ] Add validation to argument parser using type parameter or custom validation function ensuring values are positive integers greater than zero, rejecting zero or negative values with clear error message
- [ ] Locate argument extraction in `_handle_pull()` function where parsed args object is processed, adding code to retrieve concurrent_downloads value using getattr() with None default
- [ ] Implement configuration override by checking if CLI argument provided, and when not None, directly modifying config.defaults.http.concurrent_downloads attribute before calling orchestration functions
- [ ] Verify configuration modification happens before config is passed to fetch_all() or plan_all() functions, ensuring override takes effect for current invocation
- [ ] Repeat similar pattern in `_handle_plan()` function for concurrent_plans argument, extracting value and overriding appropriate configuration attribute
- [ ] Consider whether to create new HTTP configuration object or modify existing one, choosing approach that maintains immutability contracts if configuration objects are meant to be immutable
- [ ] Validate that overridden values are used by thread pool executors by tracing config parameter through call chain to ThreadPoolExecutor construction
- [ ] Add integration test invoking CLI with `--concurrent-downloads 3` flag, using mock HTTP server to count active concurrent connections, verifying limit of three is enforced
- [ ] Add integration test invoking CLI with `--concurrent-plans 5` flag, verifying thread pool has exactly five workers by inspecting executor state or measuring actual concurrency
- [ ] Test that missing flag uses configuration default value, confirming fallback behavior works correctly
- [ ] Document new flags in CLI help output by ensuring argparse help text is clear and complete, and consider adding examples to user guide or documentation

### 3.2 Add CLI Host Allowlist Override

- [ ] Add `--allowed-hosts` argument definition to pull command parser accepting string value containing comma-separated list of hostnames or IP addresses
- [ ] Add identical argument to plan command parser maintaining consistency across commands that perform downloads or check download feasibility
- [ ] Write help text explaining flag adds hosts to allowlist for current invocation, accepts comma-separated list, supports wildcard prefixes like "*.example.org", and does not modify configuration file
- [ ] Locate argument extraction in `_handle_pull()` function retrieving allowed_hosts string value from parsed arguments using getattr with None or empty string default
- [ ] Implement parsing of comma-separated host string by splitting on comma character, stripping leading and trailing whitespace from each segment using strip() method, and filtering out empty strings
- [ ] Retrieve existing allowed hosts from configuration by accessing config.defaults.http.allowed_hosts which may be None or list depending on configuration structure
- [ ] Initialize empty list for merging if configuration value is None, or convert to list if different collection type, preparing for merge operation
- [ ] Merge CLI-provided hosts with configuration hosts by converting both to sets using set() constructor, taking union using set union operator, and converting back to list
- [ ] Preserve wildcard prefixes in CLI-provided hosts by not stripping asterisks or dots, maintaining original string format that allowlist matching logic expects
- [ ] Assign merged list back to config.defaults.http.allowed_hosts before orchestration begins, ensuring download validation uses combined allowlist
- [ ] Consider case-sensitivity when merging, converting to lowercase for comparison if allowlist matching is case-insensitive, maintaining consistency with validation logic
- [ ] Implement test providing `--allowed-hosts example.org,test.com` and configuration allowlist containing other.org, verifying effective allowlist contains all three hosts without duplicates
- [ ] Test wildcard domain in CLI argument by providing `--allowed-hosts *.example.org` and attempting download from subdomain.example.org, verifying download is permitted
- [ ] Test that same host in both CLI and configuration results in single entry in merged list, confirming deduplication works correctly
- [ ] Document flag in help text and user guide with examples showing typical use cases like temporarily allowing new resolver host for testing

### 3.3 Expand System Diagnostics Command

- [ ] Locate `_doctor_report()` function in cli module that currently collects diagnostic information, examining current structure of returned dictionary
- [ ] Add ROBOT tool check by calling shutil.which("robot") to search for robot executable in system PATH, recording whether command is found
- [ ] When ROBOT found, execute robot command with --version flag using subprocess.run() capturing stdout, parsing version string from output using regular expression or string split
- [ ] Extract version number from robot output, handling variations in version format, and include in diagnostics report under robot key with found status and version string
- [ ] When ROBOT not found, include in report with found status false and suggestion to install ROBOT for OBO ontology validation capabilities
- [ ] Add disk space check using shutil.disk_usage() function passing ontology directory path from LOCAL_ONTOLOGY_DIR constant
- [ ] Calculate free gigabytes by dividing free_bytes field by 1024 cubed for binary gigabytes or 1000 cubed for decimal gigabytes, choosing appropriate unit for consistency with disk usage conventions
- [ ] Include total space and free space in report, computing percentage free for easier assessment, reporting in both absolute and percentage terms
- [ ] Add disk space warning when free space drops below ten gigabytes absolute threshold, or below ten percent of total capacity, whichever is larger constraint
- [ ] Add rate limit validation check by iterating over all configured rate limits from configuration including per_host_rate_limit and rate_limits dictionary entries
- [ ] Parse each rate limit string against expected pattern using regex or manual parsing, attempting to extract numeric value and time unit
- [ ] Validate time unit is recognized value like "second", "sec", "s", "minute", "min", "m", "hour", or "h", rejecting unrecognized units
- [ ] Report any invalid rate limit strings in diagnostics with original value and explanation of expected format like "5/second" or "10/minute"
- [ ] Add network egress checks for each resolver service by making HEAD request to representative endpoint with short timeout
- [ ] For OLS check, use endpoint <https://www.ebi.ac.uk/ols4/api/health> which provides service health status, recording response status code and latency
- [ ] For BioPortal check, use endpoint <https://data.bioontology.org/> which is main portal URL, recording whether connection succeeds within timeout
- [ ] For Bioregistry check, use endpoint <https://bioregistry.io/> which is service home page, verifying basic connectivity
- [ ] Use short timeout of three seconds for each network check using timeout parameter to requests.head() call, avoiding long blocks on unresponsive services
- [ ] Record success or failure for each service check including HTTP status code when response received, or error type when request fails
- [ ] Handle exceptions from network checks gracefully by catching requests.RequestException, recording failure with exception message in diagnostics
- [ ] Update `_print_doctor_report()` function to format new diagnostic sections with clear status indicators using checkmarks for success and X marks or warning symbols for failures
- [ ] Format ROBOT section showing either "ROBOT: available (version X.Y.Z)" or "ROBOT: not found (install for OBO validation)"
- [ ] Format disk space section showing "Disk free: X.Y GB (ZZ%)" with warning if below threshold
- [ ] Format rate limit section listing each configured limit with validity status, showing invalid limits with error message
- [ ] Format network connectivity section listing each service with status like "OLS: accessible (123ms)" or "BioPortal: unreachable (timeout)"
- [ ] Add test invoking doctor command with mock configuration containing invalid rate limit pattern, verifying error is reported clearly in output
- [ ] Add test simulating low disk space condition and verifying warning appears in doctor output
- [ ] Consider adding recommendations section suggesting actions based on findings like "Install ROBOT for improved validation" or "Free disk space before downloading large ontologies"
>>>>>>> c9bf07c9

### 3.4 Implement Version Pruning Command

- [ ] Add prune subcommand to main CLI parser in `_build_parser()` function, creating subparser with description about managing ontology version history and controlling storage consumption
- [ ] Add required `--keep` argument to prune parser accepting positive integer specifying number of most recent versions to retain for each ontology
- [ ] Add optional `--ids` argument accepting list of ontology identifiers to filter which ontologies are pruned, with default behavior of pruning all ontologies if not specified
- [ ] Add `--dry-run` flag to prune parser enabling preview mode that shows what would be deleted without actually removing files, supporting safe exploration of pruning impact
- [ ] Implement `_handle_prune()` function in cli module accepting parsed arguments and configuration, serving as entry point for prune command execution
- [ ] Determine scope of ontologies to prune by checking if ids argument provided, and when provided using only those identifiers, otherwise querying STORAGE backend for complete list of stored ontologies
- [ ] For each ontology in scope, retrieve available versions using STORAGE.available_versions() which returns list of version strings sorted chronologically
- [ ] Sort versions by timestamp when version strings are timestamps, or by manifest creation time when version strings are semantic versions or other non-chronological formats
- [ ] Extract version timestamps from version directory manifest files if needed for sorting by reading manifest.json from each version directory and comparing downloaded_at or version field
- [ ] Identify versions to delete by taking all versions except the N most recent where N is keep argument value, selecting older versions as deletion candidates
- [ ] Validate deletion plan ensures at least one version remains by checking if keep count is less than total versions, refusing to prune when keep count would remove all versions
- [ ] In dry-run mode, iterate over versions to delete computing total size by recursively walking version directory and summing file sizes
- [ ] Print dry-run results showing each version that would be deleted, path to version directory, total size in megabytes or gigabytes, and age since download
- [ ] In normal execution mode, delete each surplus version by removing entire version directory using shutil.rmtree() for recursive deletion
- [ ] Log each deletion action recording ontology identifier, version string, deletion timestamp, freed disk space, and reason for deletion
- [ ] Update latest symlink or current version marker after pruning to ensure it points to newest retained version, recreating symlink if it pointed to deleted version
- [ ] Implement safety check preventing deletion of version marked as current or pinned in configuration, preserving versions that are actively referenced
- [ ] Emit summary at completion showing total number of versions deleted across all ontologies, total disk space freed in gigabytes, and any errors encountered
- [ ] Add test with mock storage containing five versions for ontology, invoking prune with keep=2, and verifying three oldest versions are deleted while two newest remain
- [ ] Add test for dry-run mode verifying no files are actually deleted, only preview output is generated showing what would happen
- [ ] Add test with `--ids` filter verifying only specified ontologies are pruned while others remain untouched, confirming selective pruning works correctly

### 3.5 Add Planning Introspection Commands

- [ ] Add `--since` argument to plan command parser accepting string value in YYYY-MM-DD date format, providing help text explaining flag filters plans to ontologies modified since date
- [ ] Implement date parsing using datetime.strptime() with format string "%Y-%m-%d" to convert string to datetime object, wrapping in try-except to catch ValueError for invalid formats
- [ ] Raise argument parsing error when date format is invalid, providing clear message showing expected format and example valid date
- [ ] Make datetime object timezone-aware by calling replace() with tzinfo parameter set to timezone.utc, ensuring proper comparison with timezone-aware timestamps from APIs
- [ ] Modify planning workflow in `_handle_plan()` function to check if since argument provided, and when provided enabling filtering mode for date-based exclusion
- [ ] Pass since datetime to plan_all() or filter planned fetches after planning completes, choosing approach based on whether filtering should occur before or after resolver API calls
- [ ] Retrieve last-modified information for each ontology during planning by examining resolver metadata returned from API calls, looking for version timestamp, release date, or last updated field
- [ ] Check HTTP Last-Modified header during planning phase by performing HEAD request to download URL and extracting Last-Modified header value when available
- [ ] Parse Last-Modified header using email.utils.parsedate_to_datetime() or similar function to convert HTTP date string to datetime object
- [ ] Compare last-modified datetime with since datetime using timezone-aware comparison, filtering out ontologies where last-modified is older than since date
- [ ] Filter planned fetches by removing entries where last-modified predates since cutoff, resulting in plan list containing only recently modified ontologies
- [ ] Add plan diff subcommand to CLI parser creating new subparser under plan command, providing description about comparing plans to identify changes in resolver metadata
- [ ] Implement `_handle_plan_diff()` function accepting parsed arguments, responsible for loading baseline plan and generating current plan for comparison
- [ ] Define plan file format as JSON containing array of plan objects with fields including ontology_id, resolver, url, version, size if available, license, and media_type
- [ ] Add `--baseline` argument to plan diff parser accepting file path to previous plan file, with default location in repository or cache directory for storing committed plans
- [ ] Load previous plan file using json.load() reading file and parsing as list of dictionaries, validating structure contains expected fields
- [ ] Generate current plan by calling plan_all() with specifications from configuration, converting PlannedFetch results to comparable dictionary format matching baseline structure
- [ ] Compare plans by building maps keyed by ontology identifier, iterating through both maps to identify added entries in current but not baseline, removed entries in baseline but not current, and modified entries present in both
- [ ] For modified entries, compare each tracked field including url, version, license, and media_type, recording which fields changed and their old and new values
- [ ] Format diff output for human consumption using clear indicators showing additions with plus prefix, removals with minus prefix, and modifications with tilde or change arrow
- [ ] Show modification details by listing changed fields with format like "version: 2024-01-01 → 2024-02-01" or "url: <https://old> → <https://new>"
- [ ] Implement JSON output mode for diff when --json flag present, emitting structured change representation with added array, removed array, and modified array containing change details
- [ ] Design JSON structure to support programmatic consumption by tools or scripts, using consistent field names and complete information for each change type
- [ ] Add test providing baseline plan with five ontologies and current plan with six ontologies including one new one, verifying diff correctly identifies the addition
- [ ] Add test with ontology present in baseline but absent from current plan, verifying diff reports removal correctly
- [ ] Add test with ontology where version field changed between baseline and current, verifying diff reports modification with old and new values
- [ ] Test --since filtering by providing date and mock resolver returning mixed last-modified timestamps, verifying only ontologies modified after date are included in plan

## 4. Manifest Schema and Validation

### 4.1 Define and Implement Manifest JSON Schema

- [ ] Create schemas directory within DocsToKG/OntologyDownload package or under repository root for storing JSON Schema definitions
- [ ] Design comprehensive JSON Schema for manifest structure defining required fields including id, resolver, url, filename, version, status, sha256, downloaded_at, and target_formats
- [ ] Define field types in schema specifying id as string, sha256 as string matching hexadecimal pattern with sixty-four characters, downloaded_at as string in ISO-8601 datetime format, target_formats as array of strings
- [ ] Add validation constraints to schema including url must start with https:// using pattern property, status must be enum value from set including "success", "cached", "updated", sha256 must match hex pattern "^[0-9a-f]{64}$"
- [ ] Define optional fields in schema including license allowing null or string, normalized_sha256 allowing null or hex string pattern, etag allowing null or string, last_modified allowing null or string
- [ ] Add schema_version field to schema as required string field, defining current version as "1" to enable future schema evolution tracking
- [ ] Include validation object in schema as required dictionary mapping validator names to result objects, where each result has ok boolean and details object
- [ ] Define artifacts array in schema as array of strings representing file paths, allowing empty array but requiring array type
- [ ] Consider generating JSON Schema from Pydantic Manifest model using model.model_json_schema() method, comparing generated schema against hand-written version for completeness
- [ ] Save completed schema to file named manifest.schema.json in schemas directory, formatting with indentation for human readability
- [ ] Add schema_version constant to core module setting value to "1", exporting constant for use in manifest generation and validation
- [ ] Modify manifest generation in fetch_one function to include schema_version field using constant value, ensuring every new manifest records its schema version
- [ ] Import jsonschema library for validation functionality, adding as dependency if not already present, or implementing basic validation without library if avoiding new dependencies
- [ ] Implement validate_manifest_schema function accepting manifest dictionary and optionally schema path, loading schema from file, calling jsonschema.validate or equivalent to check manifest against schema
- [ ] Handle validation errors by catching ValidationError exceptions, extracting useful error message indicating which field failed validation and why, raising ManifestValidationError with descriptive message
- [ ] Modify _read_manifest function to optionally validate loaded manifest against schema, making validation opt-in through configuration flag or environment variable to avoid breaking existing workflows
- [ ] Add manifest schema validation to doctor command diagnostic checks, loading sample manifest if available and validating against schema to verify schema correctness
- [ ] Create unit test providing valid manifest dictionary and asserting schema validation passes, confirming schema accepts correct manifest structure
- [ ] Create unit test providing manifest missing required field and asserting validation raises appropriate error, testing schema enforcement
- [ ] Create unit test providing manifest with incorrect field type like integer for string field and verifying validation detects type mismatch
- [ ] Consider adding schema versioning support detecting schema_version field in manifest and loading appropriate schema version for validation, enabling forward compatibility when schema evolves

## 5. Testing and Validation

### 5.1 Determinism Tests for Canonical Turtle

- [ ] Create test fixture directory under tests directory specifically for normalization testing, organizing fixtures for different graph characteristics and complexity levels
- [ ] Generate synthetic ontology with at least one hundred triples using rdflib graph construction, adding diverse RDF node types including URIs, blank nodes, and literals
- [ ] Include blank nodes in various triple positions as subjects, objects, and in different patterns to test sorting stability when blank node identifiers are unstable
- [ ] Add multiple namespace prefixes to synthetic ontology including common ontology namespaces like rdf, rdfs, owl, dc, skos ensuring prefix handling is tested
- [ ] Include various literal types in test ontology such as plain literals, language-tagged literals with different language codes, and typed literals with datatype URIs
- [ ] Write test function running normalization process five times on same input file using identical configuration and parameters for each run
- [ ] Compute SHA-256 hash for each normalization output by reading normalized file and calculating hash, storing five hash values for comparison
- [ ] Assert all five hashes are identical by comparing each hash to first hash, verifying deterministic output property holds across multiple runs
- [ ] Design test to run on both Linux and macOS platforms when available in CI environment by using pytest markers or conditional execution based on platform detection
- [ ] Compare hashes across platforms by storing expected hash as fixture data, running test on each platform and comparing actual hash to expected, verifying cross-platform consistency
- [ ] Store golden hash value for each test fixture in test configuration file or as constant in test module, providing reference for regression detection
- [ ] Verify actual hash matches golden value by asserting equality, detecting any regressions in normalization algorithm or rdflib serialization behavior
- [ ] Add test for streaming normalization producing identical hash as in-memory normalization by running both paths on same input and comparing resulting hashes
- [ ] Test edge cases including empty graph with zero triples, single-triple graph with minimal structure, and graph with only blank nodes to stress-test corner cases
- [ ] Add test with graph containing Unicode characters in literals and URIs, verifying proper UTF-8 handling and encoding consistency in normalized output
- [ ] Consider adding test with very large graph approaching memory limits to verify streaming path successfully handles near-limit cases
- [ ] Document expected behavior in test docstrings explaining why determinism is critical for cache validation and manifest fingerprinting

### 5.2 Concurrency Stress Testing via Local HTTP Server

- [ ] Choose HTTP server framework for testing, evaluating options including FastAPI for full-featured server with easy routing, or standard library http.server for lightweight implementation without dependencies
- [ ] Create test helper HTTP server class or module providing configurable endpoints for simulating various network conditions and server behaviors
- [ ] Implement delay endpoint accepting milliseconds parameter in URL path or query string, sleeping for specified duration before returning response to simulate slow servers
- [ ] Implement error endpoint accepting HTTP status code parameter, returning specified status like 503, 500, or 403 to test error handling and retry logic
- [ ] Implement ETag flip endpoint tracking request count using thread-safe counter or global variable, returning different ETag value after request count exceeds threshold
- [ ] Implement conditional request handler examining If-None-Match header in request, comparing against current ETag value, returning 304 Not Modified when ETag matches
- [ ] Implement partial content handler examining Range header, parsing byte range request, returning 206 Partial Content with appropriate Content-Range header and requested byte slice
- [ ] Implement Content-Type override endpoint accepting media-type parameter in URL, returning specified Content-Type header value regardless of actual response body content
- [ ] Design server to support multiple concurrent connections allowing testing of concurrent download scenarios and token bucket rate limiting
- [ ] Create integration test spawning local server in separate thread or subprocess before test execution, binding to localhost on available port
- [ ] Configure downloader in test to use localhost URLs pointing to test server endpoints instead of real resolver URLs
- [ ] Test scenario where first GET returns 503 service unavailable and subsequent GET returns 200 success by configuring server endpoint sequence, verifying retry succeeds
- [ ] Test scenario where HEAD returns different Content-Type than GET by configuring server to return application/xml for HEAD and text/turtle for GET, verifying warning is logged but download proceeds
- [ ] Test scenario where ETag changes mid-stream by having server flip ETag after partial content delivered, verifying downloader detects change and handles appropriately
- [ ] Test scenario where server returns 304 Not Modified for conditional request by providing If-None-Match header matching ETag, verifying cache hit behavior
- [ ] Test concurrent downloads from same host by initiating multiple downloads simultaneously, using server to track active connection count, verifying token bucket limits concurrent requests correctly
- [ ] Test concurrent downloads from different hosts by spawning multiple server instances on different ports or using hostname resolution, verifying no artificial serialization occurs
- [ ] Verify JSON output from CLI contains expected fields by capturing CLI output, parsing JSON, and asserting presence of ontology_id, status, sha256, and other required fields
- [ ] Verify table output from CLI contains expected columns by capturing table output, parsing rows, and checking column headers and data alignment
- [ ] Add timeout protection ensuring test server shuts down cleanly even on test failure by using context manager or cleanup fixtures in test framework
- [ ] Clean up server process or thread after test completion using pytest fixtures with finalizers or unittest tearDown methods, ensuring no orphaned processes

### 5.3 Resolver Contract Tests with Record/Replay

- [ ] Choose cassette library for recording HTTP interactions, comparing options including pytest-vcr for pytest integration, vcrpy for general Python recording, or responses library for mocking without recording
- [ ] Install chosen library as test dependency adding to test requirements file or pyproject.toml test extras
- [ ] Create test fixture directory for storing recorded resolver API responses organizing by resolver type like obo, ols, bioportal with subdirectories for each test case
- [ ] Write contract test for OBO resolver verifying URL construction from ontology identifier by calling resolver.plan() with test spec and examining returned FetchPlan.url
- [ ] Verify OBO resolver URL follows expected pattern like <https://purl.obolibrary.org/obo/{id}.owl> using string matching or regex validation
- [ ] Write contract test for OLS resolver verifying API query structure by recording actual API call during test execution and examining request details in cassette
- [ ] Verify OLS resolver includes correct query parameters in API request such as ontology identifier in path or query string matching OLS API specification
- [ ] Write contract test for BioPortal resolver verifying authorization header present when API key configured by setting API key in test fixture and examining request headers
- [ ] Verify BioPortal authorization header follows expected format like "apikey TOKEN" or bearer token format depending on OntoPortal API specification
- [ ] Write contract test for LOV resolver verifying metadata endpoint query with correct URI parameter by examining API request to LOV service
- [ ] Write contract test for Ontobee resolver verifying PURL format matches expected pattern like <https://purl.obolibrary.org/obo/{prefix}.{format}>
- [ ] For each resolver, record minimal API response yielding successful FetchPlan by running test in record mode capturing actual API HTTP traffic
- [ ] Verify plan includes all required fields by asserting FetchPlan.url is not None and is valid URL, headers dictionary is present, version string is populated when available, license field matches expected SPDX identifier, media_type indicates RDF format, and service identifier is present
- [ ] Verify polite headers included in request by examining recorded request headers in cassette, checking for User-Agent header with library identification, Accept header indicating RDF format preference, X-Request-ID header for request correlation
- [ ] Test failure modes with recorded error responses including missing API key scenario recording 401 or 403 response, ontology not found scenario recording 404 response, service unavailable scenario recording 503 response
- [ ] Verify resolver raises appropriate exception type for each failure mode using pytest.raises() context manager, checking exception message contains useful diagnostic information
- [ ] Test resolver respects configuration timeouts by setting short timeout in config and verifying request fails within expected time window
- [ ] Test resolver respects rate limits during API interaction by tracking token bucket state or measuring time between consecutive requests
- [ ] Add test verifying resolver fallback chain when primary resolver fails by providing spec with multiple resolver candidates, forcing first to fail, verifying second is attempted
- [ ] Verify recorded cassettes scrub sensitive data by examining cassette files and confirming API keys, authorization tokens, and any secrets are redacted or filtered
- [ ] Configure cassette library to filter sensitive headers using before_record hook or filter_headers parameter, removing or masking Authorization, X-API-Key, and similar headers
- [ ] Test contract validation runs successfully in CI environment without live network access by executing tests in replay mode, verifying cassettes provide complete recorded responses
- [ ] Add documentation for regenerating cassettes when resolver APIs change by providing instructions to delete cassette files and run tests in record mode
- [ ] Consider adding cassette expiration checking to detect when recorded responses are stale, prompting regeneration when resolver API versions change<|MERGE_RESOLUTION|>--- conflicted
+++ resolved
@@ -111,7 +111,6 @@
 
 ### 2.2 Add Streaming Normalization for Large Ontologies
 
-<<<<<<< HEAD
 - [x] Create `normalize_streaming()` function in `validators.py` accepting source file path and optional output file path
 - [x] Have function create temporary file using `tempfile.NamedTemporaryFile` for intermediate N-Triples output
 - [x] Parse source ontology using rdflib graph and serialize to N-Triples format into temporary file
@@ -184,102 +183,11 @@
 - [x] Test concurrent planning reduces wall-clock time compared to sequential planning for batch of ten ontologies
 - [x] Test per-service limits prevent exceeding five concurrent requests to same service even with higher overall concurrency
 - [x] Verify ordering of results maintains correspondence with input specification order
-=======
-- [ ] Create new function `normalize_streaming()` in validators module accepting three parameters: source_path pointing to ontology file, optional output_path for saving normalized Turtle if requested, and optional logger for telemetry
-- [ ] Implement temporary file creation for intermediate N-Triples output using tempfile.NamedTemporaryFile with delete=False, storing handle for later cleanup, ensuring file persists beyond context manager for external sort access
-- [ ] Parse source ontology using rdflib Graph.parse() reading entire ontology into memory initially since rdflib parsing not streaming-capable, accepting this as unavoidable memory consumption for parsing phase
-- [ ] Serialize parsed graph to N-Triples format using rdflib Graph.serialize() specifying format="nt" and destination as first temporary file, producing line-oriented output suitable for external sorting
-- [ ] Create second temporary file for sorted N-Triples output using similar tempfile pattern, preparing destination for sort command output
-- [ ] Construct platform sort command using subprocess with arguments including input file path, output file path specified with -o flag, ensuring lexical byte-wise sorting for deterministic cross-platform results
-- [ ] Execute sort command using subprocess.run() with check=True to raise exception on failure, capturing any error output for logging, waiting for completion before proceeding
-- [ ] Implement fallback to pure Python sorting if external sort unavailable or fails by reading N-Triples file into memory line by line, sorting using standard sorted() function with appropriate key function, and writing to output file
-- [ ] Open sorted N-Triples file for reading in binary mode using chunk-based reading pattern to avoid loading entire sorted file into memory, maintaining streaming approach throughout
-- [ ] Initialize SHA-256 hasher using hashlib.sha256() for computing canonical hash while streaming output, ensuring hash is computed over exactly what will be saved or transmitted
-- [ ] When output_path provided, open output file for writing in binary mode preparing to save normalized Turtle, keeping file handle open during streaming phase
-- [ ] Implement streaming loop reading fixed-size chunks from sorted N-Triples file, typically one megabyte chunks, updating SHA-256 hasher with each chunk, and when output path provided also writing chunk to output file
-- [ ] Ensure streaming loop handles end-of-file correctly by reading until read operation returns empty bytes, properly closing all file handles in finally block to ensure cleanup
-- [ ] Close both temporary files and delete them using Path.unlink() or os.unlink(), wrapping deletion in try-except to ignore errors if files already deleted, placing cleanup in finally block for guaranteed execution
-- [ ] Return computed hexadecimal hash digest as string from function result, providing canonical hash for manifest recording and cache validation
-- [ ] Modify existing `validate_rdflib()` function to detect large ontologies by checking source file size using Path.stat().st_size before beginning validation, comparing against configured threshold
-- [ ] Add configuration parameter `streaming_normalization_threshold_mb` to ValidationConfig with default value of two hundred megabytes, allowing operators to tune threshold based on available memory
-- [ ] Route large ontologies exceeding threshold to streaming normalization path by calling normalize_streaming() instead of in-memory normalization, while small ontologies continue using fast in-memory path
-- [ ] Record which normalization path was used in validator result details or manifest metadata, allowing debugging and verification that correct path was chosen based on file size
-- [ ] Test determinism by running normalize_streaming on same input file five times and computing SHA-256 each time, asserting all five hashes are identical to verify sort produces consistent output
-- [ ] Test cross-platform determinism by running on both Linux and macOS if available in CI environment, comparing hashes to ensure platform sort implementations produce identical results
-- [ ] Create synthetic large ontology for testing by generating graph with configurable number of triples, testing streaming path without requiring multi-gigabyte test fixture download
-- [ ] Add configuration for sort collation locale if needed for cross-platform consistency, setting LC_ALL=C environment variable during sort execution to ensure byte-wise comparison independent of locale
-
-### 2.3 Unify Retry Mechanisms
-
-- [ ] Create new module `utils.py` in OntologyDownload package for shared utility functions, structuring as standard Python module with function definitions and docstrings
-- [ ] Implement `retry_with_backoff()` function accepting five parameters: callable to execute, predicate function for error classification, max_attempts integer defaulting to five, backoff_base float defaulting to half second, and jitter_max float defaulting to tenth of second
-- [ ] Design retry function to iterate from attempt one to max_attempts, executing callable within try block and returning result immediately on success without consuming remaining attempts
-- [ ] Implement exception handling that catches all exceptions from callable, checks exception against retryable predicate function, and re-raises immediately if predicate returns false or if maximum attempts exhausted
-- [ ] Calculate sleep duration for retryable failures using exponential backoff formula multiplying backoff_base by two raised to attempt minus one power, producing increasing delays between attempts
-- [ ] Add random jitter to sleep duration by generating random float between zero and jitter_max using random.random() scaled to range, adding to backoff duration to prevent thundering herd synchronization
-- [ ] Sleep for computed duration using time.sleep() before next retry attempt, allowing transient failures to resolve and rate limits to reset
-- [ ] Consider adding optional callback parameter accepting attempt number and exception, called before sleeping to enable structured logging of retry attempts without coupling retry logic to logging implementation
-- [ ] Design callback invocation to occur after exception caught but before sleeping, passing current attempt number and caught exception, allowing caller to log retry with full context
-- [ ] Locate `_execute_with_retry()` method in BaseResolver class within resolvers module, examining current retry implementation to understand retry conditions and backoff calculation
-- [ ] Replace resolver retry logic with call to unified retry_with_backoff helper, defining retryable predicate that accepts requests.Timeout exceptions, requests.ConnectionError exceptions, but not requests.HTTPError with 401 or 403 status indicating authentication failure
-- [ ] Update resolver retry to pass appropriate max_attempts from configuration, backoff_base from configuration, and jitter based on configuration or default values
-- [ ] Locate retry logic in `StreamingDownloader.__call__()` method within download module, identifying current retry conditions and backoff implementation
-- [ ] Replace download retry logic with call to unified helper, defining retryable predicate that accepts connection errors, timeouts, SSL errors, and HTTP 5xx status codes but not 4xx client errors besides 429 rate limit
-- [ ] Ensure retry helper preserves exception details when re-raising after exhausting attempts, maintaining original traceback for debugging while potentially wrapping in context exception if additional information helpful
-- [ ] Add optional timeout parameter to retry helper if needed for operations with strict time constraints, checking total elapsed time and breaking retry loop if timeout exceeded even if attempts remain
-- [ ] Create unit test that forces callable to raise retryable exception repeatedly, measuring actual sleep durations between attempts and verifying they follow exponential backoff pattern within jitter bounds
-- [ ] Create unit test that provides non-retryable exception and verifies retry helper re-raises immediately without sleeping, confirming predicate classification is respected
-- [ ] Add test with callable that succeeds on third attempt, verifying helper returns successful result and logs exactly two retry attempts, testing early success case
-
-### 2.4 Strengthen Manifest Fingerprint
-
-- [ ] Locate fingerprint computation logic in `fetch_one()` function within core module, finding where fingerprint_components list is constructed and SHA-256 hash computed
-- [ ] Define module-level constant `MANIFEST_SCHEMA_VERSION` at top of core module, setting initial value to string "1" to indicate first explicit schema version, allowing future schema evolution tracking
-- [ ] Extend fingerprint_components list construction by inserting MANIFEST_SCHEMA_VERSION constant as first element, ensuring schema version changes produce different fingerprints
-- [ ] Add sorted target formats to fingerprint components by taking spec.target_formats sequence, converting to list, sorting alphabetically using sorted() function, joining with comma delimiter, and appending to components list
-- [ ] Add normalization mode indicator to fingerprint components by determining whether streaming or in-memory normalization was used, adding string "streaming" or "inmem" to components list
-- [ ] Consider how to detect normalization mode used during current run, potentially adding return value to validation functions indicating path taken, or inferring from file size comparison against threshold
-- [ ] Maintain existing fingerprint components including ontology ID, resolver name, version string, original SHA-256 hash, normalized SHA-256 hash if available, and secure URL
-- [ ] Verify component ordering places schema version first for easy identification, followed by ontology-specific identifiers, then hash values, maintaining logical grouping
-- [ ] Join all components with pipe character delimiter as currently done, ensuring each component is converted to string and no component contains pipe character to avoid ambiguity
-- [ ] Compute SHA-256 hash of joined components string after encoding to UTF-8 bytes, producing final fingerprint as hexadecimal digest string
-- [ ] Add schema_version field to Manifest dataclass and manifest JSON separately from fingerprint, emitting MANIFEST_SCHEMA_VERSION constant value as top-level manifest field
-- [ ] Update _write_manifest() function to include schema_version in manifest JSON output, placing near beginning of JSON structure for visibility
-- [ ] Update _read_manifest() function to handle manifests both with and without schema_version field, defaulting to implicit version zero for legacy manifests without field
-- [ ] Create test providing same ontology specification with target_formats in different order before sorting, computing fingerprints for both, and asserting they are identical due to sorting normalization
-- [ ] Create test computing fingerprint with streaming normalization mode then with in-memory mode, verifying fingerprints differ due to mode component change
-- [ ] Create test verifying fingerprint remains stable across multiple computation with same inputs, confirming deterministic behavior
-- [ ] Document fingerprint computation formula in code comments and in manifest structure documentation, explaining each component purpose and how changes affect fingerprint
-
-### 2.5 Parallelize Resolver Planning
-
-- [ ] Import ThreadPoolExecutor and as_completed from concurrent.futures module at top of core module, adding to existing imports for concurrent execution support
-- [ ] Locate `plan_all()` function in core module, identifying current implementation that likely calls plan_one() sequentially for each specification
-- [ ] Add configuration parameter `concurrent_plans` to HTTP configuration section in config module, setting default value to eight workers based on typical number of resolvers and desired parallelism
-- [ ] Read maximum concurrent plans from configuration using path defaults.http.concurrent_plans, with fallback to default value if not configured
-- [ ] Construct thread pool executor using ThreadPoolExecutor context manager with max_workers parameter set to configured concurrency limit, ensuring pool cleanup on exit
-- [ ] Submit plan_one() call for each ontology specification as separate future to executor using submit() method, passing spec, config, correlation_id, and logger parameters
-- [ ] Create dictionary mapping future objects to original specifications for result correlation, enabling matching of completed futures back to their source specifications
-- [ ] Iterate over completed futures using as_completed() function which yields futures as they finish regardless of submission order, allowing results to stream in as available
-- [ ] Extract result from each completed future using future.result() method within try block, appending successful results to accumulator list maintaining order correlation
-- [ ] Handle exceptions from futures by catching exception from result() call, logging error with specification details, and deciding whether to continue based on continue_on_error configuration
-- [ ] Accumulate results in list preserving original specification order by using index or specification key rather than completing order, ensuring deterministic result ordering
-- [ ] Close thread pool using context manager ensuring cleanup occurs even if exception raised during iteration, properly terminating worker threads
-- [ ] Design per-service token bucket limits within resolver API clients by modifying BaseResolver to check service identifier from specification and acquiring tokens from appropriate bucket
-- [ ] Pass service identifier from fetch specification through to resolver plan method, allowing resolver to identify which service bucket to use for rate limiting
-- [ ] Create or retrieve token bucket for service using service name as key, initializing with rate limit from configuration if specified or falling back to general per-host limit
-- [ ] Configure default per-service rate limits with values respecting published API limits, setting OLS to five concurrent requests per second, BioPortal to two requests per second, and LOV to three requests per second
-- [ ] Ensure token bucket acquisition happens within resolver.plan() method before making API call, consuming tokens to enforce rate limit
-- [ ] Create integration test with ten sample ontologies using mock HTTP server tracking concurrent request count per endpoint, verifying maximum concurrency per service not exceeded
-- [ ] Create test measuring wall-clock time for sequential planning of ten ontologies versus parallel planning, asserting parallel time is significantly less than sequential
-- [ ] Verify result ordering matches input specification order by comparing returned list indices against input list, confirming ordering preservation despite concurrent execution
->>>>>>> c9bf07c9
 
 ## 3. Operational Capabilities
 
 ### 3.1 Add CLI Concurrency Controls
 
-<<<<<<< HEAD
 - [x] Add `--concurrent-downloads` argument to `pull` command parser accepting positive integer
 - [x] Add `--concurrent-plans` argument to `plan` command parser accepting positive integer
 - [x] Add `--concurrent-downloads` argument to `plan` command parser for consistency when used with `--dry-run`
@@ -330,72 +238,6 @@
 - [x] Update `_print_doctor_report()` to format new checks with clear status indicators and recommendations
 - [x] Test doctor command output contains all expected sections with sample configuration
 - [x] Test doctor command identifies invalid rate limit pattern and reports it clearly
-=======
-- [ ] Add `--concurrent-downloads` argument definition to pull command parser in `_build_parser()` function, specifying type as positive integer, providing help text explaining flag controls maximum simultaneous download operations
-- [ ] Add `--concurrent-plans` argument definition to plan command parser in similar location, using same pattern as concurrent-downloads with appropriate help text for planning operations
-- [ ] Consider adding concurrent-downloads flag to plan command as well if plan supports --dry-run mode that performs downloads, maintaining consistency in flag availability
-- [ ] Write help text describing that flags override configuration file values for current invocation only without modifying configuration, emphasizing temporary override nature
-- [ ] Add validation to argument parser using type parameter or custom validation function ensuring values are positive integers greater than zero, rejecting zero or negative values with clear error message
-- [ ] Locate argument extraction in `_handle_pull()` function where parsed args object is processed, adding code to retrieve concurrent_downloads value using getattr() with None default
-- [ ] Implement configuration override by checking if CLI argument provided, and when not None, directly modifying config.defaults.http.concurrent_downloads attribute before calling orchestration functions
-- [ ] Verify configuration modification happens before config is passed to fetch_all() or plan_all() functions, ensuring override takes effect for current invocation
-- [ ] Repeat similar pattern in `_handle_plan()` function for concurrent_plans argument, extracting value and overriding appropriate configuration attribute
-- [ ] Consider whether to create new HTTP configuration object or modify existing one, choosing approach that maintains immutability contracts if configuration objects are meant to be immutable
-- [ ] Validate that overridden values are used by thread pool executors by tracing config parameter through call chain to ThreadPoolExecutor construction
-- [ ] Add integration test invoking CLI with `--concurrent-downloads 3` flag, using mock HTTP server to count active concurrent connections, verifying limit of three is enforced
-- [ ] Add integration test invoking CLI with `--concurrent-plans 5` flag, verifying thread pool has exactly five workers by inspecting executor state or measuring actual concurrency
-- [ ] Test that missing flag uses configuration default value, confirming fallback behavior works correctly
-- [ ] Document new flags in CLI help output by ensuring argparse help text is clear and complete, and consider adding examples to user guide or documentation
-
-### 3.2 Add CLI Host Allowlist Override
-
-- [ ] Add `--allowed-hosts` argument definition to pull command parser accepting string value containing comma-separated list of hostnames or IP addresses
-- [ ] Add identical argument to plan command parser maintaining consistency across commands that perform downloads or check download feasibility
-- [ ] Write help text explaining flag adds hosts to allowlist for current invocation, accepts comma-separated list, supports wildcard prefixes like "*.example.org", and does not modify configuration file
-- [ ] Locate argument extraction in `_handle_pull()` function retrieving allowed_hosts string value from parsed arguments using getattr with None or empty string default
-- [ ] Implement parsing of comma-separated host string by splitting on comma character, stripping leading and trailing whitespace from each segment using strip() method, and filtering out empty strings
-- [ ] Retrieve existing allowed hosts from configuration by accessing config.defaults.http.allowed_hosts which may be None or list depending on configuration structure
-- [ ] Initialize empty list for merging if configuration value is None, or convert to list if different collection type, preparing for merge operation
-- [ ] Merge CLI-provided hosts with configuration hosts by converting both to sets using set() constructor, taking union using set union operator, and converting back to list
-- [ ] Preserve wildcard prefixes in CLI-provided hosts by not stripping asterisks or dots, maintaining original string format that allowlist matching logic expects
-- [ ] Assign merged list back to config.defaults.http.allowed_hosts before orchestration begins, ensuring download validation uses combined allowlist
-- [ ] Consider case-sensitivity when merging, converting to lowercase for comparison if allowlist matching is case-insensitive, maintaining consistency with validation logic
-- [ ] Implement test providing `--allowed-hosts example.org,test.com` and configuration allowlist containing other.org, verifying effective allowlist contains all three hosts without duplicates
-- [ ] Test wildcard domain in CLI argument by providing `--allowed-hosts *.example.org` and attempting download from subdomain.example.org, verifying download is permitted
-- [ ] Test that same host in both CLI and configuration results in single entry in merged list, confirming deduplication works correctly
-- [ ] Document flag in help text and user guide with examples showing typical use cases like temporarily allowing new resolver host for testing
-
-### 3.3 Expand System Diagnostics Command
-
-- [ ] Locate `_doctor_report()` function in cli module that currently collects diagnostic information, examining current structure of returned dictionary
-- [ ] Add ROBOT tool check by calling shutil.which("robot") to search for robot executable in system PATH, recording whether command is found
-- [ ] When ROBOT found, execute robot command with --version flag using subprocess.run() capturing stdout, parsing version string from output using regular expression or string split
-- [ ] Extract version number from robot output, handling variations in version format, and include in diagnostics report under robot key with found status and version string
-- [ ] When ROBOT not found, include in report with found status false and suggestion to install ROBOT for OBO ontology validation capabilities
-- [ ] Add disk space check using shutil.disk_usage() function passing ontology directory path from LOCAL_ONTOLOGY_DIR constant
-- [ ] Calculate free gigabytes by dividing free_bytes field by 1024 cubed for binary gigabytes or 1000 cubed for decimal gigabytes, choosing appropriate unit for consistency with disk usage conventions
-- [ ] Include total space and free space in report, computing percentage free for easier assessment, reporting in both absolute and percentage terms
-- [ ] Add disk space warning when free space drops below ten gigabytes absolute threshold, or below ten percent of total capacity, whichever is larger constraint
-- [ ] Add rate limit validation check by iterating over all configured rate limits from configuration including per_host_rate_limit and rate_limits dictionary entries
-- [ ] Parse each rate limit string against expected pattern using regex or manual parsing, attempting to extract numeric value and time unit
-- [ ] Validate time unit is recognized value like "second", "sec", "s", "minute", "min", "m", "hour", or "h", rejecting unrecognized units
-- [ ] Report any invalid rate limit strings in diagnostics with original value and explanation of expected format like "5/second" or "10/minute"
-- [ ] Add network egress checks for each resolver service by making HEAD request to representative endpoint with short timeout
-- [ ] For OLS check, use endpoint <https://www.ebi.ac.uk/ols4/api/health> which provides service health status, recording response status code and latency
-- [ ] For BioPortal check, use endpoint <https://data.bioontology.org/> which is main portal URL, recording whether connection succeeds within timeout
-- [ ] For Bioregistry check, use endpoint <https://bioregistry.io/> which is service home page, verifying basic connectivity
-- [ ] Use short timeout of three seconds for each network check using timeout parameter to requests.head() call, avoiding long blocks on unresponsive services
-- [ ] Record success or failure for each service check including HTTP status code when response received, or error type when request fails
-- [ ] Handle exceptions from network checks gracefully by catching requests.RequestException, recording failure with exception message in diagnostics
-- [ ] Update `_print_doctor_report()` function to format new diagnostic sections with clear status indicators using checkmarks for success and X marks or warning symbols for failures
-- [ ] Format ROBOT section showing either "ROBOT: available (version X.Y.Z)" or "ROBOT: not found (install for OBO validation)"
-- [ ] Format disk space section showing "Disk free: X.Y GB (ZZ%)" with warning if below threshold
-- [ ] Format rate limit section listing each configured limit with validity status, showing invalid limits with error message
-- [ ] Format network connectivity section listing each service with status like "OLS: accessible (123ms)" or "BioPortal: unreachable (timeout)"
-- [ ] Add test invoking doctor command with mock configuration containing invalid rate limit pattern, verifying error is reported clearly in output
-- [ ] Add test simulating low disk space condition and verifying warning appears in doctor output
-- [ ] Consider adding recommendations section suggesting actions based on findings like "Install ROBOT for improved validation" or "Free disk space before downloading large ontologies"
->>>>>>> c9bf07c9
 
 ### 3.4 Implement Version Pruning Command
 
