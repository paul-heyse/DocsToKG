"""Planner orchestration utilities for DocParsing stages."""

from __future__ import annotations

import sys
from pathlib import Path
from typing import Any, Dict, List, Mapping, Optional, Sequence, TextIO, Tuple

from DocsToKG.DocParsing.cli_errors import DoctagsCLIValidationError
from DocsToKG.DocParsing.env import (
    data_chunks,
    data_doctags,
    data_vectors,
    detect_data_root,
)
from DocsToKG.DocParsing.io import (
    compute_content_hash,
    iter_doctags,
    load_manifest_index,
)

from .discovery import (
    derive_doc_id_and_chunks_path,
    derive_doc_id_and_doctags_path,
    derive_doc_id_and_vectors_path,
    iter_chunks,
)
from .manifest import ResumeController, should_skip_output

PLAN_PREVIEW_LIMIT = 5


def _new_bucket() -> Dict[str, Any]:
    """Return a new mutable bucket for tracking plan membership."""

    return {"count": 0, "preview": []}


def _record_bucket(bucket: Dict[str, Any], doc_id: str) -> None:
    """Update ``bucket`` with ``doc_id`` while respecting preview bounds."""

    preview: List[str] = bucket.setdefault("preview", [])
    if len(preview) < PLAN_PREVIEW_LIMIT:
        preview.append(doc_id)
    bucket["count"] = bucket.get("count", 0) + 1


def _bucket_counts(entry: Dict[str, Any], key: str) -> Tuple[int, List[str]]:
    """Return ``(count, preview)`` for ``key`` within ``entry``."""

    value = entry.get(key)
    if isinstance(value, dict):
        count = int(value.get("count", 0))
        preview_list_value = value.get("preview", [])
        if isinstance(preview_list_value, (list, tuple)):
            preview = list(preview_list_value[:PLAN_PREVIEW_LIMIT])
        else:
            preview = []
        return count, preview
    if not value:
        return 0, []
    items = list(value)
    count = len(items)
    preview = items[:PLAN_PREVIEW_LIMIT]
    return count, preview


def _manifest_hash_requirements(
    manifest_entry: Optional[Mapping[str, object]]
) -> Tuple[Optional[str], Optional[str]]:
    """Return manifest hash metadata when both entry and hash are present."""

    if not manifest_entry or not isinstance(manifest_entry, Mapping):
        return None, None

    raw_hash = manifest_entry.get("input_hash")
    if not isinstance(raw_hash, str) or not raw_hash:
        return None, None

    hash_alg = manifest_entry.get("hash_alg")
    algorithm = hash_alg if isinstance(hash_alg, str) and hash_alg else None
    return raw_hash, algorithm


def _render_preview(preview: List[str], count: int) -> str:
    """Render a preview string that includes remainder hints when applicable."""

    items = list(preview)
    remainder = max(0, count - len(preview))
    if remainder:
        items.append(f"... (+{remainder} more)")
    return ", ".join(items)

__all__ = [
    "display_plan",
    "plan_chunk",
    "plan_doctags",
    "plan_embed",
]


def plan_doctags(argv: Sequence[str]) -> Dict[str, Any]:
    """Compute which DocTags inputs would be processed."""

    from DocsToKG.DocParsing import doctags as doctags_module

    from .cli import _resolve_doctags_paths, build_doctags_parser

    parser = build_doctags_parser()

    args, _unknown = parser.parse_known_args(argv)
    raw_log_level = getattr(args, "log_level", None)
    log_level = str(raw_log_level).upper() if raw_log_level is not None else None

    try:
        mode, input_dir, output_dir, resolved_root_str = _resolve_doctags_paths(args)
    except DoctagsCLIValidationError as exc:
        hint_suffix = f" (Hint: {exc.hint})" if exc.hint else ""
        return {
            "stage": "doctags",
            "mode": args.mode,
            "input_dir": str(args.in_dir) if args.in_dir is not None else None,
            "output_dir": str(args.out_dir) if args.out_dir is not None else None,
            "process": [],
            "skip": [],
            "notes": [f"{exc.message}{hint_suffix}"],
            "log_level": log_level,
            "error": {
                "option": exc.option,
                "message": exc.message,
                "hint": exc.hint,
            },
        }

    resolved_root = Path(resolved_root_str)

    if not input_dir.exists():
        return {
            "stage": "doctags",
            "mode": mode,
            "input_dir": str(input_dir),
            "output_dir": str(output_dir),
            "process": _new_bucket(),
            "skip": _new_bucket(),
            "notes": ["Input directory missing"],
            "log_level": log_level,
        }

    if mode == "html":
        iter_htmls = getattr(doctags_module, "iter_htmls", None)
        files = (
            iter_htmls(input_dir)
            if callable(iter_htmls)
            else iter(doctags_module.list_htmls(input_dir))
        )
        manifest_stage = getattr(doctags_module, "HTML_MANIFEST_STAGE", "doctags-html")
        overwrite = bool(getattr(args, "overwrite", False))
    else:
        iter_pdfs = getattr(doctags_module, "iter_pdfs", None)
        files = (
            iter_pdfs(input_dir)
            if callable(iter_pdfs)
            else iter(doctags_module.list_pdfs(input_dir))
        )
        manifest_stage = doctags_module.MANIFEST_STAGE
        overwrite = False

    manifest_index = (
        load_manifest_index(manifest_stage, resolved_root) if args.resume else {}
    )
    resume_controller = ResumeController(args.resume, args.force, manifest_index)
    planned = _new_bucket()
    skipped = _new_bucket()

    for path in files:
        doc_id, out_path = derive_doc_id_and_doctags_path(path, input_dir, output_dir)
        manifest_entry = resume_controller.entry(doc_id)
<<<<<<< HEAD
        stored_hash, hash_algorithm = _manifest_hash_requirements(manifest_entry)
        should_hash = bool(args.resume and not args.force and stored_hash)
=======
        should_hash = bool(
            args.resume and not args.force and manifest_entry and not overwrite
        )
>>>>>>> e0fa9abe
        skip = False
        if should_hash:
            if hash_algorithm:
                input_hash = compute_content_hash(path, hash_algorithm)
            else:
                input_hash = compute_content_hash(path)
            skip = should_skip_output(
                out_path,
                manifest_entry,
                input_hash,
                resume_controller.resume,
                resume_controller.force,
            )
        if mode == "html" and overwrite:
            skip = False
        if skip:
            _record_bucket(skipped, doc_id)
        else:
            _record_bucket(planned, doc_id)

    return {
        "stage": "doctags",
        "mode": mode,
        "input_dir": str(input_dir),
        "output_dir": str(output_dir),
        "process": planned,
        "skip": skipped,
        "notes": [],
        "log_level": log_level,
    }


def plan_chunk(argv: Sequence[str]) -> Dict[str, Any]:
    """Compute which DocTags files the chunk stage would touch."""

    from DocsToKG.DocParsing import chunking as chunk_module
    from DocsToKG.DocParsing import doctags as doctags_module

    parser = chunk_module.build_parser()
    args, _unknown = parser.parse_known_args(argv)
    resolved_root = doctags_module.prepare_data_root(args.data_root, detect_data_root())
    data_root_overridden = args.data_root is not None

    default_in_dir = data_doctags(resolved_root, ensure=False)
    default_out_dir = data_chunks(resolved_root, ensure=False)

    in_dir = doctags_module.resolve_pipeline_path(
        cli_value=args.in_dir,
        default_path=default_in_dir,
        resolved_data_root=resolved_root,
        data_root_overridden=data_root_overridden,
        resolver=lambda root: data_doctags(root, ensure=False),
    ).resolve()

    out_dir = doctags_module.resolve_pipeline_path(
        cli_value=args.out_dir,
        default_path=default_out_dir,
        resolved_data_root=resolved_root,
        data_root_overridden=data_root_overridden,
        resolver=lambda root: data_chunks(root, ensure=False),
    ).resolve()

    if not in_dir.exists():
        return {
            "stage": "chunk",
            "input_dir": str(in_dir),
            "output_dir": str(out_dir),
            "process": _new_bucket(),
            "skip": _new_bucket(),
            "notes": ["DocTags directory missing"],
        }

    manifest_index = (
        load_manifest_index(chunk_module.MANIFEST_STAGE, resolved_root) if args.resume else {}
    )
    resume_controller = ResumeController(args.resume, args.force, manifest_index)
    planned = _new_bucket()
    skipped = _new_bucket()

    for path in iter_doctags(in_dir):
        rel_id, out_path = derive_doc_id_and_chunks_path(path, in_dir, out_dir)
        manifest_entry = resume_controller.entry(rel_id)
        stored_hash, hash_algorithm = _manifest_hash_requirements(manifest_entry)
        should_hash = bool(args.resume and not args.force and stored_hash)
        skip = False
        if should_hash:
            if not out_path.exists():
                _record_bucket(planned, rel_id)
                continue
            if hash_algorithm:
                input_hash = compute_content_hash(path, hash_algorithm)
            else:
                input_hash = compute_content_hash(path)
            skip = should_skip_output(
                out_path,
                manifest_entry,
                input_hash,
                resume_controller.resume,
                resume_controller.force,
            )
        if skip:
            _record_bucket(skipped, rel_id)
        else:
            _record_bucket(planned, rel_id)

    return {
        "stage": "chunk",
        "input_dir": str(in_dir),
        "output_dir": str(out_dir),
        "process": planned,
        "skip": skipped,
        "notes": [],
    }


def plan_embed(argv: Sequence[str]) -> Dict[str, Any]:
    """Compute which chunk files the embed stage would process or validate."""

    from DocsToKG.DocParsing import doctags as doctags_module
    from DocsToKG.DocParsing import embedding as embedding_module

    parser = embedding_module.build_parser()
    args, _unknown = parser.parse_known_args(argv)
    resolved_root = doctags_module.prepare_data_root(args.data_root, detect_data_root())
    data_root_overridden = args.data_root is not None

    default_chunks_dir = data_chunks(resolved_root, ensure=False)
    default_vectors_dir = data_vectors(resolved_root, ensure=False)

    chunks_dir = doctags_module.resolve_pipeline_path(
        cli_value=args.chunks_dir,
        default_path=default_chunks_dir,
        resolved_data_root=resolved_root,
        data_root_overridden=data_root_overridden,
        resolver=lambda root: data_chunks(root, ensure=False),
    ).resolve()

    vectors_dir = doctags_module.resolve_pipeline_path(
        cli_value=args.out_dir,
        default_path=default_vectors_dir,
        resolved_data_root=resolved_root,
        data_root_overridden=data_root_overridden,
        resolver=lambda root: data_vectors(root, ensure=False),
    ).resolve()

    chunks_missing = not chunks_dir.exists()
    vectors_missing = not vectors_dir.exists()

    if args.validate_only:
        validate_bucket = _new_bucket()
        missing_bucket = _new_bucket()
        notes: List[str] = []
        if chunks_missing:
            notes.append("Chunks directory missing")
        if vectors_missing:
            notes.append("Vectors directory missing")
        if notes:
            return {
                "stage": "embed",
                "action": "validate",
                "chunks_dir": str(chunks_dir),
                "vectors_dir": str(vectors_dir),
                "validate": validate_bucket,
                "missing": missing_bucket,
                "notes": notes,
            }
        for chunk in iter_chunks(chunks_dir):
            doc_id, vector_path = derive_doc_id_and_vectors_path(
                chunk, chunks_dir, vectors_dir
            )
            if vector_path.exists():
                _record_bucket(validate_bucket, doc_id)
            else:
                _record_bucket(missing_bucket, doc_id)
        return {
            "stage": "embed",
            "action": "validate",
            "chunks_dir": str(chunks_dir),
            "vectors_dir": str(vectors_dir),
            "validate": validate_bucket,
            "missing": missing_bucket,
            "notes": [],
        }

    manifest_index = (
        load_manifest_index(embedding_module.MANIFEST_STAGE, resolved_root) if args.resume else {}
    )
    resume_controller = ResumeController(args.resume, args.force, manifest_index)
    planned = _new_bucket()
    skipped = _new_bucket()

    notes: List[str] = []
    if chunks_missing:
        return {
            "stage": "embed",
            "action": "generate",
            "chunks_dir": str(chunks_dir),
            "vectors_dir": str(vectors_dir),
            "process": _new_bucket(),
            "skip": _new_bucket(),
            "notes": ["Chunks directory missing"],
        }
    if vectors_missing:
        notes.append("Vectors directory not found; outputs will be created during generation")

    files = iter_chunks(chunks_dir)
    for chunk in files:
        doc_id, vector_path = derive_doc_id_and_vectors_path(
            chunk, chunks_dir, vectors_dir
        )
        manifest_entry = resume_controller.entry(doc_id)
        stored_hash, hash_algorithm = _manifest_hash_requirements(manifest_entry)
        should_hash = bool(args.resume and not args.force and stored_hash)
        skip = False
        if should_hash:
            if not vector_path.exists():
                _record_bucket(planned, doc_id)
                continue
            if hash_algorithm:
                input_hash = compute_content_hash(chunk.resolved_path, hash_algorithm)
            else:
                input_hash = compute_content_hash(chunk.resolved_path)
            skip = should_skip_output(
                vector_path,
                manifest_entry,
                input_hash,
                resume_controller.resume,
                resume_controller.force,
            )
        if skip:
            _record_bucket(skipped, doc_id)
        else:
            _record_bucket(planned, doc_id)

    return {
        "stage": "embed",
        "action": "generate",
        "chunks_dir": str(chunks_dir),
        "vectors_dir": str(vectors_dir),
        "process": planned,
        "skip": skipped,
        "notes": notes,
    }


def display_plan(plans: Sequence[Dict[str, Any]], stream: Optional[TextIO] = None) -> List[str]:
    """Pretty-print plan summaries and return the rendered lines."""

    lines: List[str] = ["docparse all plan"]
    for entry in plans:
        stage = entry.get("stage", "unknown")
        notes = entry.get("notes", [])
        if stage == "doctags":
            desc = f"doctags (mode={entry.get('mode')})"
            process_count, process_preview = _bucket_counts(entry, "process")
            skip_count, skip_preview = _bucket_counts(entry, "skip")
            lines.append(f"- {desc}: process {process_count}, skip {skip_count}")
            lines.append(f"  input:  {entry.get('input_dir')}")
            lines.append(f"  output: {entry.get('output_dir')}")
            log_level_value = entry.get("log_level")
            if log_level_value:
                lines.append(f"  log_level: {log_level_value}")
            if process_count:
                lines.append(
                    "  process preview: "
                    + _render_preview(process_preview, process_count)
                )
            if skip_count:
                lines.append(
                    "  skip preview: " + _render_preview(skip_preview, skip_count)
                )
        elif stage == "chunk":
            process_count, process_preview = _bucket_counts(entry, "process")
            skip_count, skip_preview = _bucket_counts(entry, "skip")
            lines.append(f"- chunk: process {process_count}, skip {skip_count}")
            lines.append(f"  input:  {entry.get('input_dir')}")
            lines.append(f"  output: {entry.get('output_dir')}")
            if process_count:
                lines.append(
                    "  process preview: "
                    + _render_preview(process_preview, process_count)
                )
            if skip_count:
                lines.append(
                    "  skip preview: " + _render_preview(skip_preview, skip_count)
                )
        elif stage == "embed" and entry.get("action") == "validate":
            validate_count, validate_preview = _bucket_counts(entry, "validate")
            missing_count, missing_preview = _bucket_counts(entry, "missing")
            lines.append(
                "- embed (validate-only): validate"
                f" {validate_count}, missing vectors {missing_count}"
            )
            lines.append(f"  chunks:  {entry.get('chunks_dir')}")
            lines.append(f"  vectors: {entry.get('vectors_dir')}")
            if validate_count:
                lines.append(
                    "  validate preview: "
                    + _render_preview(validate_preview, validate_count)
                )
            if missing_count:
                lines.append(
                    "  missing preview: "
                    + _render_preview(missing_preview, missing_count)
                )
        elif stage == "embed":
            process_count, process_preview = _bucket_counts(entry, "process")
            skip_count, skip_preview = _bucket_counts(entry, "skip")
            lines.append(f"- embed: process {process_count}, skip {skip_count}")
            lines.append(f"  chunks:  {entry.get('chunks_dir')}")
            lines.append(f"  vectors: {entry.get('vectors_dir')}")
            if process_count:
                lines.append(
                    "  process preview: "
                    + _render_preview(process_preview, process_count)
                )
            if skip_count:
                lines.append(
                    "  skip preview: " + _render_preview(skip_preview, skip_count)
                )
        else:
            lines.append(f"- {stage}: no actionable items")
        if notes:
            lines.append("  notes: " + "; ".join(notes))
    lines.append("")

    output = stream or sys.stdout
    for line in lines:
        print(line, file=output)
    return lines<|MERGE_RESOLUTION|>--- conflicted
+++ resolved
@@ -175,14 +175,8 @@
     for path in files:
         doc_id, out_path = derive_doc_id_and_doctags_path(path, input_dir, output_dir)
         manifest_entry = resume_controller.entry(doc_id)
-<<<<<<< HEAD
         stored_hash, hash_algorithm = _manifest_hash_requirements(manifest_entry)
         should_hash = bool(args.resume and not args.force and stored_hash)
-=======
-        should_hash = bool(
-            args.resume and not args.force and manifest_entry and not overwrite
-        )
->>>>>>> e0fa9abe
         skip = False
         if should_hash:
             if hash_algorithm:
