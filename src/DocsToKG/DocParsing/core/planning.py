--- conflicted
+++ resolved
@@ -3,12 +3,8 @@
 from __future__ import annotations
 
 import sys
-<<<<<<< HEAD
 from pathlib import Path
 from typing import Any, Dict, List, Optional, Sequence, TextIO
-=======
-from typing import Any, Dict, List, Optional, Sequence, TextIO, Tuple
->>>>>>> 4604c3b0
 
 from DocsToKG.DocParsing.cli_errors import DoctagsCLIValidationError
 from DocsToKG.DocParsing.env import (
@@ -23,16 +19,7 @@
     load_manifest_index,
 )
 
-<<<<<<< HEAD
 from .cli_utils import preview_list
-=======
-from .cli_utils import (
-    HTML_SUFFIXES,
-    PDF_SUFFIXES,
-    detect_mode,
-    directory_contains_suffixes,
-)
->>>>>>> 4604c3b0
 from .discovery import (
     derive_doc_id_and_chunks_path,
     derive_doc_id_and_doctags_path,
