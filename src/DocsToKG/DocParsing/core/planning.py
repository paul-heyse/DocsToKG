--- conflicted
+++ resolved
@@ -308,7 +308,6 @@
     planned = _new_bucket()
     skipped = _new_bucket()
 
-<<<<<<< HEAD
     for chunk_path in files:
         doc_id, vector_path = derive_doc_id_and_vectors_path(
             chunk_path, chunks_dir, vectors_dir
@@ -325,12 +324,6 @@
                 resume_controller.resume,
                 resume_controller.force,
             )
-=======
-    for chunk_path in iter_chunks(chunks_dir):
-        doc_id, vector_path = derive_doc_id_and_vectors_path(chunk_path, chunks_dir, vectors_dir)
-        input_hash = compute_content_hash(chunk_path)
-        skip, _ = resume_controller.should_skip(doc_id, vector_path, input_hash)
->>>>>>> 06f3025f
         if skip:
             _record_bucket(skipped, doc_id)
         else:
