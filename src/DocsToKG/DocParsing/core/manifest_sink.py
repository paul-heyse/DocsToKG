# === NAVMAP v1 ===
# {
#   "module": "DocsToKG.DocParsing.core.manifest_sink",
#   "purpose": "Unified manifest sink for DocParsing stages.",
#   "sections": [
#     {
#       "id": "manifestsink",
#       "name": "ManifestSink",
#       "anchor": "class-manifestsink",
#       "kind": "class"
#     },
#     {
#       "id": "manifestentry",
#       "name": "ManifestEntry",
#       "anchor": "class-manifestentry",
#       "kind": "class"
#     },
#     {
#       "id": "jsonlmanifestsink",
#       "name": "JsonlManifestSink",
#       "anchor": "class-jsonlmanifestsink",
#       "kind": "class"
#     }
#   ]
# }
# === /NAVMAP ===

"""Unified manifest sink for DocParsing stages.

This module provides a protocol and implementation for writing stage manifest
entries (success, skip, failure) with atomic, lock-aware JSONL appending using
the lock-aware JsonlWriter component from io.py.

All stages use this abstraction to ensure consistent base fields and reliable
concurrent writes even when multiple processes report progress simultaneously.
The implementation leverages FileLock and atomic appends to prevent manifest
corruption during concurrent access, making it safe for distributed pipelines.

Key components:
- ManifestSink: Protocol defining the manifest writing interface
- JsonlManifestSink: Implementation using atomic JSONL appends
- ManifestEntry: Dataclass for individual entries

All writes are atomic and process-safe, suitable for distributed pipelines
where multiple workers may write concurrently.
"""

from __future__ import annotations

import json
import os
from collections.abc import Mapping
from dataclasses import asdict, dataclass, field
from pathlib import Path
from typing import Any, Protocol, runtime_checkable

from filelock import FileLock, Timeout

from collections import OrderedDict
from datetime import datetime, timezone

__all__ = [
    "ManifestSink",
    "JsonlManifestSink",
    "ManifestEntry",
<<<<<<< HEAD
    "ManifestLockTimeoutError",
=======
    "ManifestRotationResult",
>>>>>>> fa14fb16
]

LOCK_TIMEOUT_ENV = "DOCSTOKG_MANIFEST_LOCK_TIMEOUT"
DEFAULT_LOCK_TIMEOUT_S = 30.0


class ManifestLockTimeoutError(RuntimeError):
    """Raised when the manifest lock cannot be acquired within the timeout."""

    def __init__(self, lock_path: Path, timeout_s: float, hint: str) -> None:
        self.lock_path = Path(lock_path)
        self.timeout_s = float(timeout_s)
        self.hint = hint
        message = (
            "Timed out acquiring manifest lock "
            f"{self.lock_path} after {self.timeout_s:.2f}s. {self.hint}"
        )
        super().__init__(message)


@runtime_checkable
class ManifestSink(Protocol):
    """Protocol for writing stage manifest entries atomically."""

    def log_success(
        self,
        stage: str,
        item_id: str,
        input_path: Path | str,
        output_paths: Mapping[str, Path | str],
        duration_s: float,
        schema_version: str,
        extras: Mapping[str, Any] | None = None,
    ) -> None:
        """Write a success manifest entry.

        Args:
            stage: Stage name (e.g., "doctags", "chunk", "embed").
            item_id: Stable item identifier.
            input_path: Primary input artifact path.
            output_paths: Map of output artifact names to paths.
            duration_s: Execution duration in seconds.
            schema_version: Schema version for this entry.
            extras: Stage-specific metadata (optional).
        """
        ...

    def log_skip(
        self,
        stage: str,
        item_id: str,
        input_path: Path | str,
        output_path: Path | str,
        duration_s: float,
        schema_version: str,
        reason: str = "resume-satisfied",
        extras: Mapping[str, Any] | None = None,
    ) -> None:
        """Write a skip manifest entry.

        Args:
            stage: Stage name.
            item_id: Item identifier.
            input_path: Input artifact path.
            output_path: Output artifact path.
            duration_s: Skip check duration.
            schema_version: Schema version.
            reason: Reason for skip (e.g., "resume-satisfied", "user-skip").
            extras: Stage-specific metadata (optional).
        """
        ...

    def log_failure(
        self,
        stage: str,
        item_id: str,
        input_path: Path | str,
        output_path: Path | str,
        duration_s: float,
        schema_version: str,
        error: str,
        extras: Mapping[str, Any] | None = None,
    ) -> None:
        """Write a failure manifest entry.

        Args:
            stage: Stage name.
            item_id: Item identifier.
            input_path: Input artifact path.
            output_path: Output artifact path.
            duration_s: Execution duration.
            schema_version: Schema version.
            error: Error message or code.
            extras: Stage-specific metadata (optional).
        """
        ...


@dataclass(slots=True, frozen=True)
class ManifestEntry:
    """Structured manifest entry with base and optional extra fields."""

    # Base fields (required across all stages)
    stage: str
    doc_id: str
    status: str  # "success", "skip", "failure"
    duration_s: float
    input_path: str
    output_path: str
    schema_version: str

    # Optional fields
    input_hash: str | None = None
    attempts: int = 1
    reason: str | None = None  # for skip
    error: str | None = None  # for failure

    # Extra fields (stage-specific)
    extras: dict[str, Any] = field(default_factory=dict)

    def to_json(self) -> str:
        """Serialize entry to JSON line format."""
        payload = asdict(self)
        if not payload["extras"]:
            del payload["extras"]
        return json.dumps(payload, default=str)


@dataclass(slots=True, frozen=True)
class ManifestRotationResult:
    """Summary of a manifest rotation operation."""

    rotated_path: Path
    bytes_before: int
    entry_count: int
    compacted_path: Path | None = None


def _atomic_rename(source: Path, destination: Path) -> None:
    """Atomically rename ``source`` to ``destination``.

    ``Path.replace`` performs an atomic rename on POSIX systems and overwrites
    ``destination`` if it already exists. Parent directories are created prior
    to the rename to avoid surprises when rotating into a new directory.
    """

    destination.parent.mkdir(parents=True, exist_ok=True)
    source.replace(destination)


class JsonlManifestSink:
    """JSONL manifest sink with atomic writes via FileLock."""

    def __init__(
        self,
        manifest_path: Path | str,
        lock_timeout_s: float | None = None,
    ) -> None:
        """Initialize sink pointing to manifest JSONL file.

        Args:
            manifest_path: Path to manifest JSONL file.
            lock_timeout_s: Optional timeout override for manifest lock acquisition
                in seconds. Defaults to ``DEFAULT_LOCK_TIMEOUT_S`` or the value in
                :data:`DOCSTOKG_MANIFEST_LOCK_TIMEOUT` when provided.
        """
        self.manifest_path = Path(manifest_path)
        self.lock_path = self.manifest_path.with_suffix(self.manifest_path.suffix + ".lock")
        self.lock_timeout_s = self._resolve_lock_timeout(lock_timeout_s)

    def _resolve_lock_timeout(self, override: float | None) -> float:
        env_value = os.getenv(LOCK_TIMEOUT_ENV)
        timeout = DEFAULT_LOCK_TIMEOUT_S

        if env_value:
            try:
                timeout = float(env_value)
            except ValueError as exc:  # pragma: no cover - configuration error
                raise ValueError(
                    f"Invalid {LOCK_TIMEOUT_ENV} value {env_value!r}: {exc}"
                ) from exc

        if override is not None:
            timeout = float(override)

        if timeout <= 0:
            raise ValueError("Lock timeout must be greater than zero seconds.")

        return timeout

    def _append_entry(self, entry: ManifestEntry) -> None:
        """Append entry to manifest with FileLock for atomicity."""
        self.manifest_path.parent.mkdir(parents=True, exist_ok=True)

        try:
            with FileLock(str(self.lock_path), timeout=self.lock_timeout_s):
                with open(self.manifest_path, "a", encoding="utf-8") as f:
                    f.write(entry.to_json())
                    f.write("\n")
                    f.flush()
        except Timeout as exc:
            hint = (
                "Ensure no other DocParsing run is holding the manifest lock or "
                f"increase the timeout via {LOCK_TIMEOUT_ENV}."
            )
            raise ManifestLockTimeoutError(
                lock_path=self.lock_path,
                timeout_s=self.lock_timeout_s,
                hint=hint,
            ) from exc

    def rotate_if_needed(
        self,
        *,
        max_bytes: int | None = None,
        max_entries: int | None = None,
        snapshot_dir: Path | None = None,
        compact: bool = False,
    ) -> ManifestRotationResult | None:
        """Rotate the manifest when thresholds are exceeded.

        This acquires the same lock used by append operations to ensure active
        writers finish before the manifest file is atomically renamed. After the
        rename a new, empty manifest file is created so future append operations
        continue to work transparently.

        Args:
            max_bytes: Rotate when the manifest size is greater than or equal to
                this value. If ``None`` the size check is skipped.
            max_entries: Rotate when the manifest line count is greater than or
                equal to this value. If ``None`` the count check is skipped.
            snapshot_dir: Optional directory to store rotated manifests. Falls
                back to the manifest directory when omitted.
            compact: When ``True`` a deduplicated copy of the rotated manifest
                is emitted alongside the rotation snapshot.

        Returns:
            ``ManifestRotationResult`` describing the rotation or ``None`` when
            no thresholds were met.
        """

        if max_bytes is None and max_entries is None:
            return None

        snapshot_dir = Path(snapshot_dir) if snapshot_dir else self.manifest_path.parent

        if not self.manifest_path.exists():
            return None

        if not self._should_rotate(max_bytes=max_bytes, max_entries=max_entries):
            return None

        with FileLock(str(self.lock_path), timeout=30.0):
            if not self.manifest_path.exists():
                return None

            stats = self.manifest_path.stat()
            entry_count = self._count_entries(self.manifest_path)

            if not self._should_rotate(
                max_bytes=max_bytes, max_entries=max_entries, size_hint=stats.st_size, entry_hint=entry_count
            ):
                return None

            rotation_path = snapshot_dir / self._build_rotation_name()

            _atomic_rename(self.manifest_path, rotation_path)
            self.manifest_path.touch(exist_ok=True)

            compacted_path: Path | None = None
            if compact:
                compacted_path = self._compact(rotation_path)

            return ManifestRotationResult(
                rotated_path=rotation_path,
                bytes_before=stats.st_size,
                entry_count=entry_count,
                compacted_path=compacted_path,
            )

    def _should_rotate(
        self,
        *,
        max_bytes: int | None,
        max_entries: int | None,
        size_hint: int | None = None,
        entry_hint: int | None = None,
    ) -> bool:
        if max_bytes is not None:
            if size_hint is None:
                if not self.manifest_path.exists():
                    return False
                size_hint = self.manifest_path.stat().st_size
            if size_hint >= max_bytes:
                return True

        if max_entries is not None:
            if entry_hint is None:
                entry_hint = self._count_entries(self.manifest_path)
            if entry_hint >= max_entries:
                return True

        return False

    def _build_rotation_name(self) -> str:
        timestamp = datetime.now(timezone.utc).strftime("%Y%m%dT%H%M%S")
        return f"{self.manifest_path.stem}.{timestamp}{self.manifest_path.suffix}"

    def _count_entries(self, path: Path) -> int:
        with open(path, "r", encoding="utf-8") as handle:
            return sum(1 for _ in handle)

    def _compact(self, source: Path) -> Path:
        compacted = source.with_suffix(source.suffix + ".compacted")
        entries: "OrderedDict[str, str]" = OrderedDict()

        with open(source, "r", encoding="utf-8") as handle:
            for line in handle:
                record = json.loads(line)
                doc_id = record.get("doc_id")
                if doc_id is None:
                    continue
                if doc_id in entries:
                    del entries[doc_id]
                entries[doc_id] = json.dumps(record, default=str)

        with open(compacted, "w", encoding="utf-8") as handle:
            for payload in entries.values():
                handle.write(payload)
                handle.write("\n")

        return compacted

    def log_success(
        self,
        stage: str,
        item_id: str,
        input_path: Path | str,
        output_paths: Mapping[str, Path | str],
        duration_s: float,
        schema_version: str,
        extras: Mapping[str, Any] | None = None,
    ) -> None:
        """Write a success entry."""
        output_path_str = str(list(output_paths.values())[0]) if output_paths else ""
        entry = ManifestEntry(
            stage=stage,
            doc_id=item_id,
            status="success",
            duration_s=float(duration_s),
            input_path=str(input_path),
            output_path=output_path_str,
            schema_version=schema_version,
            extras=dict(extras) if extras else {},
        )
        self._append_entry(entry)

    def log_skip(
        self,
        stage: str,
        item_id: str,
        input_path: Path | str,
        output_path: Path | str,
        duration_s: float,
        schema_version: str,
        reason: str = "resume-satisfied",
        extras: Mapping[str, Any] | None = None,
    ) -> None:
        """Write a skip entry."""
        entry = ManifestEntry(
            stage=stage,
            doc_id=item_id,
            status="skip",
            duration_s=float(duration_s),
            input_path=str(input_path),
            output_path=str(output_path),
            schema_version=schema_version,
            reason=reason,
            extras=dict(extras) if extras else {},
        )
        self._append_entry(entry)

    def log_failure(
        self,
        stage: str,
        item_id: str,
        input_path: Path | str,
        output_path: Path | str,
        duration_s: float,
        schema_version: str,
        error: str,
        extras: Mapping[str, Any] | None = None,
    ) -> None:
        """Write a failure entry."""
        entry = ManifestEntry(
            stage=stage,
            doc_id=item_id,
            status="failure",
            duration_s=float(duration_s),
            input_path=str(input_path),
            output_path=str(output_path),
            schema_version=schema_version,
            error=error,
            extras=dict(extras) if extras else {},
        )
        self._append_entry(entry)<|MERGE_RESOLUTION|>--- conflicted
+++ resolved
@@ -63,11 +63,8 @@
     "ManifestSink",
     "JsonlManifestSink",
     "ManifestEntry",
-<<<<<<< HEAD
     "ManifestLockTimeoutError",
-=======
     "ManifestRotationResult",
->>>>>>> fa14fb16
 ]
 
 LOCK_TIMEOUT_ENV = "DOCSTOKG_MANIFEST_LOCK_TIMEOUT"
