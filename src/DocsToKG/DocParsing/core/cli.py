"""Unified CLI entry points for DocParsing stages."""

from __future__ import annotations

import argparse
import json
import sys
from collections import Counter, defaultdict, deque
from pathlib import Path
from typing import Any, Callable, Deque, Dict, List, Optional, Sequence

from DocsToKG.DocParsing.cli_errors import (
    CLIValidationError,
    DoctagsCLIValidationError,
    format_cli_error,
)
from DocsToKG.DocParsing.env import (
    data_doctags,
    data_html,
    data_manifests,
    data_pdfs,
    detect_data_root,
)
from DocsToKG.DocParsing.io import iter_manifest_entries
from DocsToKG.DocParsing.logging import get_logger, log_event

from .cli_utils import (
    HTML_SUFFIXES,
    PDF_SUFFIXES,
    detect_mode,
    directory_contains_suffixes,
    merge_args,
)
from .planning import display_plan, plan_chunk, plan_doctags, plan_embed

CommandHandler = Callable[[Sequence[str]], int]

# NOTE: ``known_stages`` MUST remain in sync with the manifest filenames under
# ``Data/Manifests``. The values are derived from the canonical filenames to
# avoid drifting stage identifiers across the CLI and the pipeline writers.
_MANIFEST_FILENAMES = (
    "docparse.doctags-html.manifest.jsonl",
    "docparse.doctags-pdf.manifest.jsonl",
    "docparse.chunks.manifest.jsonl",
    "docparse.embeddings.manifest.jsonl",
)
known_stages = [filename.split(".")[1] for filename in _MANIFEST_FILENAMES]
known_stage_set = frozenset(known_stages)
STAGE_ALIASES: Dict[str, Sequence[str]] = {
    "doctags": ("doctags-html", "doctags-pdf"),
    "chunk": ("chunks",),
    "embed": ("embeddings",),
}

CLI_DESCRIPTION = """\
Unified DocParsing CLI

Examples:
  python -m DocsToKG.DocParsing.core.cli all --resume
  python -m DocsToKG.DocParsing.core.cli chunk --data-root Data
  python -m DocsToKG.DocParsing.core.cli embed --resume
  python -m DocsToKG.DocParsing.core.cli doctags --mode pdf --workers 2
  python -m DocsToKG.DocParsing.core.cli token-profiles --doctags-dir Data/DocTagsFiles
  python -m DocsToKG.DocParsing.core.cli manifest --stage chunk --tail 10
  python -m DocsToKG.DocParsing.core.cli plan --data-root Data --mode auto
"""

__all__ = [
    "CLI_DESCRIPTION",
    "COMMANDS",
    "CommandHandler",
    "build_doctags_parser",
    "chunk",
    "doctags",
    "embed",
    "main",
    "manifest",
    "plan",
    "run_all",
    "token_profiles",
]


def _run_stage(handler: Callable[[Sequence[str]], int], argv: Sequence[str] | None = None) -> int:
    """Execute a stage handler while normalising CLI validation errors."""

    try:
        return handler([] if argv is None else list(argv))
    except CLIValidationError as exc:
        print(format_cli_error(exc), file=sys.stderr)
        return 2


def build_doctags_parser(prog: str = "docparse doctags") -> argparse.ArgumentParser:
    """Create an :mod:`argparse` parser configured for DocTags conversion."""

    from DocsToKG.DocParsing import doctags as doctags_module

    examples = """Examples:
  docparse doctags --input Data/HTML
  docparse doctags --mode pdf --workers 4
  docparse doctags --mode html --overwrite
"""
    parser = argparse.ArgumentParser(
        prog=prog,
        description="Convert HTML or PDF corpora to DocTags using Docling",
        formatter_class=argparse.RawDescriptionHelpFormatter,
        epilog=examples,
    )
    parser.add_argument(
        "--mode",
        choices=["auto", "html", "pdf"],
        default="auto",
        help="Select conversion backend; auto infers from input directory",
    )
    parser.add_argument(
        "--log-level",
        type=lambda value: str(value).upper(),
        default="INFO",
        choices=["CRITICAL", "ERROR", "WARNING", "INFO", "DEBUG"],
        help="Logging verbosity for console output (default: %(default)s).",
    )
    doctags_module.add_data_root_option(parser)
    parser.add_argument(
        "--log-level",
        type=lambda value: str(value).upper(),
        default="INFO",
        choices=["CRITICAL", "ERROR", "WARNING", "INFO", "DEBUG"],
        help="Logging verbosity applied to the DocTags stage",
    )
    parser.add_argument(
        "--in-dir",
        "--input",
        dest="in_dir",
        type=Path,
        default=None,
        help="Directory containing HTML or PDF sources (defaults vary by mode)",
    )
    parser.add_argument(
        "--out-dir",
        "--output",
        dest="out_dir",
        type=Path,
        default=None,
        help="Destination for generated .doctags files (defaults vary by mode)",
    )
    parser.add_argument(
        "--workers",
        type=int,
        default=None,
        help="Worker processes to launch; backend defaults used when omitted",
    )
    parser.add_argument(
        "--model",
        type=str,
        default=None,
        help="Override vLLM model path or identifier for PDF conversion",
    )
    parser.add_argument(
        "--vllm-wait-timeout",
        type=int,
        default=None,
        help=(
            "Seconds to wait for vLLM readiness before failing (PDF mode only; "
            "defaults to the PDF runner setting)"
        ),
    )
    parser.add_argument(
        "--served-model-name",
        dest="served_model_names",
        action="append",
        nargs="+",
        default=None,
        help="Model alias to expose from vLLM (repeatable)",
    )
    parser.add_argument(
        "--gpu-memory-utilization",
        type=float,
        default=None,
        help="Fraction of GPU memory allocated to the vLLM server",
    )
    parser.add_argument(
        "--vllm-wait-timeout",
        type=int,
        default=None,
<<<<<<< HEAD
        help="Seconds to wait for vLLM readiness during PDF conversion",
=======
        help="Seconds to wait for vLLM readiness in PDF mode",
>>>>>>> 40a3ede6
    )
    doctags_module.add_resume_force_options(
        parser,
        resume_help="Skip documents whose outputs already exist with matching content hash",
        force_help="Force reprocessing even when resume criteria are satisfied",
    )
    parser.add_argument(
        "--overwrite",
        action="store_true",
        help="Overwrite existing DocTags files (HTML mode only)",
    )
    return parser


def _resolve_doctags_paths(args: argparse.Namespace) -> tuple[str, Path, Path, str]:
    """Resolve DocTags input/output directories and mode."""

    resolved_root = (
        detect_data_root(args.data_root) if args.data_root is not None else detect_data_root()
    )

    html_default_in = data_html(resolved_root, ensure=False)
    pdf_default_in = data_pdfs(resolved_root, ensure=False)
    doctags_default_out = data_doctags(resolved_root, ensure=False)

    mode = args.mode
    if args.in_dir is not None:
        input_dir = args.in_dir.expanduser().resolve()
        if mode == "auto":
            try:
                mode = detect_mode(input_dir)
            except ValueError as exc:
                raise DoctagsCLIValidationError(
                    option="--mode",
                    message=str(exc),
                    hint="Specify --mode html or --mode pdf to override auto-detection",
                ) from exc
    else:
        if mode == "auto":
            html_present = directory_contains_suffixes(html_default_in, HTML_SUFFIXES)
            pdf_present = directory_contains_suffixes(pdf_default_in, PDF_SUFFIXES)
            if html_present and not pdf_present:
                mode = "html"
            elif pdf_present and not html_present:
                mode = "pdf"
            elif html_present and pdf_present:
                raise DoctagsCLIValidationError(
                    option="--mode",
                    message=(
                        "Cannot auto-detect mode: found HTML sources in "
                        f"{html_default_in} and PDF sources in {pdf_default_in}"
                    ),
                    hint="Specify --mode html or --mode pdf to disambiguate the sources",
                )
            else:
                raise DoctagsCLIValidationError(
                    option="--mode",
                    message=(
                        "Cannot auto-detect mode: expected HTML files in "
                        f"{html_default_in} or PDF files in {pdf_default_in}"
                    ),
                    hint="Provide --input or set --mode html/--mode pdf explicitly",
                )
        input_dir = html_default_in if mode == "html" else pdf_default_in

    output_dir = args.out_dir.expanduser().resolve() if args.out_dir is not None else doctags_default_out
    return mode, input_dir, output_dir, str(resolved_root)


def doctags(argv: Sequence[str] | None = None) -> int:
    """Execute the DocTags conversion subcommand."""

    from DocsToKG.DocParsing import doctags as doctags_module

    parser = build_doctags_parser()
    parsed = parser.parse_args([] if argv is None else list(argv))
    logger = get_logger(__name__, level=parsed.log_level)

    try:
        mode, input_dir, output_dir, resolved_root = _resolve_doctags_paths(parsed)
    except CLIValidationError as exc:
        print(format_cli_error(exc), file=sys.stderr)
        return 2

    parsed.in_dir = input_dir
    parsed.out_dir = output_dir

    logger.info(
        "Unified DocTags conversion",
        extra={
            "extra_fields": {
                "mode": mode,
                "data_root": resolved_root,
                "input_dir": str(input_dir),
                "output_dir": str(output_dir),
                "workers": parsed.workers,
                "resume": parsed.resume,
                "force": parsed.force,
                "overwrite": parsed.overwrite,
                "model": parsed.model,
                "served_model_names": parsed.served_model_names,
                "gpu_memory_utilization": parsed.gpu_memory_utilization,
<<<<<<< HEAD
=======
                "log_level": parsed.log_level,
>>>>>>> 40a3ede6
                "vllm_wait_timeout": parsed.vllm_wait_timeout,
            }
        },
    )

    base_overrides = {
        "data_root": parsed.data_root,
        "input": input_dir,
        "output": output_dir,
        "workers": parsed.workers,
        "resume": parsed.resume,
        "force": parsed.force,
        "log_level": parsed.log_level,
    }

    if mode == "html":
        html_overrides = {**base_overrides, "overwrite": parsed.overwrite}
        html_args = merge_args(doctags_module.html_build_parser(), html_overrides)
        return doctags_module.html_main(html_args)

    overrides = {
        **base_overrides,
        "model": parsed.model,
        "served_model_names": parsed.served_model_names,
        "gpu_memory_utilization": parsed.gpu_memory_utilization,
        "vllm_wait_timeout": parsed.vllm_wait_timeout,
    }
    if parsed.vllm_wait_timeout is not None:
        overrides["vllm_wait_timeout"] = parsed.vllm_wait_timeout
    pdf_args = merge_args(doctags_module.pdf_build_parser(), overrides)
    return doctags_module.pdf_main(pdf_args)


def chunk(argv: Sequence[str] | None = None) -> int:
    """Execute the Docling chunker subcommand."""

    try:
        import DocsToKG.DocParsing as docparsing_pkg

        chunk_module = docparsing_pkg._load_module("chunking")
    except ImportError as exc:
        print(str(exc), file=sys.stderr)
        print(
            "Optional DocTags/chunking dependencies are required for `docparse chunk`. "
            "Install them with `pip install DocsToKG[gpu12x]` or `pip install transformers`.",
            file=sys.stderr,
        )
        return 1

    parser = chunk_module.build_parser()
    parser.prog = "docparse chunk"
    args = parser.parse_args([] if argv is None else list(argv))
    try:
        return chunk_module.main(args)
    except CLIValidationError as exc:
        print(format_cli_error(exc), file=sys.stderr)
        return 2


def embed(argv: Sequence[str] | None = None) -> int:
    """Execute the embedding pipeline subcommand."""

    from DocsToKG.DocParsing import embedding as embedding_module

    parser = embedding_module.build_parser()
    parser.prog = "docparse embed"
    args = parser.parse_args([] if argv is None else list(argv))
    try:
        return embedding_module.main(args)
    except CLIValidationError as exc:
        print(format_cli_error(exc), file=sys.stderr)
        return 2


def token_profiles(argv: Sequence[str] | None = None) -> int:
    """Execute the tokenizer profiling subcommand."""

    try:
        from DocsToKG.DocParsing import token_profiles as token_profiles_module
    except ImportError as exc:  # pragma: no cover - exercised via CLI test
        print(str(exc), file=sys.stderr)
        print(
            "Optional dependency 'transformers' is required for `docparse token-profiles`. "
            "Install it with `pip install transformers`.",
            file=sys.stderr,
        )
        return 1

    parser = token_profiles_module.build_parser()
    parser.prog = "docparse token-profiles"
    args = parser.parse_args([] if argv is None else list(argv))
    return token_profiles_module.main(args)


def plan(argv: Sequence[str] | None = None) -> int:
    """Display the doctags → chunk → embed plan without executing."""

    args = [] if argv is None else list(argv)
    if not any(option in args for option in ("--plan", "--plan-only")):
        args.append("--plan")
    return run_all(args)


def manifest(argv: Sequence[str] | None = None) -> int:
    """Inspect pipeline manifest artifacts via CLI."""

    return _run_stage(_manifest_main, argv)


def _manifest_main(argv: Sequence[str]) -> int:
    """Implementation for the ``docparse manifest`` command."""

    parser = argparse.ArgumentParser(
        prog="docparse manifest",
        description="Inspect DocParsing manifest artifacts",
        formatter_class=argparse.ArgumentDefaultsHelpFormatter,
    )
    parser.add_argument(
        "--stage",
        dest="stages",
        action="append",
        default=None,
        help=(
            "Manifest stage to inspect (repeatable). Supported stages: doctags-html,"
            " doctags-pdf, chunks, embeddings. Aliases: 'doctags' selects"
            " doctags-html and doctags-pdf; 'chunk' selects chunks; 'embed' selects"
            " embeddings. Defaults to stages discovered from manifest files; falls"
            " back to embeddings when no manifests are present."
        ),
    )
    parser.add_argument(
        "--data-root",
        type=Path,
        default=None,
        help="DocsToKG data root override used when resolving manifests",
    )
    parser.add_argument(
        "--tail",
        type=int,
        default=0,
        help="Print the last N manifest entries",
    )
    parser.add_argument(
        "--summarize",
        action="store_true",
        help="Print per-stage status and duration summary",
    )
    parser.add_argument(
        "--raw",
        action="store_true",
        help="Output tail entries as JSON instead of human-readable text",
    )

    args = parser.parse_args(list(argv))
    manifest_dir = data_manifests(args.data_root, ensure=False)
    logger = get_logger(__name__, base_fields={"stage": "manifest"})

    if not manifest_dir.exists():
        log_event(
            logger,
            "warning",
            "Manifest directory is missing",
            stage="manifest",
            doc_id="__aggregate__",
            input_hash=None,
            error_code="MANIFEST_DIR_MISSING",
            manifest_dir=str(manifest_dir),
            data_root=str(args.data_root) if args.data_root is not None else None,
        )
        print(
            "No manifest directory found. Run a DocParsing stage to generate manifests.",
        )
        return 0

    discovered: List[str] = []
    for path in sorted(manifest_dir.glob("docparse.*.manifest.jsonl")):
        parts = path.name.split(".")
        if len(parts) >= 4:
            stage = parts[1]
            if stage not in discovered:
                discovered.append(stage)

    allowed_stage_set = set(known_stage_set).union(discovered)
    canonical_display = ", ".join(sorted(known_stage_set))

    if args.stages:
        seen: List[str] = []
        for raw_stage in args.stages:
            trimmed = raw_stage.strip()
            if not trimmed:
                continue
            normalized = trimmed.lower()
            alias_targets = STAGE_ALIASES.get(normalized)
            if alias_targets is None:
                resolved: List[str] = [normalized]
            else:
                resolved = [stage for stage in alias_targets if stage in allowed_stage_set]
                if not resolved and normalized in allowed_stage_set:
                    resolved = [normalized]
            if not resolved:
                discovered_message = ", ".join(discovered) if discovered else "<none>"
                raise CLIValidationError(
                    option="--stage",
                    message=(
                        "Unsupported stage "
                        f"'{trimmed}'. Canonical stages: {canonical_display}. "
                        f"Discovered stages: {discovered_message}"
                    ),
                    hint="Choose a supported manifest stage.",
                )
            for stage in resolved:
                if stage not in seen:
                    seen.append(stage)
        stages = seen
    else:
        stages = discovered
    if not stages:
        stages = ["embeddings"]

    tail_count = max(0, int(args.tail))
    need_summary = bool(args.summarize or not tail_count)
    tail_entries: Deque[Dict[str, Any]] = deque(maxlen=tail_count or None)
    status_counter: Optional[Dict[str, Counter]] = None
    duration_totals: Optional[Dict[str, float]] = None
    total_entries: Optional[Dict[str, int]] = None
    if need_summary:
        status_counter = defaultdict(Counter)
        duration_totals = defaultdict(float)
        total_entries = defaultdict(int)

    entry_found = False
    for entry in iter_manifest_entries(stages, args.data_root):
        entry_found = True
        if tail_count:
            tail_entries.append(entry)
        if need_summary and total_entries is not None and status_counter is not None and duration_totals is not None:
            stage = entry.get("stage", "unknown")
            status = entry.get("status", "unknown")
            total_entries[stage] += 1
            status_counter[stage][status] += 1
            try:
                duration_totals[stage] += float(entry.get("duration_s", 0.0))
            except (TypeError, ValueError):
                continue

    if not entry_found:
        log_event(
            logger,
            "warning",
            "No manifest entries located",
            stage="manifest",
            doc_id="__aggregate__",
            input_hash=None,
            error_code="NO_MANIFEST_ENTRIES",
            stages=stages,
        )
        print("No manifest entries found for the requested stages.")
        return 0

    if tail_count:
        print(f"docparse manifest tail (last {len(tail_entries)} entries)")
        if args.raw:
            for entry in tail_entries:
                print(json.dumps(entry, ensure_ascii=False))
        else:
            for entry in tail_entries:
                timestamp = entry.get("timestamp", "")
                stage = entry.get("stage", "unknown")
                doc_id = entry.get("doc_id", "unknown")
                status = entry.get("status", "unknown")
                duration = entry.get("duration_s")
                line = f"{timestamp} [{stage}] {doc_id} status={status}"
                if duration is not None:
                    line += f" duration={duration}"
                error = entry.get("error")
                if error:
                    line += f" error={error}"
                print(line)

    if need_summary and total_entries is not None and status_counter is not None and duration_totals is not None:
        summary = {
            stage: {
                "total": total_entries[stage],
                "statuses": dict(status_counter[stage]),
                "duration_s": round(duration_totals[stage], 3),
            }
            for stage in total_entries
        }
        print("\nManifest summary")
        for stage in sorted(summary):
            data = summary[stage]
            print(f"- {stage}: total={data['total']} duration_s={data['duration_s']}")
            status_map = data.get("statuses", {})
            if status_map:
                statuses = ", ".join(
                    f"{name}={count}" for name, count in sorted(status_map.items())
                )
                print(f"  statuses: {statuses}")

    log_event(
        logger,
        "info",
        "Manifest inspection completed",
        stage="manifest",
        doc_id="__aggregate__",
        input_hash=None,
        error_code="MANIFEST_OK",
        tail_count=tail_count,
        summarize=bool(args.summarize or not tail_count),
        stages=stages,
    )
    return 0


def _build_stage_args(args: argparse.Namespace) -> tuple[List[str], List[str], List[str]]:
    """Construct argument lists for doctags/chunk/embed stages."""

    chunk_shard_count = args.chunk_shard_count
    chunk_shard_index = args.chunk_shard_index
    embed_shard_count = (
        args.embed_shard_count if args.embed_shard_count is not None else chunk_shard_count
    )
    embed_shard_index = (
        args.embed_shard_index if args.embed_shard_index is not None else args.chunk_shard_index
    )

    doctags_args: List[str] = ["--log-level", args.log_level]
    chunk_args: List[str] = ["--log-level", args.log_level]
    embed_args: List[str] = ["--log-level", args.log_level]

    if args.data_root:
        doctags_args.extend(["--data-root", str(args.data_root)])
        chunk_args.extend(["--data-root", str(args.data_root)])
        embed_args.extend(["--data-root", str(args.data_root)])
    if args.resume:
        doctags_args.append("--resume")
        chunk_args.append("--resume")
        embed_args.append("--resume")
    if args.force:
        doctags_args.append("--force")
        chunk_args.append("--force")
        embed_args.append("--force")

    if args.mode != "auto":
        doctags_args.extend(["--mode", args.mode])
    if args.doctags_in_dir:
        doctags_args.extend(["--in-dir", str(args.doctags_in_dir)])
    if args.doctags_out_dir:
        doctags_args.extend(["--out-dir", str(args.doctags_out_dir)])
        chunk_args.extend(["--in-dir", str(args.doctags_out_dir)])
    if args.overwrite:
        doctags_args.append("--overwrite")
    if args.vllm_wait_timeout is not None:
        doctags_args.extend(["--vllm-wait-timeout", str(args.vllm_wait_timeout)])

    if args.chunk_out_dir:
        chunk_args.extend(["--out-dir", str(args.chunk_out_dir)])
        embed_args.extend(["--chunks-dir", str(args.chunk_out_dir)])
    if args.chunk_workers:
        chunk_args.extend(["--workers", str(args.chunk_workers)])
    if args.chunk_min_tokens is not None:
        chunk_args.extend(["--min-tokens", str(args.chunk_min_tokens)])
    if args.chunk_max_tokens is not None:
        chunk_args.extend(["--max-tokens", str(args.chunk_max_tokens)])
    if args.structural_markers:
        chunk_args.extend(["--structural-markers", str(args.structural_markers)])
    if chunk_shard_count is not None:
        chunk_args.extend(["--shard-count", str(chunk_shard_count)])
    if chunk_shard_index is not None:
        chunk_args.extend(["--shard-index", str(chunk_shard_index)])

    if args.embed_out_dir:
        embed_args.extend(["--out-dir", str(args.embed_out_dir)])
    if args.embed_offline:
        embed_args.append("--offline")
    if args.embed_validate_only:
        embed_args.append("--validate-only")
    if args.embed_format:
        embed_args.extend(["--format", args.embed_format])
    if args.embed_no_cache:
        embed_args.append("--no-cache")
    if embed_shard_count is not None:
        embed_args.extend(["--shard-count", str(embed_shard_count)])
    if embed_shard_index is not None:
        embed_args.extend(["--shard-index", str(embed_shard_index)])
    if args.sparsity_warn_threshold_pct is not None:
        embed_args.extend(
            ["--sparsity-warn-threshold-pct", str(args.sparsity_warn_threshold_pct)]
        )

    return doctags_args, chunk_args, embed_args


def run_all(argv: Sequence[str] | None = None) -> int:
    """Execute DocTags conversion, chunking, and embedding sequentially."""

    parser = argparse.ArgumentParser(
        description="Run doctags → chunk → embed in sequence",
        formatter_class=argparse.ArgumentDefaultsHelpFormatter,
    )
    parser.add_argument(
        "--data-root",
        type=Path,
        default=None,
        help="DocsToKG data root override passed to all stages",
    )
    parser.add_argument(
        "--log-level",
        type=lambda value: str(value).upper(),
        default="INFO",
        choices=["CRITICAL", "ERROR", "WARNING", "INFO", "DEBUG"],
        help="Logging verbosity applied to all stages",
    )
    parser.add_argument(
        "--resume",
        action="store_true",
        help="Resume each stage by skipping outputs with matching manifests",
    )
    parser.add_argument(
        "--force",
        action="store_true",
        help="Force regeneration in each stage even when outputs exist",
    )
    parser.add_argument(
        "--mode", choices=["auto", "html", "pdf"], default="auto", help="DocTags conversion mode"
    )
    parser.add_argument(
        "--doctags-in-dir", type=Path, default=None, help="Override DocTags input directory"
    )
    parser.add_argument(
        "--doctags-out-dir", type=Path, default=None, help="Override DocTags output directory"
    )
    parser.add_argument(
        "--overwrite", action="store_true", help="Allow rewriting DocTags outputs (HTML mode only)"
    )
    parser.add_argument(
        "--vllm-wait-timeout",
        type=int,
        default=None,
        help="Seconds to wait for vLLM readiness during the DocTags stage",
    )
    parser.add_argument(
        "--chunk-out-dir",
        type=Path,
        default=None,
        help="Output directory override for chunk JSONL files",
    )
    parser.add_argument(
        "--chunk-workers", type=int, default=None, help="Worker processes for the chunk stage"
    )
    parser.add_argument(
        "--chunk-min-tokens",
        type=int,
        default=None,
        help="Minimum tokens per chunk passed to the chunk stage",
    )
    parser.add_argument(
        "--chunk-max-tokens",
        type=int,
        default=None,
        help="Maximum tokens per chunk passed to the chunk stage",
    )
    parser.add_argument(
        "--structural-markers",
        type=Path,
        default=None,
        help="Structural marker configuration forwarded to the chunk stage",
    )
    parser.add_argument(
        "--chunk-shard-count",
        type=int,
        default=None,
        help="Total number of shards for the chunk stage",
    )
    parser.add_argument(
        "--chunk-shard-index",
        type=int,
        default=None,
        help="Zero-based shard index for the chunk stage",
    )
    parser.add_argument(
        "--embed-out-dir",
        type=Path,
        default=None,
        help="Output directory override for embedding JSONL files",
    )
    parser.add_argument(
        "--embed-offline",
        action="store_true",
        help="Run the embedding stage with TRANSFORMERS_OFFLINE=1",
    )
    parser.add_argument(
        "--embed-validate-only",
        action="store_true",
        help="Skip embedding generation and only validate existing vectors",
    )
    parser.add_argument(
        "--sparsity-warn-threshold-pct",
        dest="sparsity_warn_threshold_pct",
        type=float,
        default=None,
        help="Override SPLADE sparsity warning threshold for the embed stage",
    )
    parser.add_argument(
        "--embed-shard-count",
        type=int,
        default=None,
        help="Total number of shards for the embed stage (defaults to chunk shard count)",
    )
    parser.add_argument(
        "--embed-shard-index",
        type=int,
        default=None,
        help="Zero-based shard index for the embed stage (defaults to chunk shard index)",
    )
    parser.add_argument(
        "--embed-format",
        choices=["jsonl", "parquet"],
        default=None,
        help="Vector output format for the embed stage",
    )
    parser.add_argument(
        "--embed-no-cache",
        action="store_true",
        help="Disable Qwen cache reuse during the embed stage",
    )
    parser.add_argument(
        "--plan",
        "--plan-only",
        action="store_true",
        help="Show a plan of the files each stage would touch instead of running",
    )

    args = parser.parse_args([] if argv is None else list(argv))
    logger = get_logger(__name__, level=args.log_level)

    extra: Dict[str, Any] = {
        "resume": bool(args.resume),
        "force": bool(args.force),
        "mode": args.mode,
        "log_level": args.log_level,
    }
    if args.data_root:
        extra["data_root"] = str(args.data_root)
    for field_name in (
        "chunk_shard_count",
        "chunk_shard_index",
        "embed_shard_count",
        "embed_shard_index",
        "embed_format",
    ):
        value = getattr(args, field_name, None)
        if value is not None:
            extra[field_name] = value
    logger.info("docparse all starting", extra={"extra_fields": extra})

    doctags_args, chunk_args, embed_args = _build_stage_args(args)

    if args.plan:
        plans: List[Dict[str, Any]] = []
        try:
            plans.append(plan_doctags(doctags_args))
        except Exception as exc:  # pragma: no cover - defensive path
            plans.append(
                {
                    "stage": "doctags",
                    "mode": args.mode,
                    "input_dir": None,
                    "output_dir": None,
                    "process": [],
                    "skip": [],
                    "notes": [f"DocTags plan unavailable ({exc})"],
                }
            )
        try:
            plans.append(plan_chunk(chunk_args))
        except Exception as exc:  # pragma: no cover - defensive path
            plans.append(
                {
                    "stage": "chunk",
                    "input_dir": None,
                    "output_dir": None,
                    "process": [],
                    "skip": [],
                    "notes": [f"Chunk plan unavailable ({exc})"],
                }
            )
        try:
            plans.append(plan_embed(embed_args))
        except Exception as exc:  # pragma: no cover - defensive path
            plans.append(
                {
                    "stage": "embed",
                    "operation": "unknown",
                    "chunks_dir": None,
                    "vectors_dir": None,
                    "process": [],
                    "skip": [],
                    "notes": [f"Embed plan unavailable ({exc})"],
                }
            )
        display_plan(plans, stream=sys.stdout)
        return 0

    exit_code = doctags(doctags_args)
    if exit_code != 0:
        log_event(
            logger,
            "error",
            "DocTags stage failed",
            stage="docparse_all",
            doc_id="__aggregate__",
            input_hash=None,
            error_code="DOCTAGS_STAGE_FAILED",
            exit_code=exit_code,
        )
        return exit_code

    exit_code = chunk(chunk_args)
    if exit_code != 0:
        log_event(
            logger,
            "error",
            "Chunk stage failed",
            stage="docparse_all",
            doc_id="__aggregate__",
            input_hash=None,
            error_code="CHUNK_STAGE_FAILED",
            exit_code=exit_code,
        )
        return exit_code

    exit_code = embed(embed_args)
    if exit_code != 0:
        log_event(
            logger,
            "error",
            "Embedding stage failed",
            stage="docparse_all",
            doc_id="__aggregate__",
            input_hash=None,
            error_code="EMBED_STAGE_FAILED",
            exit_code=exit_code,
        )
        return exit_code

    logger.info("docparse all completed", extra={"extra_fields": {"status": "success"}})
    return 0


def _command(handler: CommandHandler, help_text: str) -> "_Command":
    """Package a handler and help text into a command descriptor."""

    return _Command(handler, help_text)


class _Command:
    """Callable wrapper storing handler metadata for subcommands."""

    __slots__ = ("handler", "help")

    def __init__(self, handler: CommandHandler, help: str) -> None:
        """Store the callable ``handler`` and help text for the command."""

        self.handler = handler
        self.help = help


COMMANDS: Dict[str, _Command] = {
    "all": _command(run_all, "Run doctags → chunk → embed sequentially"),
    "chunk": _command(chunk, "Run the Docling hybrid chunker"),
    "embed": _command(embed, "Generate BM25/SPLADE/dense vectors"),
    "doctags": _command(doctags, "Convert HTML/PDF corpora into DocTags"),
    "token-profiles": _command(
        token_profiles, "Print token count ratios for DocTags samples across tokenizers"
    ),
    "plan": _command(
        plan, "Show the projected doctags → chunk → embed actions without running stages"
    ),
    "manifest": _command(manifest, "Inspect manifest artifacts (tail/summarize)"),
}


def main(argv: Sequence[str] | None = None) -> int:
    """Dispatch to one of the DocParsing subcommands."""

    parser = argparse.ArgumentParser(
        description=CLI_DESCRIPTION,
        formatter_class=argparse.RawDescriptionHelpFormatter,
    )
    parser.add_argument("command", choices=COMMANDS.keys(), help="CLI to execute")
    parser.add_argument("args", nargs=argparse.REMAINDER, help="Arguments passed to the command")
    parsed = parser.parse_args(argv)
    command = COMMANDS[parsed.command]
    return command.handler(parsed.args)<|MERGE_RESOLUTION|>--- conflicted
+++ resolved
@@ -183,11 +183,7 @@
         "--vllm-wait-timeout",
         type=int,
         default=None,
-<<<<<<< HEAD
         help="Seconds to wait for vLLM readiness during PDF conversion",
-=======
-        help="Seconds to wait for vLLM readiness in PDF mode",
->>>>>>> 40a3ede6
     )
     doctags_module.add_resume_force_options(
         parser,
@@ -290,10 +286,6 @@
                 "model": parsed.model,
                 "served_model_names": parsed.served_model_names,
                 "gpu_memory_utilization": parsed.gpu_memory_utilization,
-<<<<<<< HEAD
-=======
-                "log_level": parsed.log_level,
->>>>>>> 40a3ede6
                 "vllm_wait_timeout": parsed.vllm_wait_timeout,
             }
         },
