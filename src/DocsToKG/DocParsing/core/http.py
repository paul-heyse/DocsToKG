--- conflicted
+++ resolved
@@ -254,10 +254,6 @@
             coerced.append(method)
     return tuple(coerced)
 
-<<<<<<< HEAD
-
-=======
->>>>>>> 2e8618d2
 _HTTP_SESSION_LOCK = threading.Lock()
 _HTTP_SESSION: TenacityClient | None = None
 _HTTP_SESSION_TIMEOUT: tuple[float, float] = DEFAULT_HTTP_TIMEOUT
@@ -611,17 +607,12 @@
                     "extra_fields": {
                         "retry_total": requested_policy.retry_total,
                         "retry_backoff": requested_policy.retry_backoff,
-<<<<<<< HEAD
                         "status_forcelist": [
                             int(code) for code in requested_policy.status_forcelist
                         ],
                         "allowed_methods": [
                             method.upper() for method in requested_policy.allowed_methods
                         ],
-=======
-                        "status_forcelist": [int(code) for code in requested_policy.status_forcelist],
-                        "allowed_methods": [method.upper() for method in requested_policy.allowed_methods],
->>>>>>> 2e8618d2
                     }
                 },
             )
