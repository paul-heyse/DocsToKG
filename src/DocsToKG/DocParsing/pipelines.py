"""DocParsing Pipeline Utilities

This module hosts the PDF → DocTags conversion workflow _and_ shared helpers
used by other DocParsing pipelines. It coordinates vLLM server lifecycle,
manifest bookkeeping, and CLI argument scaffolding so chunking and embedding
components can import consistent behaviours.

Key Features:
- Shared CLI helpers (`add_data_root_option`, `add_resume_force_options`,
  `prepare_data_root`, `resolve_pipeline_path`) to centralise directory and
  resume/force handling.
- PDF conversion pipeline that spins up a vLLM inference server, distributes
  work across processes, and writes DocTags with manifest telemetry.
- Utility routines for manifest updates, GPU resource configuration, and
  polite rate control against vLLM endpoints.

Usage:
    from DocsToKG.DocParsing import pipelines

    parser = pipelines.pdf_build_parser()
    args = parser.parse_args(["--data-root", "/datasets/Data"])
    exit_code = pipelines.pdf_main(args)
"""

# ruff: noqa: E402

from __future__ import annotations

import argparse
import os
import shutil
import socket
import subprocess as sp
import sys
import threading
import time
from collections import deque
from concurrent.futures import ProcessPoolExecutor, as_completed
from dataclasses import dataclass
from pathlib import Path
from typing import TYPE_CHECKING, Any, Callable, Deque, Dict, Iterable, List, Optional, Tuple

import requests
from tqdm import tqdm

from DocsToKG.DocParsing._common import (
    acquire_lock,
    compute_content_hash,
    data_doctags,
    data_manifests,
    data_pdfs,
    detect_data_root,
    expand_path,
    find_free_port,
    get_logger,
    resolve_model_root,
    set_spawn_or_warn,
    load_manifest_index,
    manifest_append,
    resolve_hash_algorithm,
)

try:  # pragma: no cover - optional dependency
    from packaging.version import InvalidVersion, Version
except Exception:  # pragma: no cover - guard for stripped-down runtime
    InvalidVersion = None  # type: ignore[assignment]
    Version = None  # type: ignore[assignment]

_LOGGER = get_logger(__name__)


# -------- Model path resolution helpers --------

PDF_MODEL_SUBDIR = Path("granite-docling-258M")


<<<<<<< HEAD
def _looks_like_filesystem_path(candidate: str) -> bool:
    """Return ``True`` when ``candidate`` appears to reference a local path."""

    expanded = Path(candidate).expanduser()
    drive, _ = os.path.splitdrive(candidate)
    if drive:
        return True
    if expanded.is_absolute() or expanded.exists():
        return True
    prefixes = ["~", "."]
    if os.sep not in prefixes:
        prefixes.append(os.sep)
    alt = os.altsep
    if alt and alt not in prefixes:
        prefixes.append(alt)
    return any(candidate.startswith(prefix) for prefix in prefixes)
=======
def _expand_path(path: str | Path) -> Path:
    """Expand a filesystem path to an absolute :class:`Path`."""

    return Path(path).expanduser().resolve()


def resolve_hf_home() -> Path:
    """Resolve the HuggingFace cache directory respecting ``HF_HOME``."""

    env = os.getenv("HF_HOME")
    if env:
        return _expand_path(env)
    return Path.home().expanduser() / ".cache" / "huggingface"


def resolve_model_root() -> Path:
    """Resolve DocsToKG model root with environment override."""

    env = os.getenv("DOCSTOKG_MODEL_ROOT")
    if env:
        return _expand_path(env)
    return resolve_hf_home()
>>>>>>> db728aa1


def resolve_pdf_model_path(cli_value: str | None = None) -> str:
    """Determine PDF model path using CLI and environment precedence."""

    if cli_value:
<<<<<<< HEAD
        if _looks_like_filesystem_path(cli_value):
            return str(expand_path(cli_value))
        return cli_value
    env_model = os.getenv("DOCLING_PDF_MODEL")
    if env_model:
        return str(expand_path(env_model))
    model_root = resolve_model_root()
    return str(expand_path(model_root / PDF_MODEL_SUBDIR))
=======
        return cli_value
    env_model = os.getenv("DOCLING_PDF_MODEL")
    if env_model:
        return str(_expand_path(env_model))
    model_root_env = os.getenv("DOCSTOKG_MODEL_ROOT")
    if model_root_env:
        return str((_expand_path(model_root_env) / PDF_MODEL_SUBDIR).resolve())
    hf_home_env = os.getenv("HF_HOME")
    if hf_home_env:
        return str((_expand_path(hf_home_env) / PDF_MODEL_SUBDIR).resolve())
    return str((Path.home().expanduser() / ".cache" / "huggingface" / PDF_MODEL_SUBDIR).resolve())
>>>>>>> db728aa1


# -------- Paths --------
DEFAULT_DATA_ROOT = detect_data_root()
DEFAULT_INPUT = data_pdfs(DEFAULT_DATA_ROOT)
DEFAULT_OUTPUT = data_doctags(DEFAULT_DATA_ROOT)
MANIFEST_STAGE = "doctags-pdf"


def add_data_root_option(parser: argparse.ArgumentParser) -> None:
    """Attach the shared ``--data-root`` option to a CLI parser.

    Args:
        parser (argparse.ArgumentParser): Parser being configured.

    Returns:
        None

    Examples:
        >>> parser = argparse.ArgumentParser()
        >>> add_data_root_option(parser)
        >>> any(action.dest == "data_root" for action in parser._actions)
        True
    """

    parser.add_argument(
        "--data-root",
        type=Path,
        default=None,
        help=(
            "Override DocsToKG Data directory. Defaults to auto-detection or "
            "$DOCSTOKG_DATA_ROOT."
        ),
    )


def add_resume_force_options(
    parser: argparse.ArgumentParser,
    *,
    resume_help: str,
    force_help: str,
) -> None:
    """Attach ``--resume`` and ``--force`` switches to a CLI parser.

    Args:
        parser (argparse.ArgumentParser): Parser being configured.
        resume_help (str): Help text describing resume semantics.
        force_help (str): Help text describing force semantics.

    Returns:
        None

    Examples:
        >>> parser = argparse.ArgumentParser()
        >>> add_resume_force_options(
        ...     parser,
        ...     resume_help="Resume processing",
        ...     force_help="Force reprocessing",
        ... )
        >>> sorted(action.dest for action in parser._actions if action.option_strings)
        ['force', 'help', 'resume']
    """

    parser.add_argument("--resume", action="store_true", help=resume_help)
    parser.add_argument("--force", action="store_true", help=force_help)


def prepare_data_root(
    data_root_arg: Optional[Path],
    default_root: Path,
) -> Path:
    """Resolve and apply DocsToKG data-root settings for CLI pipelines.

    Args:
        data_root_arg (Path | None): CLI-supplied data-root override.
        default_root (Path): Default DocsToKG data directory.

    Returns:
        Path: Resolved data root that downstream stages should use.

    Side Effects:
        - When ``data_root_arg`` is provided, ``DOCSTOKG_DATA_ROOT`` is updated.
        - Ensures the manifests directory exists for downstream writes.

    Examples:
        >>> root = prepare_data_root(None, Path("/tmp/data"))
        >>> root.as_posix().endswith("/tmp/data")
        True
    """

    resolved = detect_data_root(data_root_arg) if data_root_arg is not None else default_root
    if data_root_arg is not None:
        os.environ["DOCSTOKG_DATA_ROOT"] = str(resolved)
    data_manifests(resolved)
    return resolved


def resolve_pipeline_path(
    *,
    cli_value: Optional[Path],
    default_path: Path,
    resolved_data_root: Path,
    data_root_overridden: bool,
    resolver: Callable[[Path], Path],
) -> Path:
    """Derive a pipeline directory path respecting data-root overrides.

    Args:
        cli_value (Path | None): Path provided via CLI argument (may be ``None``).
        default_path (Path): Default path baked into the pipeline module.
        resolved_data_root (Path): Effective data root for the current invocation.
        data_root_overridden (bool): ``True`` when the CLI supplied ``--data-root``.
        resolver (Callable[[Path], Path]): Callable that derives the directory when
            a new data root is supplied (for example :func:`data_doctags`).

    Returns:
        Path: Directory path the pipeline should operate on. Callers may resolve the
        path to an absolute location if required.

    Examples:
        >>> resolve_pipeline_path(
        ...     cli_value=None,
        ...     default_path=Path("/tmp/data/DocTagsFiles"),
        ...     resolved_data_root=Path("/tmp/data"),
        ...     data_root_overridden=False,
        ...     resolver=lambda root: root / "DocTagsFiles",
        ... ).as_posix()
        '/tmp/data/DocTagsFiles'
    """

    if data_root_overridden and (cli_value is None or cli_value == default_path):
        return resolver(resolved_data_root)
    if cli_value is None:
        return default_path
    return cli_value


def _dedupe_preserve_order(names: Iterable[str]) -> List[str]:
    """Return a list containing ``names`` without duplicates while preserving order.

    Args:
        names: Iterable of candidate names that may include duplicates or empty values.

    Returns:
        List of unique names in their original encounter order.

    Examples:
        >>> _dedupe_preserve_order(["a", "b", "a", "c"])
        ['a', 'b', 'c']
    """

    seen = set()
    unique: List[str] = []
    for name in names:
        if not name:
            continue
        if name not in seen:
            seen.add(name)
            unique.append(name)
    return unique


def _normalize_served_model_names(raw: Optional[Iterable[Iterable[str] | str]]) -> Tuple[str, ...]:
    """Flatten CLI-provided served model names into a deduplicated tuple.

    Args:
        raw: Sequence containing strings or nested iterables of strings sourced from
            CLI options.

    Returns:
        Tuple of unique served model names with defaults applied when none were given.

    Examples:
        >>> _normalize_served_model_names([["a", "b"], "b"])
        ('a', 'b')
    """

    if not raw:
        return DEFAULT_SERVED_MODEL_NAMES

    flattened: List[str] = []
    for entry in raw:
        if isinstance(entry, str):
            flattened.append(entry)
        else:
            flattened.extend(str(item) for item in entry)
    return tuple(_dedupe_preserve_order(flattened)) or DEFAULT_SERVED_MODEL_NAMES


def detect_vllm_version() -> str:
    """Detect the installed vLLM package version for diagnostics.

    Args:
        None

    Returns:
        Version string reported by the local vLLM installation or ``"unknown"`` when
        the package cannot be imported.
    """

    try:  # pragma: no cover - requires optional dependency
        import vllm  # type: ignore
    except Exception as exc:  # pragma: no cover - logged for operator visibility
        _LOGGER.warning(
            "Unable to import vLLM for version detection",
            extra={"extra_fields": {"error": str(exc)}},
        )
        return "unknown"

    version = getattr(vllm, "__version__", "unknown")
    _LOGGER.info(
        "Detected vLLM package",
        extra={"extra_fields": {"version": version}},
    )
    if Version is not None and version not in {"unknown", ""}:
        try:
            if Version(version) < Version("0.3.0"):
                _LOGGER.warning(
                    "vLLM version %s is below the supported minimum of 0.3.0",
                    version,
                )
        except InvalidVersion:  # pragma: no cover - defensive parsing guard
            _LOGGER.debug(
                "Could not parse vLLM version string", extra={"extra_fields": {"version": version}}
            )
    return version


def validate_served_models(available: Optional[List[str]], expected: Tuple[str, ...]) -> None:
    """Ensure that at least one of the expected served model names is available.

    Args:
        available: Model aliases exposed by the running vLLM server.
        expected: Tuple of acceptable model aliases configured for conversion.

    Returns:
        None

    Raises:
        RuntimeError: If none of the expected model names are present.
    """

    if not expected:
        return

    candidates = set(available or [])
    if any(name in candidates for name in expected):
        return

    raise RuntimeError(
        "Expected model not served",
        {
            "expected": list(expected),
            "available": list(candidates),
        },
    )


def pdf_build_parser() -> argparse.ArgumentParser:
    """Construct the argument parser for the PDF → DocTags converter.

    Args:
        None: Parser construction does not require inputs.

    Returns:
        Argument parser configured with all supported CLI options.

    Raises:
        ValueError: If parser configuration fails due to invalid defaults.
    """

    parser = argparse.ArgumentParser(
        description="Convert PDF corpora to DocTags with an optional vLLM backend",
    )
    parser.add_argument(
        "--data-root",
        type=Path,
        default=None,
        help=(
            "Override DocsToKG Data directory. Defaults to auto-detection or "
            "$DOCSTOKG_DATA_ROOT."
        ),
    )
    parser.add_argument(
        "--input",
        type=Path,
        default=DEFAULT_INPUT,
        help="Folder with PDFs (recurses).",
    )
    parser.add_argument(
        "--output",
        type=Path,
        default=DEFAULT_OUTPUT,
        help="Folder for Doctags output.",
    )
    parser.add_argument(
        "--workers",
        type=int,
        default=DEFAULT_WORKERS,
        help="Parallel workers for PDF conversion",
    )
    parser.add_argument(
        "--model",
        type=str,
        default=None,
        help=(
            "Path or identifier for the vLLM model to serve. "
            "Defaults to DOCLING_PDF_MODEL, DOCSTOKG_MODEL_ROOT/"
            f"{PDF_MODEL_SUBDIR}, or HF_HOME/{PDF_MODEL_SUBDIR}."
        ),
    )
    parser.add_argument(
        "--served-model-name",
        dest="served_model_names",
        action="append",
        nargs="+",
        default=None,
        help="Model name to expose via OpenAI compatibility API (repeatable)",
    )
    parser.add_argument(
        "--gpu-memory-utilization",
        type=float,
        default=DEFAULT_GPU_MEMORY_UTILIZATION,
        help="Fraction of GPU memory the vLLM server may allocate",
    )
    add_resume_force_options(
        parser,
        resume_help="Skip PDFs whose DocTags already exist with matching content hash",
        force_help="Force reprocessing even when resume criteria are satisfied",
    )
    return parser


def pdf_parse_args(argv: list[str] | None = None) -> argparse.Namespace:
    """Parse CLI arguments for standalone execution.

    Args:
        argv: Optional CLI argument list. When ``None`` the values from
            :data:`sys.argv` are used.

    Returns:
        Namespace containing parsed CLI options.

    Raises:
        SystemExit: Propagated if ``argparse`` detects invalid arguments.
    """

    return pdf_build_parser().parse_args(argv)


DEFAULT_SERVED_MODEL_NAMES: Tuple[str, ...] = (
    "granite-docling-258M",
    "ibm-granite/granite-docling-258M",
)
DEFAULT_GPU_MEMORY_UTILIZATION = 0.30

# -------- Settings --------
PREFERRED_PORT = 8000
PORT_SCAN_SPAN = 32
DEFAULT_WORKERS = min(12, (os.cpu_count() or 16) - 4)
WAIT_TIMEOUT_S = 300

# Thread hygiene for CPU libs
os.environ.setdefault("OMP_NUM_THREADS", "1")
os.environ.setdefault("MKL_NUM_THREADS", "1")
os.environ.setdefault("OPENBLAS_NUM_THREADS", "1")
os.environ.setdefault("DOCLING_CUDA_USE_FLASH_ATTENTION2", "1")

ARTIFACTS = os.environ.get("DOCLING_ARTIFACTS_PATH", "")


# -------- Utilities --------
@dataclass
class PdfTask:
    """Work item representing a single PDF conversion request.

    Attributes:
        pdf_path: Absolute path to the PDF document to convert.
        output_dir: Destination directory where DocTags are stored.
        port: vLLM HTTP port used for remote inference.
        input_hash: Content hash representing the PDF for change detection.
        doc_id: Identifier derived from the PDF path for manifest entries.
        output_path: Final DocTags artifact location.
        served_model_names: Collection of aliases configured for the vLLM server.
        inference_model: Primary model name used when issuing chat completions.

    Examples:
        >>> task = PdfTask(
        ...     Path("/tmp/sample.pdf"),
        ...     Path("/tmp/out"),
        ...     8000,
        ...     "hash",
        ...     "doc",
        ...     Path("/tmp/out/doc.doctags"),
        ...     ("granite-docling-258M",),
        ...     "granite-docling-258M",
        ... )
        >>> task.doc_id
        'doc'
    """

    pdf_path: Path
    output_dir: Path
    port: int
    input_hash: str
    doc_id: str
    output_path: Path
    served_model_names: Tuple[str, ...]
    inference_model: str

    def __getitem__(self, index: int) -> Path:
        """Provide tuple-like access for compatibility with legacy tests.

        Args:
            index: Position requested by tuple-style accessors.

        Returns:
            PDF path when ``index`` is ``0``.

        Raises:
            IndexError: If ``index`` is not ``0``.
        """

        if index == 0:
            return self.pdf_path
        raise IndexError("PdfTask only supports index 0")


@dataclass
class PdfConversionResult:
    """Structured result returned by worker processes.

    Attributes:
        doc_id: Document identifier associated with the conversion.
        status: Outcome string such as ``"success"`` or ``"failure"``.
        duration_s: Worker runtime in seconds.
        input_path: Original PDF path recorded for manifest entries.
        input_hash: Content hash used to detect stale outputs.
        output_path: Location of the produced DocTags file.
        error: Optional error detail captured during conversion.

    Examples:
        >>> PdfConversionResult("doc", "success", 1.0, "in.pdf", "hash", "out.doctags")
        PdfConversionResult(doc_id='doc', status='success', duration_s=1.0, input_path='in.pdf', input_hash='hash', output_path='out.doctags', error=None)
    """

    doc_id: str
    status: str
    duration_s: float
    input_path: str
    input_hash: str
    output_path: str
    error: Optional[str] = None


def _normalize_status(raw: Optional[str]) -> str:
    """Coerce legacy status strings into the canonical vocabulary.

    Args:
        raw: Status string emitted by historical workers or manifests.

    Returns:
        Canonical status string (``"success"``, ``"skip"``, or ``"failure"``).
    """

    if not raw:
        return "success"

    normalized = raw.strip().lower()
    if normalized in {"ok", "success", "succeeded", "done"}:
        return "success"
    if normalized in {"skip", "skipped", "skipping"}:
        return "skip"
    if normalized in {"fail", "failed", "error", "exception"}:
        return "failure"
    return normalized


def _safe_float(value: Any) -> float:
    """Convert the supplied value to ``float`` when possible.

    Args:
        value: Object that may represent a numeric scalar.

    Returns:
        Floating point representation of ``value`` or ``0.0`` if conversion fails.
    """

    try:
        return float(value)
    except (TypeError, ValueError):  # pragma: no cover - defensive
        return 0.0


def normalize_conversion_result(result: Any, task: Optional[PdfTask] = None) -> PdfConversionResult:
    """Adapt heterogeneous worker return values into :class:`PdfConversionResult`.

    Historically the converter returned a tuple ``(doc_id, status)``.  The
    refactor switched to ``PdfConversionResult`` which broke a regression test
    that still emits tuples.  This helper accepts both shapes—as well as dicts
    produced by ad-hoc stubs—and populates missing metadata from the associated
    :class:`PdfTask` when available.

    Args:
        result: Object returned by a worker invocation.
        task: Related :class:`PdfTask` used to back-fill metadata when needed.

    Returns:
        Normalised :class:`PdfConversionResult` instance encapsulating the
        conversion outcome.
    """

    if isinstance(result, PdfConversionResult):
        return result

    if isinstance(result, dict):
        payload: Dict[str, Any] = dict(result)
        doc_id = payload.get("doc_id") or (task.doc_id if task else "unknown")
        status = _normalize_status(payload.get("status"))
        return PdfConversionResult(
            doc_id=str(doc_id),
            status=status,
            duration_s=_safe_float(payload.get("duration_s", 0.0)),
            input_path=str(payload.get("input_path") or (task.pdf_path if task else "")),
            input_hash=str(payload.get("input_hash") or (task.input_hash if task else "")),
            output_path=str(payload.get("output_path") or (task.output_path if task else "")),
            error=payload.get("error"),
        )

    if isinstance(result, (tuple, list)):
        doc_id = (
            result[0]
            if len(result) > 0 and result[0] is not None
            else (task.doc_id if task else "unknown")
        )
        status = _normalize_status(result[1] if len(result) > 1 else None)
        duration = _safe_float(result[2] if len(result) > 2 else 0.0)
        input_path = (
            result[3]
            if len(result) > 3 and result[3] is not None
            else (task.pdf_path if task else "")
        )
        output_path = (
            result[4]
            if len(result) > 4 and result[4] is not None
            else (task.output_path if task else "")
        )
        input_hash = (
            result[5]
            if len(result) > 5 and result[5] is not None
            else (task.input_hash if task else "")
        )
        error = result[6] if len(result) > 6 else None

        return PdfConversionResult(
            doc_id=str(doc_id),
            status=status,
            duration_s=duration,
            input_path=str(input_path),
            input_hash=str(input_hash),
            output_path=str(output_path),
            error=None if error is None else str(error),
        )

    # Fallback for unexpected return types
    doc_id = task.doc_id if task else "unknown"
    return PdfConversionResult(
        doc_id=doc_id,
        status="failure",
        duration_s=0.0,
        input_path=str(task.pdf_path if task else ""),
        input_hash=str(task.input_hash if task else ""),
        output_path=str(task.output_path if task else ""),
        error=f"Unsupported result type: {type(result)!r}",
    )


def port_is_free(port: int) -> bool:
    """Determine whether a TCP port on localhost is currently available.

    Args:
        port: Port number to probe on the loopback interface.

    Returns:
        True when the port is unused; otherwise False.
    """
    with socket.socket(socket.AF_INET, socket.SOCK_STREAM) as s:
        s.settimeout(0.2)
        return s.connect_ex(("127.0.0.1", port)) != 0


def probe_models(
    port: int, timeout=2.5
) -> Tuple[Optional[List[str]], Optional[str], Optional[int]]:
    """Inspect the `/v1/models` endpoint exposed by a vLLM HTTP server.

    Args:
        port: HTTP port where the vLLM server is expected to listen.
        timeout: Seconds to wait for the HTTP request before aborting.

    Returns:
        Tuple containing the list of model identifiers (if any), the raw response
        body, and the HTTP status code. Missing models or connection failures are
        represented by `(None, <error>, None)`.
    """
    url = f"http://127.0.0.1:{port}/v1/models"
    try:
        r = requests.get(url, timeout=timeout)
        raw = r.text
        if r.headers.get("content-type", "").startswith("application/json"):
            try:
                data = r.json()
            except Exception:
                data = None
        else:
            data = None
        names = []
        if isinstance(data, dict) and "data" in data and isinstance(data["data"], list):
            for m in data["data"]:
                mid = m.get("id") or m.get("name")
                if mid:
                    names.append(mid)
        return names if names else [], raw, r.status_code
    except Exception as e:
        return None, str(e), None


def probe_metrics(port: int, timeout=2.5) -> Tuple[bool, Optional[int]]:
    """Check whether the vLLM `/metrics` endpoint is healthy.

    Args:
        port: HTTP port where the vLLM server should expose metrics.
        timeout: Seconds to wait for the HTTP response before aborting.

    Returns:
        Tuple of `(is_healthy, status_code)` where `is_healthy` is True when the
        endpoint responds with HTTP 200.
    """
    url = f"http://127.0.0.1:{port}/metrics"
    try:
        r = requests.get(url, timeout=timeout)
        return (r.status_code == 200), r.status_code
    except Exception:
        return (False, None)


def stream_logs(proc: sp.Popen, prefix: str = "[vLLM] ", tail: Optional[Deque[str]] = None):
    """Continuously stream stdout lines from a child process to the console.

    Args:
        proc: Running subprocess whose stdout should be tailed.
        prefix: Text prefix applied to each emitted log line for readability.
        tail: Optional deque that accumulates the most recent log lines.

    Returns:
        None: This routine streams output for side effects only.
    """
    for line in iter(proc.stdout.readline, ""):
        if not line:
            break
        s = line.rstrip()
        if not s:
            continue
        if tail is not None:
            tail.append(s)
        _LOGGER.info(
            "vLLM stdout",
            extra={
                "extra_fields": {
                    "source": "vllm",
                    "line": prefix + s,
                }
            },
        )


def start_vllm(
    port: int,
    model_path: str,
    served_model_names: Tuple[str, ...],
    gpu_memory_utilization: float,
) -> sp.Popen:
    """Launch a vLLM server process on the requested port.

    Args:
        port: Port on which the vLLM HTTP server should listen.
        model_path: Local directory or HF repository containing model weights.
        served_model_names: Aliases registered with the OpenAI-compatible API.
        gpu_memory_utilization: Fraction of GPU memory the server may allocate.

    Returns:
        Started subprocess handle for the vLLM server.

    Raises:
        SystemExit: If the `vllm` executable is not present on `PATH`.
    """
    if shutil.which("vllm") is None:
        _LOGGER.error("'vllm' not found on PATH", extra={"extra_fields": {"cmd": "vllm"}})
        sys.exit(1)

    cmd = [
        "vllm",
        "serve",
        str(model_path),
        "--port",
        str(port),
        "--gpu-memory-utilization",
        f"{gpu_memory_utilization:.2f}",
    ]
    for name in served_model_names:
        cmd.extend(["--served-model-name", name])

    env = os.environ.copy()
    env.setdefault("VLLM_LOG_LEVEL", "INFO")  # INFO so we can see useful lines
    _LOGGER.info(
        "Starting vLLM",
        extra={"extra_fields": {"command": cmd, "env_log_level": env.get("VLLM_LOG_LEVEL")}},
    )
    proc = sp.Popen(cmd, env=env, stdout=sp.PIPE, stderr=sp.STDOUT, text=True, bufsize=1)
    tail: Deque[str] = deque(maxlen=50)
    setattr(proc, "_log_tail", tail)
    # Start log thread
    t = threading.Thread(target=stream_logs, args=(proc, "[vLLM] ", tail), daemon=True)
    t.start()
    return proc


def wait_for_vllm(port: int, proc: sp.Popen, timeout_s: int = WAIT_TIMEOUT_S) -> List[str]:
    """Poll the vLLM server until `/v1/models` responds with success.

    Args:
        port: HTTP port where the server is expected to listen.
        proc: Subprocess handle representing the running vLLM instance.
        timeout_s: Maximum time in seconds to wait for readiness.

    Returns:
        Model names reported by the server upon readiness.

    Raises:
        RuntimeError: If the server exits prematurely or fails to become ready
            within the allotted timeout.
    """
    _LOGGER.info(
        "Probing vLLM",
        extra={"extra_fields": {"port": port, "timeout_s": timeout_s}},
    )
    t0 = time.time()
    with tqdm(total=timeout_s, unit="s", desc="vLLM warmup", leave=True) as bar:
        while True:
            # If vLLM crashed, stop early and print the last lines
            if proc.poll() is not None:
                try:
                    tail_lines = list(getattr(proc, "_log_tail", []))
                    leftover = proc.stdout.read() or ""
                    combined_tail = tail_lines[-50:]
                    tail_text = "\n".join(combined_tail) if combined_tail else leftover[-800:]
                    _LOGGER.error(
                        "vLLM exited while waiting",
                        extra={
                            "extra_fields": {
                                "port": port,
                                "tail": tail_text,
                            }
                        },
                    )
                finally:
                    message = (
                        f"vLLM exited early with code {proc.returncode}. "
                        "Last log lines:\n"
                        f"{tail_text}\n"
                        "Common causes include missing model weights, incompatible CUDA drivers, "
                        "or insufficient GPU memory."
                    )
                    raise RuntimeError(message)
            names, raw, status = probe_models(port)
            if status == 200:
                _LOGGER.info(
                    "vLLM models available",
                    extra={
                        "extra_fields": {
                            "port": port,
                            "models": names,
                        }
                    },
                )
                return names or []
            # (…keep your existing logging, metrics probe, and tqdm update…)
            if int(time.time() - t0) >= timeout_s:
                raise RuntimeError(f"Timed out waiting for vLLM on port {port}")
            time.sleep(1)
            bar.update(1)


def stop_vllm(proc: Optional[sp.Popen], own: bool, grace=10):
    """Terminate a managed vLLM process if this script launched it.

    Args:
        proc: Subprocess handle returned by `start_vllm`, or None.
        own: Indicates whether the caller owns the process lifetime.
        grace: Seconds to wait for graceful shutdown before forcing exit.

    Returns:
        None.
    """
    if not own or proc is None or proc.poll() is not None:
        return
    _LOGGER.info(
        "Stopping vLLM",
        extra={"extra_fields": {"grace_seconds": grace}},
    )
    try:
        proc.terminate()
        t0 = time.time()
        while proc.poll() is None and time.time() - t0 < grace:
            time.sleep(0.25)
        if proc.poll() is None:
            proc.kill()
    except Exception:
        pass


def ensure_vllm(
    preferred: int,
    model_path: str,
    served_model_names: Tuple[str, ...],
    gpu_memory_utilization: float,
) -> Tuple[int, Optional[sp.Popen], bool]:
    """Ensure a vLLM server is available, launching one when necessary.

    Args:
        preferred: Preferred TCP port for the server.
        model_path: Model repository or path passed to the vLLM CLI.
        served_model_names: Aliases that should be exposed via the OpenAI API.
        gpu_memory_utilization: Fractional GPU memory reservation for the server.

    Returns:
        Tuple containing `(port, process, owns_process)` where `process` is the
        managed subprocess handle (or None if reusing an existing server) and
        `owns_process` indicates whether the caller should terminate it.

    Raises:
        RuntimeError: If the launched or reused server does not expose the expected
            model aliases, indicating a misconfiguration.
    """
    # 1) If preferred is free, start there
    if port_is_free(preferred):
        proc = start_vllm(preferred, model_path, served_model_names, gpu_memory_utilization)
        names = wait_for_vllm(preferred, proc)
        validate_served_models(names, served_model_names)
        return preferred, proc, True

    # 2) If something is already on preferred, reuse if it's vLLM (any models list)
    names, raw, status = probe_models(preferred)
    if status == 200:
        validate_served_models(names, served_model_names)
        _LOGGER.info(
            "Reusing vLLM",
            extra={
                "extra_fields": {
                    "port": preferred,
                    "models": names,
                }
            },
        )
        return preferred, None, False

    # 3) Otherwise, pick a new free port
    alt = find_free_port(preferred + 1, PORT_SCAN_SPAN)
    _LOGGER.info(
        "Launching vLLM on alternate port",
        extra={
            "extra_fields": {
                "preferred_port": preferred,
                "alternate_port": alt,
            }
        },
    )
    proc = start_vllm(alt, model_path, served_model_names, gpu_memory_utilization)
    names = wait_for_vllm(alt, proc)
    validate_served_models(names, served_model_names)
    return alt, proc, True


def list_pdfs(root: Path) -> List[Path]:
    """Collect PDF files under a directory recursively.

    Args:
        root: Directory whose subtree should be scanned for PDFs.

    Returns:
        Sorted list of paths to PDF files.
    """
    return sorted([p for p in root.rglob("*.pdf") if p.is_file()])


# -------- Docling worker --------
def pdf_convert_one(task: PdfTask) -> PdfConversionResult:
    """Convert a single PDF into DocTags using a remote vLLM-backed pipeline.

    Args:
        task: Description of the conversion request, including paths and port.

    Returns:
        Populated :class:`PdfConversionResult` reporting success, skip, or failure.
    """

    start = time.perf_counter()
    pdf_path = task.pdf_path
    out_dir = task.output_dir
    port = task.port
    out_path = task.output_path
    inference_model = task.inference_model

    try:
        from docling.backend.docling_parse_v4_backend import DoclingParseV4DocumentBackend
        from docling.datamodel.accelerator_options import AcceleratorDevice, AcceleratorOptions

        # Imports (exact modules)
        from docling.datamodel.base_models import ConversionStatus, InputFormat
        from docling.datamodel.pipeline_options import VlmPipelineOptions  # <-- correct module
        from docling.datamodel.pipeline_options_vlm_model import ApiVlmOptions, ResponseFormat
        from docling.document_converter import DocumentConverter, PdfFormatOption
        from docling.pipeline.vlm_pipeline import VlmPipeline

        out_dir.mkdir(parents=True, exist_ok=True)
        out_path.parent.mkdir(parents=True, exist_ok=True)
        if out_path.exists():
            return PdfConversionResult(
                doc_id=task.doc_id,
                status="skip",
                duration_s=0.0,
                input_path=str(pdf_path),
                input_hash=task.input_hash,
                output_path=str(out_path),
            )

        # Accelerator (use CUDA; keep CPU thread count small per worker)
        accel = AcceleratorOptions(num_threads=2, device=AcceleratorDevice.CUDA)

        # Remote VLM (OpenAI-compatible) -> vLLM
        api = ApiVlmOptions(
            url=f"http://127.0.0.1:{port}/v1/chat/completions",
            params=dict(
                # use the name you served via --served-model-name
                model=inference_model,
                max_tokens=4096,  # <-- IMPORTANT for vLLM
                skip_special_tokens=False,
                temperature=0.1,
                stop=["</doctag>", "<|end_of_text|>"],
            ),
            prompt="Convert this page to docling.",
            timeout=120,
            scale=2.0,  # image scale for the request
            response_format=ResponseFormat.DOCTAGS,
        )

        # VLM pipeline options (this is the only options object used for VlmPipeline)
        vlm_opts = VlmPipelineOptions(
            enable_remote_services=True,
            accelerator_options=accel,
            do_picture_description=True,
            do_picture_classification=True,
            # ensure Docling renders page bitmaps for the VLM:
            generate_page_images=True,
            images_scale=2.0,  # render at 2x for fidelity
        )
        vlm_opts.vlm_options = api

        converter = DocumentConverter(
            format_options={
                InputFormat.PDF: PdfFormatOption(
                    backend=DoclingParseV4DocumentBackend,
                    pipeline_cls=VlmPipeline,
                    pipeline_options=vlm_opts,  # <-- only this options object is used
                )
            }
        )

        result = converter.convert(pdf_path, raises_on_error=False)
        if result.status not in {ConversionStatus.SUCCESS, ConversionStatus.PARTIAL_SUCCESS}:
            err_msgs = []
            for err in getattr(result, "errors", []) or []:
                msg = getattr(err, "error_message", None)
                if msg:
                    err_msgs.append(msg)
            detail = f"status={getattr(result.status, 'value', result.status)}"
            if err_msgs:
                detail += " " + "; ".join(err_msgs)
            return PdfConversionResult(
                doc_id=task.doc_id,
                status="failure",
                duration_s=time.perf_counter() - start,
                input_path=str(pdf_path),
                input_hash=task.input_hash,
                output_path=str(out_path),
                error=detail,
            )

        if result.document is None:
            return PdfConversionResult(
                doc_id=task.doc_id,
                status="failure",
                duration_s=time.perf_counter() - start,
                input_path=str(pdf_path),
                input_hash=task.input_hash,
                output_path=str(out_path),
                error="empty-document",
            )

        try:
            with acquire_lock(out_path):
                if out_path.exists():
                    return PdfConversionResult(
                        doc_id=task.doc_id,
                        status="skip",
                        duration_s=time.perf_counter() - start,
                        input_path=str(pdf_path),
                        input_hash=task.input_hash,
                        output_path=str(out_path),
                    )
                result.document.save_as_doctags(out_path)
        except TimeoutError as exc:
            return PdfConversionResult(
                doc_id=task.doc_id,
                status="failure",
                duration_s=time.perf_counter() - start,
                input_path=str(pdf_path),
                input_hash=task.input_hash,
                output_path=str(out_path),
                error=str(exc),
            )
        return PdfConversionResult(
            doc_id=task.doc_id,
            status="success",
            duration_s=time.perf_counter() - start,
            input_path=str(pdf_path),
            input_hash=task.input_hash,
            output_path=str(out_path),
        )
    except Exception as exc:  # pragma: no cover - exercised during integration runs
        return PdfConversionResult(
            doc_id=task.doc_id,
            status="failure",
            duration_s=time.perf_counter() - start,
            input_path=str(pdf_path),
            input_hash=task.input_hash,
            output_path=str(out_path),
            error=str(exc),
        )


# -------- Main --------
def pdf_main(args: argparse.Namespace | None = None) -> int:
    """Coordinate vLLM startup and parallel DocTags conversion.

    Args:
        args: Optional argument namespace injected during programmatic use.

    Returns:
        Process exit code, where ``0`` indicates success.

    Raises:
        RuntimeError: If vLLM fails to start, becomes unhealthy, or conversion
            retries exhaust without success.
        ValueError: If required configuration (such as auto-detected mode) is invalid.
    """

    logger = get_logger(__name__)
    set_spawn_or_warn(logger)
    import multiprocessing as mp

    logger.info(
        "Multiprocessing configuration",
        extra={
            "extra_fields": {
                "start_method": mp.get_start_method(allow_none=True),
                "cpu_count": os.cpu_count(),
            }
        },
    )

    if isinstance(args, argparse.Namespace):
        args = args
    else:
        args = pdf_parse_args() if args is None else pdf_parse_args(args)

    if not hasattr(args, "served_model_names"):
        args.served_model_names = None
    if not hasattr(args, "model"):
        args.model = None
    if not hasattr(args, "gpu_memory_utilization"):
        args.gpu_memory_utilization = DEFAULT_GPU_MEMORY_UTILIZATION
    if not hasattr(args, "workers"):
        args.workers = DEFAULT_WORKERS
    if not hasattr(args, "resume"):
        args.resume = False
    if not hasattr(args, "force"):
        args.force = False
    if not hasattr(args, "input"):
        args.input = DEFAULT_INPUT
    if not hasattr(args, "output"):
        args.output = DEFAULT_OUTPUT

    served_model_names = _normalize_served_model_names(args.served_model_names)
    inference_model = served_model_names[0]
    model_path = resolve_pdf_model_path(args.model)
    args.model = model_path
    gpu_memory_utilization = float(args.gpu_memory_utilization)

    vllm_version = detect_vllm_version()

    data_root_override = args.data_root
    resolved_root = (
        detect_data_root(data_root_override)
        if data_root_override is not None
        else DEFAULT_DATA_ROOT
    )

    if data_root_override is not None:
        os.environ["DOCSTOKG_DATA_ROOT"] = str(resolved_root)

    data_manifests(resolved_root)

    if args.input == DEFAULT_INPUT and data_root_override is not None:
        input_dir = data_pdfs(resolved_root)
    else:
        input_dir = (args.input or DEFAULT_INPUT).resolve()

    if args.output == DEFAULT_OUTPUT and data_root_override is not None:
        output_dir = data_doctags(resolved_root)
    else:
        output_dir = (args.output or DEFAULT_OUTPUT).resolve()

    input_dir.mkdir(parents=True, exist_ok=True)
    output_dir.mkdir(parents=True, exist_ok=True)

    logger.info(
        "I/O configuration",
        extra={
            "extra_fields": {
                "data_root": str(resolved_root),
                "input_dir": str(input_dir),
                "output_dir": str(output_dir),
                "artifacts_cache": ARTIFACTS or "",
                "model_path": model_path,
                "served_models": list(served_model_names),
                "gpu_memory_utilization": gpu_memory_utilization,
                "vllm_version": vllm_version,
            }
        },
    )

    if args.force:
        logger.info("Force mode: reprocessing all documents")
    elif args.resume:
        logger.info("Resume mode enabled: unchanged outputs will be skipped")

    preflight_start = time.perf_counter()
    port, proc, owns = ensure_vllm(
        PREFERRED_PORT,
        model_path,
        served_model_names,
        gpu_memory_utilization,
    )
    metrics_healthy, metrics_status = probe_metrics(port)
    manifest_append(
        stage=MANIFEST_STAGE,
        doc_id="__service__",
        status="success",
        duration_s=round(time.perf_counter() - preflight_start, 3),
        schema_version="docparse/1.1.0",
        served_models=list(served_model_names),
        vllm_version=vllm_version,
        port=port,
        owns_process=owns,
        metrics_healthy=metrics_healthy,
        metrics_status_code=metrics_status,
    )
    logger.info(
        "vLLM server ready",
        extra={
            "extra_fields": {
                "port": port,
                "owns_process": owns,
            }
        },
    )

    try:
        pdfs = list_pdfs(input_dir)
        if not pdfs:
            logger.warning(
                "No PDFs found",
                extra={"extra_fields": {"input_dir": str(input_dir)}},
            )
            return 0

        manifest_index = load_manifest_index(MANIFEST_STAGE, resolved_root) if args.resume else {}

        workers = max(1, int(args.workers))
        logger.info(
            "Launching workers",
            extra={
                "extra_fields": {
                    "pdf_count": len(pdfs),
                    "workers": workers,
                }
            },
        )

        tasks: List[PdfTask] = []
        ok = fail = skip = 0
        for pdf_path in pdfs:
            rel_path = pdf_path.relative_to(input_dir)
            doc_id = rel_path.as_posix()
            out_path = (output_dir / rel_path).with_suffix(".doctags")
            input_hash = compute_content_hash(pdf_path)
            manifest_entry = manifest_index.get(doc_id)
            if (
                args.resume
                and not args.force
                and out_path.exists()
                and manifest_entry
                and manifest_entry.get("input_hash") == input_hash
            ):
                logger.info(
                    "Skipping document: output exists and input unchanged",
                    extra={
                        "extra_fields": {
                            "doc_id": doc_id,
                            "output_path": str(out_path),
                        }
                    },
                )
                manifest_append(
                    stage=MANIFEST_STAGE,
                    doc_id=doc_id,
                    status="skip",
                    duration_s=0.0,
                    schema_version="docparse/1.1.0",
                    input_path=str(pdf_path),
                    input_hash=input_hash,
                    hash_alg=resolve_hash_algorithm(),
                    output_path=str(out_path),
                    parse_engine="docling-vlm",
                    model_name=inference_model,
                    served_models=list(served_model_names),
                    vllm_version=vllm_version,
                )
                skip += 1
                continue

            tasks.append(
                PdfTask(
                    pdf_path=pdf_path,
                    output_dir=output_dir,
                    port=port,
                    input_hash=input_hash,
                    doc_id=doc_id,
                    output_path=out_path,
                    served_model_names=served_model_names,
                    inference_model=inference_model,
                )
            )

        if not tasks:
            logger.info(
                "Conversion summary",
                extra={
                    "extra_fields": {
                        "ok": 0,
                        "skip": skip,
                        "fail": 0,
                    }
                },
            )
            return 0

        with ProcessPoolExecutor(max_workers=workers) as ex:
            future_map = {ex.submit(pdf_convert_one, task): task for task in tasks}
            with tqdm(total=len(future_map), desc="Converting PDFs", unit="file") as pbar:
                for fut in as_completed(future_map):
                    task = future_map[fut]
                    raw_result = fut.result()
                    result = normalize_conversion_result(raw_result, task)
                    if result.status == "success":
                        ok += 1
                    elif result.status == "skip":
                        skip += 1
                    else:
                        fail += 1
                        logger.error(
                            "Conversion failed",
                            extra={
                                "extra_fields": {
                                    "doc_id": result.doc_id,
                                    "error": result.error or "unknown",
                                }
                            },
                        )

                    manifest_append(
                        stage=MANIFEST_STAGE,
                        doc_id=result.doc_id,
                        status=result.status,
                        duration_s=round(result.duration_s, 3),
                        schema_version="docparse/1.1.0",
                        input_path=result.input_path,
                        input_hash=result.input_hash,
                        hash_alg=resolve_hash_algorithm(),
                        output_path=result.output_path,
                        error=result.error,
                        parse_engine="docling-vlm",
                        model_name=task.inference_model,
                        served_models=list(task.served_model_names),
                        vllm_version=vllm_version,
                    )

                    pbar.update(1)

        logger.info(
            "Conversion summary",
            extra={
                "extra_fields": {
                    "ok": ok,
                    "skip": skip,
                    "fail": fail,
                }
            },
        )
    finally:
        stop_vllm(proc, owns, grace=10)
        logger.info("All done")

    return 0


if __name__ == "__main__":
    raise SystemExit(pdf_main())


# --------------------------------------------------------------------------- #
# HTML Pipeline
# --------------------------------------------------------------------------- #

"""
Parallel HTML → DocTags conversion pipeline.

Implements Docling HTML conversions across multiple processes while tracking
manifests, resume/force semantics, and advisory file locks. The pipeline is
used by the DocsToKG CLI to transform raw HTML corpora into DocTags ready for
chunking and embedding.
"""


from DocsToKG.DocParsing._common import (
    data_doctags,
    data_html,
    detect_data_root,
    get_logger,
)

HTML_DEFAULT_INPUT_DIR = data_html()
HTML_DEFAULT_OUTPUT_DIR = data_doctags()
HTML_MANIFEST_STAGE = "doctags-html"

if TYPE_CHECKING:
    from docling.document_converter import DocumentConverter

_LOGGER = get_logger(__name__)

# keep numeric libs polite; also ensure nothing touches CUDA by mistake
os.environ.setdefault("OMP_NUM_THREADS", "1")
os.environ.setdefault("MKL_NUM_THREADS", "1")
os.environ.setdefault("OPENBLAS_NUM_THREADS", "1")
os.environ.setdefault("CUDA_VISIBLE_DEVICES", "")  # CPU-only

# per-process converter cache
_CONVERTER = None


def html_build_parser() -> argparse.ArgumentParser:
    """Construct an argument parser for the HTML → DocTags converter.

    Args:
        None: Parser initialization does not require inputs.

    Returns:
        Configured :class:`argparse.ArgumentParser` instance.

    Raises:
        None
    """

    parser = argparse.ArgumentParser(
        description="Convert HTML corpora to DocTags using Docling",
    )
    parser.add_argument(
        "--data-root",
        type=Path,
        default=None,
        help=(
            "Override DocsToKG Data directory. Defaults to auto-detection or "
            "$DOCSTOKG_DATA_ROOT."
        ),
    )
    parser.add_argument(
        "--input",
        type=Path,
        default=HTML_DEFAULT_INPUT_DIR,
        help="Folder with HTML files (recurses)",
    )
    parser.add_argument(
        "--output",
        type=Path,
        default=HTML_DEFAULT_OUTPUT_DIR,
        help="Destination for .doctags",
    )
    parser.add_argument(
        "--workers",
        type=int,
        default=max(1, (os.cpu_count() or 8) - 1),
        help="Parallel workers",
    )
    parser.add_argument(
        "--overwrite", action="store_true", help="Overwrite existing .doctags files"
    )
    parser.add_argument(
        "--resume",
        action="store_true",
        help="Skip documents whose outputs already exist with matching content hash",
    )
    parser.add_argument(
        "--force",
        action="store_true",
        help="Force reprocessing even when resume criteria are satisfied",
    )
    return parser


def html_parse_args(argv: list[str] | None = None) -> argparse.Namespace:
    """Parse command-line arguments for standalone execution.

    Args:
        argv: Optional CLI argument vector. When ``None`` the values from
            :data:`sys.argv` are used.

    Returns:
        Namespace containing parsed CLI options.

    Raises:
        SystemExit: Propagated if ``argparse`` detects invalid options.
    """

    return html_build_parser().parse_args(argv)


@dataclass
class HtmlTask:
    """Work item describing a single HTML conversion job.

    Attributes:
        html_path: Absolute path to the HTML file to be converted.
        relative_id: Relative identifier for manifest entries.
        output_path: Destination DocTags path.
        input_hash: Content hash used for resume detection.
        overwrite: Flag indicating whether existing outputs should be replaced.

    Examples:
        >>> HtmlTask(Path("/tmp/a.html"), "doc", Path("/tmp/doc.doctags"), "hash", False)
        HtmlTask(html_path=PosixPath('/tmp/a.html'), relative_id='doc', output_path=PosixPath('/tmp/doc.doctags'), input_hash='hash', overwrite=False)
    """

    html_path: Path
    relative_id: str
    output_path: Path
    input_hash: str
    overwrite: bool


@dataclass
class HtmlConversionResult:
    """Structured result emitted by worker processes.

    Attributes:
        doc_id: Document identifier matching manifest entries.
        status: Conversion outcome (``"success"``, ``"skip"``, or ``"failure"``).
        duration_s: Time in seconds spent converting.
        input_path: Source HTML path recorded for auditing.
        input_hash: Content hash captured prior to conversion.
        output_path: Destination DocTags path.
        error: Optional error detail for failures.

    Examples:
        >>> HtmlConversionResult("doc", "success", 1.0, "in.html", "hash", "out.doctags")
        HtmlConversionResult(doc_id='doc', status='success', duration_s=1.0, input_path='in.html', input_hash='hash', output_path='out.doctags', error=None)
    """

    doc_id: str
    status: str
    duration_s: float
    input_path: str
    input_hash: str
    output_path: str
    error: str | None = None


def _get_converter() -> "DocumentConverter":
    """Instantiate and cache a Docling HTML converter per worker process.

    Returns:
        DocumentConverter configured for HTML input, cached for reuse within
        the worker process.
    """
    from docling.backend.html_backend import HTMLDocumentBackend
    from docling.datamodel.base_models import InputFormat
    from docling.document_converter import DocumentConverter, HTMLFormatOption

    global _CONVERTER
    if _CONVERTER is None:
        _CONVERTER = DocumentConverter(
            format_options={InputFormat.HTML: HTMLFormatOption(backend=HTMLDocumentBackend)}
        )
    return _CONVERTER


def list_htmls(root: Path) -> List[Path]:
    """Enumerate HTML-like files beneath a directory tree.

    Args:
        root: Directory whose subtree should be searched for HTML files.

    Returns:
        Sorted list of discovered HTML file paths excluding normalized outputs.
    """
    exts = {".html", ".htm", ".xhtml"}
    out: List[Path] = []
    for p in root.rglob("*"):
        if p.is_file() and p.suffix.lower() in exts and not p.name.endswith(".normalized.html"):
            out.append(p)
    return sorted(out)


def html_convert_one(task: HtmlTask) -> HtmlConversionResult:
    """Convert a single HTML file to DocTags, honoring overwrite semantics.

    Args:
        task: Conversion details including paths, hash, and overwrite policy.

    Returns:
        :class:`ConversionResult` capturing the conversion status.

    Raises:
        ValueError: Propagated when Docling validation fails prior to internal handling.
    """

    start = time.perf_counter()
    try:
        out_path = task.output_path
        if out_path.exists() and not task.overwrite:
            return HtmlConversionResult(
                doc_id=task.relative_id,
                status="skip",
                duration_s=0.0,
                input_path=str(task.html_path),
                input_hash=task.input_hash,
                output_path=str(out_path),
            )

        converter = _get_converter()
        result = converter.convert(task.html_path, raises_on_error=False)

        if result.document is None:
            return HtmlConversionResult(
                doc_id=task.relative_id,
                status="failure",
                duration_s=time.perf_counter() - start,
                input_path=str(task.html_path),
                input_hash=task.input_hash,
                output_path=str(out_path),
                error="empty-document",
            )

        out_path.parent.mkdir(parents=True, exist_ok=True)
        result.document.save_as_doctags(out_path)
        return HtmlConversionResult(
            doc_id=task.relative_id,
            status="success",
            duration_s=time.perf_counter() - start,
            input_path=str(task.html_path),
            input_hash=task.input_hash,
            output_path=str(out_path),
        )

    except Exception as exc:  # pragma: no cover - integration failure path
        return HtmlConversionResult(
            doc_id=task.relative_id,
            status="failure",
            duration_s=time.perf_counter() - start,
            input_path=str(task.html_path),
            input_hash=task.input_hash,
            output_path=str(task.output_path),
            error=str(exc),
        )


def html_main(args: argparse.Namespace | None = None) -> int:
    """Entrypoint for parallel HTML-to-DocTags conversion across a dataset.

    Args:
        args: Optional pre-parsed CLI namespace to override command-line inputs.

    Returns:
        Process exit code, where ``0`` denotes success.
    """

    import multiprocessing as mp

    set_spawn_or_warn(_LOGGER)
    _LOGGER.info(
        "Multiprocessing configuration",
        extra={
            "extra_fields": {
                "start_method": mp.get_start_method(allow_none=True),
                "cpu_count": os.cpu_count(),
            }
        },
    )

    if isinstance(args, argparse.Namespace):
        args = args
    else:
        args = html_parse_args() if args is None else html_parse_args(args)

    if not hasattr(args, "input"):
        args.input = HTML_DEFAULT_INPUT_DIR
    if not hasattr(args, "output"):
        args.output = HTML_DEFAULT_OUTPUT_DIR
    if not hasattr(args, "workers"):
        args.workers = max(1, (os.cpu_count() or 8) - 1)
    if not hasattr(args, "overwrite"):
        args.overwrite = False
    if not hasattr(args, "resume"):
        args.resume = False
    if not hasattr(args, "force"):
        args.force = False
    if not hasattr(args, "data_root"):
        args.data_root = None

    data_root_override = args.data_root
    resolved_root = (
        detect_data_root(data_root_override)
        if data_root_override is not None
        else detect_data_root()
    )

    if data_root_override is not None:
        os.environ["DOCSTOKG_DATA_ROOT"] = str(resolved_root)

    data_manifests(resolved_root)

    if args.input == HTML_DEFAULT_INPUT_DIR and data_root_override is not None:
        input_dir: Path = data_html(resolved_root)
    else:
        input_dir = (args.input or HTML_DEFAULT_INPUT_DIR).resolve()

    if args.output == HTML_DEFAULT_OUTPUT_DIR and data_root_override is not None:
        output_dir: Path = data_doctags(resolved_root)
    else:
        output_dir = (args.output or HTML_DEFAULT_OUTPUT_DIR).resolve()
    output_dir.mkdir(parents=True, exist_ok=True)

    _LOGGER.info(
        "HTML conversion configuration",
        extra={
            "extra_fields": {
                "data_root": str(resolved_root),
                "input_dir": str(input_dir),
                "output_dir": str(output_dir),
                "workers": args.workers,
            }
        },
    )

    if args.force:
        _LOGGER.info(
            "Force mode: reprocessing all documents",
            extra={"extra_fields": {"mode": "force"}},
        )
    elif args.resume:
        _LOGGER.info(
            "Resume mode enabled: unchanged outputs will be skipped",
            extra={"extra_fields": {"mode": "resume"}},
        )

    files = list_htmls(input_dir)
    if not files:
        _LOGGER.warning(
            "No HTML files found", extra={"extra_fields": {"input_dir": str(input_dir)}}
        )
        return 0

    manifest_index = load_manifest_index(HTML_MANIFEST_STAGE, resolved_root) if args.resume else {}

    tasks: List[HtmlTask] = []
    ok = fail = skip = 0
    for path in files:
        rel_path = path.relative_to(input_dir)
        doc_id = rel_path.as_posix()
        out_path = (output_dir / rel_path).with_suffix(".doctags")
        input_hash = compute_content_hash(path)
        manifest_entry = manifest_index.get(doc_id)
        if (
            args.resume
            and not args.force
            and not args.overwrite
            and out_path.exists()
            and manifest_entry
            and manifest_entry.get("input_hash") == input_hash
        ):
            _LOGGER.info(
                "Skipping HTML document",
                extra={
                    "extra_fields": {
                        "doc_id": doc_id,
                        "output_path": str(out_path),
                    }
                },
            )
            manifest_append(
                stage=HTML_MANIFEST_STAGE,
                doc_id=doc_id,
                status="skip",
                duration_s=0.0,
                schema_version="docparse/1.1.0",
                input_path=str(path),
                input_hash=input_hash,
                hash_alg=resolve_hash_algorithm(),
                output_path=str(out_path),
                parse_engine="docling-html",
            )
            skip += 1
            continue
        tasks.append(
            HtmlTask(
                html_path=path,
                relative_id=doc_id,
                output_path=out_path,
                input_hash=input_hash,
                overwrite=args.overwrite,
            )
        )

    if not tasks:
        _LOGGER.info(
            "HTML conversion summary",
            extra={
                "extra_fields": {
                    "ok": 0,
                    "skip": skip,
                    "fail": 0,
                }
            },
        )
        return 0

    with ProcessPoolExecutor(max_workers=args.workers) as ex:
        futures = [ex.submit(html_convert_one, task) for task in tasks]
        for fut in tqdm(
            as_completed(futures), total=len(futures), unit="file", desc="HTML → DocTags"
        ):
            result = fut.result()
            if result.status == "success":
                ok += 1
            elif result.status == "skip":
                skip += 1
            else:
                fail += 1
                _LOGGER.error(
                    "HTML conversion failure",
                    extra={
                        "extra_fields": {
                            "doc_id": result.doc_id,
                            "error": result.error or "conversion failed",
                        }
                    },
                )

            manifest_append(
                stage=HTML_MANIFEST_STAGE,
                doc_id=result.doc_id,
                status=result.status,
                duration_s=round(result.duration_s, 3),
                schema_version="docparse/1.1.0",
                input_path=result.input_path,
                input_hash=result.input_hash,
                hash_alg=resolve_hash_algorithm(),
                output_path=result.output_path,
                error=result.error,
                parse_engine="docling-html",
            )

    _LOGGER.info(
        "HTML conversion summary",
        extra={
            "extra_fields": {
                "ok": ok,
                "skip": skip,
                "fail": fail,
            }
        },
    )

    return 0


if __name__ == "__main__":
    import sys as _sys

    argv = _sys.argv[1:]
    if argv and argv[0] in {"--html", "--pipeline=html"}:
        if argv[0] == "--html":
            _sys.argv = [_sys.argv[0]] + argv[1:]
        else:  # --pipeline=html
            _sys.argv = [_sys.argv[0]] + [arg for arg in argv if not arg.startswith("--pipeline=")]
        raise SystemExit(html_main())

    if argv and argv[0] in {"--pdf", "--pipeline=pdf"}:
        if argv[0] == "--pdf":
            _sys.argv = [_sys.argv[0]] + argv[1:]
        else:  # --pipeline=pdf
            _sys.argv = [_sys.argv[0]] + [arg for arg in argv if not arg.startswith("--pipeline=")]
        raise SystemExit(pdf_main())

    raise SystemExit(pdf_main())<|MERGE_RESOLUTION|>--- conflicted
+++ resolved
@@ -74,7 +74,6 @@
 PDF_MODEL_SUBDIR = Path("granite-docling-258M")
 
 
-<<<<<<< HEAD
 def _looks_like_filesystem_path(candidate: str) -> bool:
     """Return ``True`` when ``candidate`` appears to reference a local path."""
 
@@ -91,7 +90,6 @@
     if alt and alt not in prefixes:
         prefixes.append(alt)
     return any(candidate.startswith(prefix) for prefix in prefixes)
-=======
 def _expand_path(path: str | Path) -> Path:
     """Expand a filesystem path to an absolute :class:`Path`."""
 
@@ -114,14 +112,12 @@
     if env:
         return _expand_path(env)
     return resolve_hf_home()
->>>>>>> db728aa1
 
 
 def resolve_pdf_model_path(cli_value: str | None = None) -> str:
     """Determine PDF model path using CLI and environment precedence."""
 
     if cli_value:
-<<<<<<< HEAD
         if _looks_like_filesystem_path(cli_value):
             return str(expand_path(cli_value))
         return cli_value
@@ -130,7 +126,6 @@
         return str(expand_path(env_model))
     model_root = resolve_model_root()
     return str(expand_path(model_root / PDF_MODEL_SUBDIR))
-=======
         return cli_value
     env_model = os.getenv("DOCLING_PDF_MODEL")
     if env_model:
@@ -142,7 +137,6 @@
     if hf_home_env:
         return str((_expand_path(hf_home_env) / PDF_MODEL_SUBDIR).resolve())
     return str((Path.home().expanduser() / ".cache" / "huggingface" / PDF_MODEL_SUBDIR).resolve())
->>>>>>> db728aa1
 
 
 # -------- Paths --------
