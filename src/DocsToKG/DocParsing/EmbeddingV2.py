#!/usr/bin/env python3
"""
EmbedVectors.py

- Reads chunked JSONL from /home/paul/DocsToKG/Data/ChunkedDocTagFiles
- Ensures each chunk has a UUID (writes back to the same files)
- Emits vectors JSONL to /home/paul/DocsToKG/Data/Vectors

Uses local HF cache at /home/paul/hf-cache/:
  - Qwen3-Embedding-4B at   /home/paul/hf-cache/models/Qwen/Qwen3-Embedding-4B
  - SPLADE-v3 at            /home/paul/hf-cache/models/naver/splade-v3
"""

from __future__ import annotations

import argparse
import json
import math
import os
import re
import statistics
import tracemalloc
import time
import uuid
from collections import Counter
from dataclasses import dataclass
from pathlib import Path
from typing import Dict, Iterable, Iterator, List, Optional, Sequence, Tuple

# Third-party imports
from sentence_transformers import (
    SparseEncoder,
)  # loads from local dir if given (cache_folder supported)
from tqdm import tqdm

from vllm import (
    LLM,
    PoolingParams,
)  # PoolingParams(dimensions=...) selects output dim if model supports MRL

from DocsToKG.DocParsing._common import (
    Batcher,
    atomic_write,
    compute_content_hash,
    data_chunks,
    data_manifests,
    data_vectors,
    detect_data_root,
    get_logger,
    jsonl_load,
    jsonl_save,
    load_manifest_index,
    manifest_append,
)
from DocsToKG.DocParsing.schemas import BM25Vector, DenseVector, SPLADEVector, VectorRow

# ---- Fixed locations ----
HF_HOME = Path("/home/paul/hf-cache")
MODEL_ROOT = HF_HOME
QWEN_DIR = MODEL_ROOT / "Qwen" / "Qwen3-Embedding-4B"
SPLADE_DIR = MODEL_ROOT / "naver" / "splade-v3"

DEFAULT_DATA_ROOT = detect_data_root()
DEFAULT_CHUNKS_DIR = data_chunks(DEFAULT_DATA_ROOT)
DEFAULT_VECTORS_DIR = data_vectors(DEFAULT_DATA_ROOT)
MANIFEST_STAGE = "embeddings"

# Make sure every lib (Transformers / HF Hub / Sentence-Transformers) honors this cache.
os.environ.setdefault("HF_HOME", str(HF_HOME))
os.environ.setdefault("HF_HUB_CACHE", str(HF_HOME / "hub"))
os.environ.setdefault("TRANSFORMERS_CACHE", str(HF_HOME / "transformers"))
os.environ.setdefault("SENTENCE_TRANSFORMERS_HOME", str(MODEL_ROOT))

# ---- simple tokenizer for BM25 ----

TOKEN_RE = re.compile(r"[A-Za-z0-9]+(?:[-_][A-Za-z0-9]+)?")


@dataclass
class Chunk:
    """Minimal representation of a DocTags chunk stored on disk.

    Attributes:
        uuid: Stable identifier for the chunk.
        text: Textual content extracted from the DocTags document.
        doc_id: Identifier of the source document for manifest reporting.

    Examples:
        >>> chunk = Chunk(uuid="chunk-1", text="Hybrid search is powerful.", doc_id="doc")
        >>> chunk.uuid
        'chunk-1'
    """

    uuid: str
    text: str
    doc_id: str


def iter_chunk_files(d: Path) -> List[Path]:
    """Enumerate chunked DocTags JSONL files in a directory.

    Args:
        d: Directory containing `*.chunks.jsonl` files.

    Returns:
        Sorted list of chunk file paths.
    """
    return sorted(d.glob("*.chunks.jsonl"))


def ensure_uuid(rows: List[dict]) -> bool:
    """Populate missing chunk UUIDs in-place.

    Args:
        rows: Chunk dictionaries that should include a `uuid` key.

    Returns:
        True when at least one UUID was newly assigned; otherwise False.
    """

    updated = False
    for row in rows:
        if not row.get("uuid"):
            row["uuid"] = str(uuid.uuid4())
            updated = True
    return updated


def tokens(text: str) -> List[str]:
    """Tokenize normalized text for sparse retrieval features.

    Args:
        text: Input string to tokenize.

    Returns:
        Lowercased alphanumeric tokens extracted from the text.
    """
    return [t.lower() for t in TOKEN_RE.findall(text)]


# ---- BM25 (global) ----
@dataclass
class BM25Stats:
    """Corpus-wide statistics required for BM25 weighting.

    Attributes:
        N: Total number of documents (chunks) in the corpus.
        avgdl: Average document length in tokens.
        df: Document frequency per token.

    Examples:
        >>> stats = BM25Stats(N=100, avgdl=120.5, df={"hybrid": 5})
        >>> stats.df["hybrid"]
        5
    """

    N: int
    avgdl: float
    df: Dict[str, int]


def build_bm25_stats(chunks: Iterable[Chunk]) -> BM25Stats:
    """Compute corpus statistics required for BM25 weighting.

    Args:
        chunks: Iterable of text chunks with identifiers.

    Returns:
        BM25Stats containing document frequency counts and average length.
    """
    accumulator = BM25StatsAccumulator()
    for chunk in chunks:
        accumulator.add_document(chunk.text)
    return accumulator.finalize()


class BM25StatsAccumulator:
    """Streaming accumulator for BM25 corpus statistics."""

    def __init__(self) -> None:
        self.N = 0
        self.total_tokens = 0
        self.df = Counter()

    def add_document(self, text: str) -> None:
        """Add document to statistics without retaining text."""

        toks = tokens(text)
        self.N += 1
        self.total_tokens += len(toks)
        self.df.update(set(toks))

    def finalize(self) -> BM25Stats:
        """Compute final statistics."""

        avgdl = self.total_tokens / max(self.N, 1)
        return BM25Stats(N=self.N, avgdl=avgdl, df=dict(self.df))


def print_bm25_summary(stats: BM25Stats) -> None:
    """Print corpus-level BM25 statistics."""

    logger = get_logger(__name__)
    top_tokens = list(stats.df.items())
    top_tokens.sort(key=lambda item: item[1], reverse=True)
    top_tokens = top_tokens[:10]
    logger.info("BM25 Corpus Summary:")
    logger.info("  Documents (N): %s", stats.N)
    logger.info("  Avg doc length: %.2f tokens", stats.avgdl)
    logger.info("  Unique terms: %s", len(stats.df))
    logger.info("  Top 10 terms: %s", top_tokens)


def bm25_vector(
    text: str, stats: BM25Stats, k1: float = 1.5, b: float = 0.75
) -> Tuple[List[str], List[float]]:
    """Generate BM25 term weights for a chunk of text.

    Args:
        text: Chunk text to convert into a sparse representation.
        stats: Precomputed BM25 statistics for the corpus.
        k1: Term frequency saturation parameter.
        b: Length normalization parameter.

    Returns:
        Tuple of `(terms, weights)` describing the sparse vector.
    """
    toks = tokens(text)
    dl = len(toks) or 1
    tf = Counter(toks)
    terms, weights = [], []
    for t, f in tf.items():
        n_qi = stats.df.get(t, 0)
        idf = math.log((stats.N - n_qi + 0.5) / (n_qi + 0.5) + 1.0)  # RSJ-smoothed IDF
        denom = f + k1 * (1.0 - b + b * (dl / stats.avgdl))
        w = idf * (f * (k1 + 1.0)) / denom
        if w > 0:
            terms.append(t)
            weights.append(w)
    return terms, weights


# ---- SPLADE-v3 (GPU) ----
@dataclass
class SpladeCfg:
    """Runtime configuration for SPLADE sparse encoding.

    Attributes:
        model_dir: Path to the SPLADE model directory.
        device: Torch device identifier to run inference on.
        batch_size: Number of texts encoded per batch.
        cache_folder: Directory where transformer weights are cached.
        max_active_dims: Optional cap on active sparse dimensions.
        attn_impl: Preferred attention implementation override.

    Examples:
        >>> cfg = SpladeCfg(batch_size=8, device="cuda:1")
        >>> cfg.batch_size
        8
    """

    model_dir: Path = SPLADE_DIR
    device: str = "cuda"
    batch_size: int = 32
    cache_folder: Path = MODEL_ROOT
    max_active_dims: int | None = None
    # Leave None to let HF/torch pick (usually SDPA); set to "flash_attention_2" if available.
    attn_impl: str | None = None


def splade_encode(
    cfg: SpladeCfg, texts: List[str], batch_size: Optional[int] = None
) -> Tuple[List[List[str]], List[List[float]]]:
    """Encode text with SPLADE to obtain sparse lexical vectors.

    Args:
        cfg: SPLADE configuration describing device, batch size, and cache.
        texts: Batch of input strings to encode.
        batch_size: Optional override for the encoding batch size.

    Returns:
        Tuple of token lists and weight lists aligned per input text.
    """
    effective_batch = batch_size or cfg.batch_size
    enc = _get_splade_encoder(cfg)
    token_lists, weight_lists = [], []
    for i in range(0, len(texts), effective_batch):
        batch = texts[i : i + effective_batch]
        # returns a torch.sparse tensor (rows = batch)
        s = enc.encode(batch)  # shape: (B, |vocab|)
        for r in range(s.shape[0]):
            # decode all non-zeros for this row
            # decodes to list[(token, weight)] sorted by weight
            nnz = s[r].coalesce().values().numel()
            decoded = enc.decode(s[r], top_k=int(nnz))
            toks, wts = zip(*decoded) if decoded else ([], [])
            token_lists.append(list(toks))
            weight_lists.append([float(w) for w in wts])
    return token_lists, weight_lists


_SPLADE_ENCODER_CACHE: Dict[Tuple[str, str, Optional[str], Optional[int]], SparseEncoder] = {}


def _get_splade_encoder(cfg: SpladeCfg) -> SparseEncoder:
    """Retrieve (or create) a cached SPLADE encoder instance."""

    key = (str(cfg.model_dir), cfg.device, cfg.attn_impl, cfg.max_active_dims)
    if key in _SPLADE_ENCODER_CACHE:
        return _SPLADE_ENCODER_CACHE[key]

    model_kwargs: Dict[str, object] = {}
    if cfg.attn_impl:
        model_kwargs["attn_implementation"] = cfg.attn_impl
    if cfg.max_active_dims is not None:
        model_kwargs["max_active_dims"] = cfg.max_active_dims

    try:
        encoder = SparseEncoder(
            str(cfg.model_dir),
            device=cfg.device,
            cache_folder=str(cfg.cache_folder),
            model_kwargs=model_kwargs,
            local_files_only=True,
        )
    except (ValueError, ImportError) as exc:
        if cfg.attn_impl == "flash_attention_2" and "Flash Attention 2" in str(exc):
            print("[SPLADE] FlashAttention 2 unavailable; retrying with standard attention.")
            fallback_kwargs = dict(model_kwargs)
            fallback_kwargs["attn_implementation"] = "sdpa"
            encoder = SparseEncoder(
                str(cfg.model_dir),
                device=cfg.device,
                cache_folder=str(cfg.cache_folder),
                model_kwargs=fallback_kwargs,
                local_files_only=True,
            )
        else:
            raise

    _SPLADE_ENCODER_CACHE[key] = encoder
    return encoder


class SPLADEValidator:
    """Track SPLADE sparsity metrics across the corpus."""

    def __init__(self) -> None:
        self.total_chunks = 0
        self.zero_nnz_chunks: List[str] = []
        self.nnz_counts: List[int] = []

    def validate(self, uuid: str, tokens: Sequence[str], weights: Sequence[float]) -> None:
        """Record sparsity information for a single chunk."""

        self.total_chunks += 1
        nnz = sum(1 for weight in weights if weight > 0)
        self.nnz_counts.append(nnz)
        if nnz == 0:
            self.zero_nnz_chunks.append(uuid)

    def report(self, logger) -> None:
        """Emit warnings if sparsity metrics exceed thresholds."""

        if not self.total_chunks:
            return
        pct = 100 * len(self.zero_nnz_chunks) / self.total_chunks
        if pct > 1.0:
            logger.warning(
                "SPLADE sparsity warning: %s / %s (%.1f%%) chunks have zero non-zero elements.",
                len(self.zero_nnz_chunks),
                self.total_chunks,
                pct,
            )
            logger.warning(
                "Affected UUIDs (first 10): %s",
                self.zero_nnz_chunks[:10],
            )


# ---- Qwen3-Embedding-4B via vLLM (2560-d) ----
@dataclass
class QwenCfg:
    """Configuration for generating dense embeddings with Qwen via vLLM.

    Attributes:
        model_dir: Path to the local Qwen model.
        dtype: Torch dtype used during inference.
        tp: Tensor parallelism degree.
        gpu_mem_util: Target GPU memory utilization for vLLM.
        batch_size: Number of texts processed per embedding batch.
        quantization: Optional quantization mode (e.g., `awq`).

    Examples:
        >>> cfg = QwenCfg(batch_size=64, tp=2)
        >>> cfg.tp
        2
    """

    model_dir: Path = QWEN_DIR
    dtype: str = "bfloat16"  # good default on Ada/Hopper
    tp: int = 1
    gpu_mem_util: float = 0.60
    batch_size: int = 32
    quantization: str | None = None  # 'awq' if you have an AWQ checkpoint


def qwen_embed(
    cfg: QwenCfg, texts: List[str], batch_size: Optional[int] = None
) -> List[List[float]]:
    """Produce dense embeddings using a local Qwen3 model served by vLLM.

    Args:
        cfg: Configuration describing model path, dtype, and batching.
        texts: Batch of documents to embed.
        batch_size: Optional override for inference batch size.

    Returns:
        List of embedding vectors, one per input text.
    """
    effective_batch = batch_size or cfg.batch_size
    llm = LLM(
        model=str(cfg.model_dir),  # local path
        task="embed",
        dtype=cfg.dtype,
        tensor_parallel_size=cfg.tp,
        gpu_memory_utilization=cfg.gpu_mem_util,
        quantization=cfg.quantization,  # None or 'awq' (if a matching AWQ checkpoint exists)
        download_dir=str(HF_HOME),  # belt & suspenders: keep any aux files in your cache
    )
    pool = PoolingParams(normalize=True)
    out: List[List[float]] = []
    for i in range(0, len(texts), effective_batch):
        batch = texts[i : i + effective_batch]
        res = llm.embed(batch, pooling_params=pool)
        for r in res:
            out.append([float(x) for x in r.outputs.embedding])
    return out


def process_pass_a(files: Sequence[Path], logger) -> Tuple[Dict[str, Chunk], BM25Stats]:
    """Assign UUIDs and build BM25 statistics for a corpus of chunk files."""

    uuid_to_chunk: Dict[str, Chunk] = {}
    accumulator = BM25StatsAccumulator()

    for chunk_file in tqdm(files, desc="Pass A: UUID + BM25 stats", unit="file"):
        rows = jsonl_load(chunk_file)
        if not rows:
            continue
        if ensure_uuid(rows):
            jsonl_save(chunk_file, rows)
        for row in rows:
            text = row.get("text", "")
            uuid_value = row["uuid"]
            doc_id = row.get("doc_id", "unknown")
            uuid_to_chunk[uuid_value] = Chunk(uuid=uuid_value, text=text, doc_id=doc_id)
            accumulator.add_document(text)

    stats = accumulator.finalize()
    print_bm25_summary(stats)
    logger.info(
        "Pass A complete",
        extra={
            "extra_fields": {
                "chunks": stats.N,
                "avgdl": round(stats.avgdl, 4),
                "unique_terms": len(stats.df),
            }
        },
    )
    return uuid_to_chunk, stats


def process_chunk_file_vectors(
    chunk_file: Path,
    uuid_to_chunk: Dict[str, Chunk],
    stats: BM25Stats,
    args: argparse.Namespace,
    validator: SPLADEValidator,
    logger,
) -> Tuple[int, List[int], List[float]]:
    """Generate vectors for a single chunk file and persist them to disk."""

    rows = jsonl_load(chunk_file)
    if not rows:
        logger.warning(
            "Chunk file empty", extra={"extra_fields": {"chunk_file": str(chunk_file)}}
        )
        return 0, [], []

    uuids = [row["uuid"] for row in rows]
    texts = [uuid_to_chunk[uuid].text for uuid in uuids]
    splade_results: List[Tuple[Sequence[str], Sequence[float]]] = []
    for batch in Batcher(texts, args.batch_size_splade):
        tokens_batch, weights_batch = splade_encode(
            args.splade_cfg, list(batch), batch_size=args.batch_size_splade
        )
        splade_results.extend(zip(tokens_batch, weights_batch))
    qwen_results = qwen_embed(
        args.qwen_cfg, texts, batch_size=args.batch_size_qwen
    )

    out_path = args.out_dir / f"{chunk_file.stem.replace('.chunks', '')}.vectors.jsonl"
    count, nnz, norms = write_vectors(
        out_path,
        uuids,
        texts,
        splade_results,
        qwen_results,
        stats,
        args,
        rows=rows,
        validator=validator,
        logger=logger,
    )

    logger.info(
        "Vectors written",
        extra={
            "extra_fields": {
                "chunk_file": str(chunk_file.name),
                "vectors_file": out_path.name,
                "rows": count,
            }
        },
    )
    return count, nnz, norms


def write_vectors(
    path: Path,
    uuids: Sequence[str],
    texts: Sequence[str],
    splade_results: Sequence[Tuple[Sequence[str], Sequence[float]]],
    qwen_results: Sequence[Sequence[float]],
    stats: BM25Stats,
    args: argparse.Namespace,
    *,
    rows: Sequence[dict],
    validator: SPLADEValidator,
    logger,
) -> Tuple[int, List[int], List[float]]:
    """Write validated vector rows to disk with schema enforcement."""

    if not (
        len(uuids)
        == len(texts)
        == len(splade_results)
        == len(qwen_results)
        == len(rows)
    ):
        raise ValueError("Mismatch between chunk, SPLADE, or Qwen result lengths")

    bm25_k1 = float(args.bm25_k1)
    bm25_b = float(args.bm25_b)
    splade_nnz: List[int] = []
    qwen_norms: List[float] = []

    path.parent.mkdir(parents=True, exist_ok=True)

    with atomic_write(path) as handle:
        for uuid_value, text, splade_pair, qwen_vector, row in zip(
            uuids, texts, splade_results, qwen_results, rows
        ):
            tokens_list = list(splade_pair[0])
            weight_list = [float(w) for w in splade_pair[1]]
            validator.validate(uuid_value, tokens_list, weight_list)
            nnz = sum(1 for weight in weight_list if weight > 0)
            splade_nnz.append(nnz)

            if len(qwen_vector) != 2560:
                message = (
                    f"Qwen dimension mismatch for UUID={uuid_value}: expected 2560, "
                    f"got {len(qwen_vector)}"
                )
                doc_id = row.get("doc_id", "unknown")
                manifest_append(
                    stage="embeddings",
                    doc_id=doc_id,
                    status="failure",
                    error=message,
                    schema_version="embeddings/1.0.0",
                )
                raise ValueError(message)

            norm = math.sqrt(sum(float(x) * float(x) for x in qwen_vector))
            if norm <= 0:
                doc_id = row.get("doc_id", "unknown")
                message = f"Invalid Qwen vector (zero norm) for UUID={uuid_value}"
                logger.error(message)
                manifest_append(
                    stage="embeddings",
                    doc_id=doc_id,
                    status="failure",
                    error=message,
                    schema_version="embeddings/1.0.0",
                )
                raise ValueError(message)
            if abs(norm - 1.0) > 0.01:
                logger.warning(
                    "Qwen norm for UUID=%s: %.4f (expected ~1.0)", uuid_value, norm
                )
            qwen_norms.append(norm)

            terms, weights = bm25_vector(text, stats, k1=bm25_k1, b=bm25_b)

            try:
                vector_row = VectorRow(
                    UUID=uuid_value,
                    BM25=BM25Vector(
                        terms=terms,
                        weights=weights,
                        k1=bm25_k1,
                        b=bm25_b,
                        avgdl=stats.avgdl,
                        N=stats.N,
                    ),
                    SPLADEv3=SPLADEVector(tokens=tokens_list, weights=weight_list),
                    Qwen3_4B=DenseVector(
                        model_id="Qwen/Qwen3-Embedding-4B",
                        vector=[float(x) for x in qwen_vector],
                        dimension=2560,
                    ),
                    model_metadata={
                        "splade": {"batch_size": args.batch_size_splade},
                        "qwen": {
                            "dtype": args.qwen_dtype,
                            "batch_size": args.batch_size_qwen,
                        },
                    },
                )
            except Exception as exc:
                doc_id = row.get("doc_id", "unknown")
                logger.error(
                    "Vector row validation failed",
                    extra={
                        "extra_fields": {
                            "uuid": uuid_value,
                            "doc_id": doc_id,
                            "error": str(exc),
                        }
                    },
                )
                manifest_append(
                    stage="embeddings",
                    doc_id=doc_id,
                    status="failure",
                    error=str(exc),
                    schema_version="embeddings/1.0.0",
                )
                raise

            payload = vector_row.model_dump(by_alias=True)
            handle.write(json.dumps(payload, ensure_ascii=False) + "\n")

    return len(uuids), splade_nnz, qwen_norms
# ---- Main driver ----
def main():
    """CLI entrypoint for chunk UUID cleanup and embedding generation."""

    logger = get_logger(__name__)

    parser = argparse.ArgumentParser()
    parser.add_argument(
        "--data-root",
        type=Path,
        default=None,
        help=(
            "Override DocsToKG Data directory. Defaults to auto-detection or "
            "$DOCSTOKG_DATA_ROOT."
        ),
    )
    parser.add_argument("--chunks-dir", type=Path, default=DEFAULT_CHUNKS_DIR)
    parser.add_argument("--out-dir", type=Path, default=DEFAULT_VECTORS_DIR)
    parser.add_argument("--bm25-k1", type=float, default=1.5)
    parser.add_argument("--bm25-b", type=float, default=0.75)
    parser.add_argument("--batch-size-splade", type=int, default=32)
    parser.add_argument("--batch-size-qwen", type=int, default=64)
    parser.add_argument("--splade-max-active-dims", type=int, default=None)
    parser.add_argument(
        "--splade-attn",
        type=str,
        default="auto",
        choices=["auto", "sdpa", "eager", "flash_attention_2"],
        help="Attention backend for SPLADE transformer (default: auto/SDPA).",
    )
    parser.add_argument("--qwen-dtype", type=str, default="bfloat16")
    parser.add_argument("--qwen-quant", type=str, default=None)
    parser.add_argument("--tp", type=int, default=1)
    parser.add_argument(
        "--resume",
        action="store_true",
        help="Skip chunk files whose vector outputs already exist with matching hash",
    )
    parser.add_argument(
        "--force",
        action="store_true",
        help="Force reprocessing even when resume criteria are satisfied",
    )
    args = parser.parse_args()

    if args.batch_size_splade < 1 or args.batch_size_qwen < 1:
        raise ValueError("Batch sizes must be >= 1")

    overall_start = time.perf_counter()

    data_root_override = args.data_root
    resolved_root = (
        detect_data_root(data_root_override)
        if data_root_override is not None
        else DEFAULT_DATA_ROOT
    )

    if data_root_override is not None:
        os.environ["DOCSTOKG_DATA_ROOT"] = str(resolved_root)

    data_manifests(resolved_root)

    if args.chunks_dir == DEFAULT_CHUNKS_DIR and data_root_override is not None:
        chunks_dir = data_chunks(resolved_root)
    else:
        chunks_dir = args.chunks_dir.resolve()

    if args.out_dir == DEFAULT_VECTORS_DIR and data_root_override is not None:
        out_dir = data_vectors(resolved_root)
    else:
        out_dir = args.out_dir.resolve()

    out_dir.mkdir(parents=True, exist_ok=True)
    args.out_dir = out_dir

    logger.info(
        "Embedding configuration",
        extra={
            "extra_fields": {
                "data_root": str(resolved_root),
                "chunks_dir": str(chunks_dir),
                "vectors_dir": str(out_dir),
            }
        },
    )

    files = iter_chunk_files(chunks_dir)
    if not files:
        logger.warning(
            "No chunk files found",
            extra={"extra_fields": {"chunks_dir": str(chunks_dir)}},
        )
        return

    if args.force:
        logger.info("Force mode: reprocessing all chunk files")
    elif args.resume:
        logger.info("Resume mode enabled: unchanged chunk files will be skipped")
<<<<<<< HEAD

    attn_impl = None if args.splade_attn == "auto" else args.splade_attn
    args.splade_cfg = SpladeCfg(
        batch_size=args.batch_size_splade,
        max_active_dims=args.splade_max_active_dims,
        attn_impl=attn_impl,
    )
    args.qwen_cfg = QwenCfg(
        dtype=args.qwen_dtype,
        tp=int(args.tp),
        batch_size=int(args.batch_size_qwen),
        quantization=args.qwen_quant,
    )

    uuid_to_chunk, stats = process_pass_a(files, logger)
    if not uuid_to_chunk:
        logger.warning("No chunks found after Pass A")
        return

    validator = SPLADEValidator()
    tracemalloc.start()
    pass_b_start = time.perf_counter()
    total_vectors = 0
    splade_nnz_all: List[int] = []
    qwen_norms_all: List[float] = []

    manifest_index = (
        load_manifest_index(MANIFEST_STAGE, resolved_root) if args.resume else {}
    )
    file_entries = []
    skipped_files = 0
    for chunk_file in files:
        doc_id = chunk_file.relative_to(chunks_dir).as_posix()
        out_path = args.out_dir / f"{chunk_file.stem.replace('.chunks', '')}.vectors.jsonl"
        input_hash = compute_content_hash(chunk_file)
        entry = manifest_index.get(doc_id)
        if (
            args.resume
            and not args.force
            and out_path.exists()
            and entry
            and entry.get("input_hash") == input_hash
        ):
            logger.info("Skipping %s: output exists and input unchanged", doc_id)
            manifest_append(
                stage=MANIFEST_STAGE,
                doc_id=doc_id,
                status="skip",
                duration_s=0.0,
                schema_version="embeddings/1.0.0",
                input_path=str(chunk_file),
                input_hash=input_hash,
                output_path=str(out_path),
            )
            skipped_files += 1
            continue
        file_entries.append((chunk_file, out_path, input_hash, doc_id))

    for chunk_file, out_path, input_hash, doc_id in tqdm(
        file_entries, desc="Pass B: Encoding vectors", unit="file"
    ):
        start = time.perf_counter()
        try:
            count, nnz, norms = process_chunk_file_vectors(
                chunk_file, uuid_to_chunk, stats, args, validator, logger
            )
        except Exception as exc:
            duration = time.perf_counter() - start
            manifest_append(
                stage=MANIFEST_STAGE,
                doc_id=doc_id,
                status="failure",
                duration_s=round(duration, 3),
                schema_version="embeddings/1.0.0",
                input_path=str(chunk_file),
                input_hash=input_hash,
                output_path=str(out_path),
                error=str(exc),
            )
            raise

        duration = time.perf_counter() - start
        total_vectors += count
        splade_nnz_all.extend(nnz)
        qwen_norms_all.extend(norms)
        manifest_append(
            stage=MANIFEST_STAGE,
            doc_id=doc_id,
            status="success",
            duration_s=round(duration, 3),
            schema_version="embeddings/1.0.0",
            input_path=str(chunk_file),
            input_hash=input_hash,
            output_path=str(out_path),
            vector_count=count,
        )
=======

    attn_impl = None if args.splade_attn == "auto" else args.splade_attn
    args.splade_cfg = SpladeCfg(
        batch_size=args.batch_size_splade,
        max_active_dims=args.splade_max_active_dims,
        attn_impl=attn_impl,
    )
    args.qwen_cfg = QwenCfg(
        dtype=args.qwen_dtype,
        tp=int(args.tp),
        batch_size=int(args.batch_size_qwen),
        quantization=args.qwen_quant,
    )

    uuid_to_chunk, stats = process_pass_a(files, logger)
    if not uuid_to_chunk:
        logger.warning("No chunks found after Pass A")
        return

    validator = SPLADEValidator()
    tracemalloc.start()
    pass_b_start = time.perf_counter()
    total_vectors = 0
    splade_nnz_all: List[int] = []
    qwen_norms_all: List[float] = []

    manifest_index = (
        load_manifest_index(MANIFEST_STAGE, resolved_root) if args.resume else {}
    )
    file_entries = []
    skipped_files = 0
    for chunk_file in files:
        doc_id = chunk_file.relative_to(chunks_dir).as_posix()
        out_path = args.out_dir / f"{chunk_file.stem.replace('.chunks', '')}.vectors.jsonl"
        input_hash = compute_content_hash(chunk_file)
        entry = manifest_index.get(doc_id)
        if (
            args.resume
            and not args.force
            and out_path.exists()
            and entry
            and entry.get("input_hash") == input_hash
        ):
            logger.info("Skipping %s: output exists and input unchanged", doc_id)
            manifest_append(
                stage=MANIFEST_STAGE,
                doc_id=doc_id,
                status="skip",
                duration_s=0.0,
                schema_version="embeddings/1.0.0",
                input_path=str(chunk_file),
                input_hash=input_hash,
                output_path=str(out_path),
            )
            skipped_files += 1
            continue
        file_entries.append((chunk_file, out_path, input_hash, doc_id))

    for chunk_file, out_path, input_hash, doc_id in tqdm(
        file_entries, desc="Pass B: Encoding vectors", unit="file"
    ):
        start = time.perf_counter()
        try:
            count, nnz, norms = process_chunk_file_vectors(
                chunk_file, uuid_to_chunk, stats, args, validator, logger
            )
        except Exception as exc:
            duration = time.perf_counter() - start
            manifest_append(
                stage=MANIFEST_STAGE,
                doc_id=doc_id,
                status="failure",
                duration_s=round(duration, 3),
                schema_version="embeddings/1.0.0",
                input_path=str(chunk_file),
                input_hash=input_hash,
                output_path=str(out_path),
                error=str(exc),
            )
            raise

        duration = time.perf_counter() - start
        total_vectors += count
        splade_nnz_all.extend(nnz)
        qwen_norms_all.extend(norms)
        manifest_append(
            stage=MANIFEST_STAGE,
            doc_id=doc_id,
            status="success",
            duration_s=round(duration, 3),
            schema_version="embeddings/1.0.0",
            input_path=str(chunk_file),
            input_hash=input_hash,
            output_path=str(out_path),
            vector_count=count,
        )
        total_vectors += count
        splade_nnz_all.extend(nnz)
        qwen_norms_all.extend(norms)

    _current, peak = tracemalloc.get_traced_memory()
    tracemalloc.stop()
    elapsed_b = time.perf_counter() - pass_b_start

    validator.report(logger)

    zero_pct = (
        100.0 * len([n for n in splade_nnz_all if n == 0]) / total_vectors
        if total_vectors
        else 0.0
    )
    avg_nnz = statistics.mean(splade_nnz_all) if splade_nnz_all else 0.0
    median_nnz = statistics.median(splade_nnz_all) if splade_nnz_all else 0.0
    avg_norm = statistics.mean(qwen_norms_all) if qwen_norms_all else 0.0
    std_norm = (
        statistics.pstdev(qwen_norms_all) if len(qwen_norms_all) > 1 else 0.0
    )

    logger.info(
        "Embedding summary",
        extra={
            "extra_fields": {
                "total_vectors": total_vectors,
                "splade_avg_nnz": round(avg_nnz, 3),
                "splade_median_nnz": round(median_nnz, 3),
                "splade_zero_pct": round(zero_pct, 2),
                "qwen_avg_norm": round(avg_norm, 4),
                "qwen_std_norm": round(std_norm, 4),
                "pass_b_seconds": round(elapsed_b, 3),
            }
        },
    )
    logger.info("Peak memory: %.2f GB", peak / 1024**3)

    manifest_append(
        stage="embeddings",
        doc_id="__corpus__",
        status="success",
        duration_s=round(time.perf_counter() - overall_start, 3),
        warnings=validator.zero_nnz_chunks[:10] if validator.zero_nnz_chunks else [],
        schema_version="embeddings/1.0.0",
        total_vectors=total_vectors,
        splade_avg_nnz=avg_nnz,
        splade_median_nnz=median_nnz,
        splade_zero_pct=zero_pct,
        qwen_avg_norm=avg_norm,
        qwen_std_norm=std_norm,
        peak_memory_gb=peak / 1024**3,
    )

    _current, peak = tracemalloc.get_traced_memory()
    tracemalloc.stop()
    elapsed_b = time.perf_counter() - pass_b_start

    validator.report(logger)

    zero_pct = (
        100.0 * len([n for n in splade_nnz_all if n == 0]) / total_vectors
        if total_vectors
        else 0.0
    )
    avg_nnz = statistics.mean(splade_nnz_all) if splade_nnz_all else 0.0
    median_nnz = statistics.median(splade_nnz_all) if splade_nnz_all else 0.0
    avg_norm = statistics.mean(qwen_norms_all) if qwen_norms_all else 0.0
    std_norm = (
        statistics.pstdev(qwen_norms_all) if len(qwen_norms_all) > 1 else 0.0
    )

    logger.info(
        "Embedding summary",
        extra={
            "extra_fields": {
                "total_vectors": total_vectors,
                "splade_avg_nnz": round(avg_nnz, 3),
                "splade_median_nnz": round(median_nnz, 3),
                "splade_zero_pct": round(zero_pct, 2),
                "qwen_avg_norm": round(avg_norm, 4),
                "qwen_std_norm": round(std_norm, 4),
                "pass_b_seconds": round(elapsed_b, 3),
                "skipped_files": skipped_files,
            }
        },
    )
    logger.info("Peak memory: %.2f GB", peak / 1024**3)

    manifest_append(
        stage=MANIFEST_STAGE,
        doc_id="__corpus__",
        status="success",
        duration_s=round(time.perf_counter() - overall_start, 3),
        warnings=validator.zero_nnz_chunks[:10] if validator.zero_nnz_chunks else [],
        schema_version="embeddings/1.0.0",
        total_vectors=total_vectors,
        splade_avg_nnz=avg_nnz,
        splade_median_nnz=median_nnz,
        splade_zero_pct=zero_pct,
        qwen_avg_norm=avg_norm,
        qwen_std_norm=std_norm,
        peak_memory_gb=peak / 1024**3,
        skipped_files=skipped_files,
    )
>>>>>>> fa08a81b

    _current, peak = tracemalloc.get_traced_memory()
    tracemalloc.stop()
    elapsed_b = time.perf_counter() - pass_b_start

    validator.report(logger)

    zero_pct = (
        100.0 * len([n for n in splade_nnz_all if n == 0]) / total_vectors
        if total_vectors
        else 0.0
    )
    avg_nnz = statistics.mean(splade_nnz_all) if splade_nnz_all else 0.0
    median_nnz = statistics.median(splade_nnz_all) if splade_nnz_all else 0.0
    avg_norm = statistics.mean(qwen_norms_all) if qwen_norms_all else 0.0
    std_norm = (
        statistics.pstdev(qwen_norms_all) if len(qwen_norms_all) > 1 else 0.0
    )

    logger.info(
        "Embedding summary",
        extra={
            "extra_fields": {
                "total_vectors": total_vectors,
                "splade_avg_nnz": round(avg_nnz, 3),
                "splade_median_nnz": round(median_nnz, 3),
                "splade_zero_pct": round(zero_pct, 2),
                "qwen_avg_norm": round(avg_norm, 4),
                "qwen_std_norm": round(std_norm, 4),
                "pass_b_seconds": round(elapsed_b, 3),
                "skipped_files": skipped_files,
            }
        },
    )
    logger.info("Peak memory: %.2f GB", peak / 1024**3)

    manifest_append(
        stage=MANIFEST_STAGE,
        doc_id="__corpus__",
        status="success",
        duration_s=round(time.perf_counter() - overall_start, 3),
        warnings=validator.zero_nnz_chunks[:10] if validator.zero_nnz_chunks else [],
        schema_version="embeddings/1.0.0",
        total_vectors=total_vectors,
        splade_avg_nnz=avg_nnz,
        splade_median_nnz=median_nnz,
        splade_zero_pct=zero_pct,
        qwen_avg_norm=avg_norm,
        qwen_std_norm=std_norm,
        peak_memory_gb=peak / 1024**3,
        skipped_files=skipped_files,
    )

    logger.info(
        "[DONE] Saved vectors",
        extra={
            "extra_fields": {
                "vectors_dir": str(out_dir),
                "processed_files": len(file_entries),
                "skipped_files": skipped_files,
            }
        },
    )


if __name__ == "__main__":
    main()<|MERGE_RESOLUTION|>--- conflicted
+++ resolved
@@ -753,7 +753,6 @@
         logger.info("Force mode: reprocessing all chunk files")
     elif args.resume:
         logger.info("Resume mode enabled: unchanged chunk files will be skipped")
-<<<<<<< HEAD
 
     attn_impl = None if args.splade_attn == "auto" else args.splade_attn
     args.splade_cfg = SpladeCfg(
@@ -850,103 +849,6 @@
             output_path=str(out_path),
             vector_count=count,
         )
-=======
-
-    attn_impl = None if args.splade_attn == "auto" else args.splade_attn
-    args.splade_cfg = SpladeCfg(
-        batch_size=args.batch_size_splade,
-        max_active_dims=args.splade_max_active_dims,
-        attn_impl=attn_impl,
-    )
-    args.qwen_cfg = QwenCfg(
-        dtype=args.qwen_dtype,
-        tp=int(args.tp),
-        batch_size=int(args.batch_size_qwen),
-        quantization=args.qwen_quant,
-    )
-
-    uuid_to_chunk, stats = process_pass_a(files, logger)
-    if not uuid_to_chunk:
-        logger.warning("No chunks found after Pass A")
-        return
-
-    validator = SPLADEValidator()
-    tracemalloc.start()
-    pass_b_start = time.perf_counter()
-    total_vectors = 0
-    splade_nnz_all: List[int] = []
-    qwen_norms_all: List[float] = []
-
-    manifest_index = (
-        load_manifest_index(MANIFEST_STAGE, resolved_root) if args.resume else {}
-    )
-    file_entries = []
-    skipped_files = 0
-    for chunk_file in files:
-        doc_id = chunk_file.relative_to(chunks_dir).as_posix()
-        out_path = args.out_dir / f"{chunk_file.stem.replace('.chunks', '')}.vectors.jsonl"
-        input_hash = compute_content_hash(chunk_file)
-        entry = manifest_index.get(doc_id)
-        if (
-            args.resume
-            and not args.force
-            and out_path.exists()
-            and entry
-            and entry.get("input_hash") == input_hash
-        ):
-            logger.info("Skipping %s: output exists and input unchanged", doc_id)
-            manifest_append(
-                stage=MANIFEST_STAGE,
-                doc_id=doc_id,
-                status="skip",
-                duration_s=0.0,
-                schema_version="embeddings/1.0.0",
-                input_path=str(chunk_file),
-                input_hash=input_hash,
-                output_path=str(out_path),
-            )
-            skipped_files += 1
-            continue
-        file_entries.append((chunk_file, out_path, input_hash, doc_id))
-
-    for chunk_file, out_path, input_hash, doc_id in tqdm(
-        file_entries, desc="Pass B: Encoding vectors", unit="file"
-    ):
-        start = time.perf_counter()
-        try:
-            count, nnz, norms = process_chunk_file_vectors(
-                chunk_file, uuid_to_chunk, stats, args, validator, logger
-            )
-        except Exception as exc:
-            duration = time.perf_counter() - start
-            manifest_append(
-                stage=MANIFEST_STAGE,
-                doc_id=doc_id,
-                status="failure",
-                duration_s=round(duration, 3),
-                schema_version="embeddings/1.0.0",
-                input_path=str(chunk_file),
-                input_hash=input_hash,
-                output_path=str(out_path),
-                error=str(exc),
-            )
-            raise
-
-        duration = time.perf_counter() - start
-        total_vectors += count
-        splade_nnz_all.extend(nnz)
-        qwen_norms_all.extend(norms)
-        manifest_append(
-            stage=MANIFEST_STAGE,
-            doc_id=doc_id,
-            status="success",
-            duration_s=round(duration, 3),
-            schema_version="embeddings/1.0.0",
-            input_path=str(chunk_file),
-            input_hash=input_hash,
-            output_path=str(out_path),
-            vector_count=count,
-        )
         total_vectors += count
         splade_nnz_all.extend(nnz)
         qwen_norms_all.extend(norms)
@@ -1052,7 +954,6 @@
         peak_memory_gb=peak / 1024**3,
         skipped_files=skipped_files,
     )
->>>>>>> fa08a81b
 
     _current, peak = tracemalloc.get_traced_memory()
     tracemalloc.stop()
