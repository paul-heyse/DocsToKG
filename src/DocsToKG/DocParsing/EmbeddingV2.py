#!/usr/bin/env python3
"""
Hybrid Embedding Pipeline

Generates BM25, SPLADE, and Qwen embeddings for DocsToKG chunk files while
maintaining manifest entries, UUID hygiene, and data quality metrics. The
pipeline runs in two passes: the first ensures chunk UUID integrity and builds
BM25 corpus statistics; the second executes SPLADE and Qwen models to emit
vector JSONL artefacts ready for downstream search.

Key Features:
- Auto-detect DocsToKG data directories and manage resume/force semantics
- Stream SPLADE sparse encoding and Qwen dense embeddings from local caches
- Validate vector schemas, norms, and dimensions before writing outputs
- Record manifest metadata for observability and auditing
- Explain SPLADE attention backend fallbacks (auto→FlashAttention2→SDPA→eager)

Usage:
    python -m DocsToKG.DocParsing.EmbeddingV2 --resume

Dependencies:
- sentence_transformers (optional): Provides SPLADE sparse encoders.
- vllm (optional): Hosts the Qwen embedding model with pooling support.
- tqdm: Surface user-friendly progress bars across pipeline phases.
"""

from __future__ import annotations

import argparse
import json
import math
import os
import re
import statistics
import time
import tracemalloc
import uuid
from collections import Counter
from dataclasses import dataclass
from pathlib import Path
from types import SimpleNamespace
from typing import Dict, List, Optional, Sequence, Tuple

# Third-party imports
from tqdm import tqdm

from DocsToKG.DocParsing._common import (
    Batcher,
    atomic_write,
    compute_content_hash,
    data_chunks,
    data_vectors,
    detect_data_root,
    expand_path,
    get_logger,
    iter_chunks,
    jsonl_load,
    jsonl_save,
    load_manifest_index,
    manifest_append,
    resolve_hash_algorithm,
    resolve_hf_home,
    resolve_model_root,
)
from DocsToKG.DocParsing.pipelines import (
    add_data_root_option,
    add_resume_force_options,
    prepare_data_root,
    resolve_pipeline_path,
)
from DocsToKG.DocParsing.schemas import (
    COMPATIBLE_CHUNK_VERSIONS,
    BM25Vector,
    DenseVector,
    SPLADEVector,
    VectorRow,
    validate_schema_version,
)

try:  # Optional dependency used for SPLADE sparse embeddings
    from sentence_transformers import (
        SparseEncoder,
    )  # loads from local dir if given (cache_folder supported)

    _SENTENCE_TRANSFORMERS_IMPORT_ERROR: Exception | None = None
except Exception as exc:  # pragma: no cover - exercised via tests with stubs
    SparseEncoder = None  # type: ignore[assignment]
    _SENTENCE_TRANSFORMERS_IMPORT_ERROR = exc

try:  # Optional dependency used for Qwen dense embeddings
    from vllm import (
        LLM,
        PoolingParams,
    )  # PoolingParams(dimensions=...) selects output dim if model supports MRL

    _VLLM_IMPORT_ERROR: Exception | None = None
except Exception as exc:  # pragma: no cover - exercised via tests with stubs
    LLM = None  # type: ignore[assignment]
    PoolingParams = None  # type: ignore[assignment]
    _VLLM_IMPORT_ERROR = exc


_QWEN_LLM_CACHE: Dict[Tuple[str, str, int, float, str | None], LLM] = {}


def _qwen_cache_key(cfg: QwenCfg) -> Tuple[str, str, int, float, str | None]:
    """Return cache key tuple for Qwen LLM instances."""

    quant = cfg.quantization if cfg.quantization else None
    return (
        str(cfg.model_dir),
        cfg.dtype,
        int(cfg.tp),
        float(cfg.gpu_mem_util),
        quant,
    )

# ---- Cache / model path resolution ----

def _resolve_qwen_dir(model_root: Path) -> Path:
    """Resolve Qwen model directory with ``DOCSTOKG_QWEN_DIR`` override.

    Args:
        model_root: Base directory housing DocsToKG models.

    Returns:
        Absolute path to the Qwen embedding model directory.
    """

    env = os.getenv("DOCSTOKG_QWEN_DIR")
    return expand_path(env) if env else model_root / "Qwen" / "Qwen3-Embedding-4B"


def _resolve_splade_dir(model_root: Path) -> Path:
    """Resolve SPLADE model directory with ``DOCSTOKG_SPLADE_DIR`` override.

    Args:
        model_root: Base directory housing DocsToKG models.

    Returns:
        Absolute path to the SPLADE model directory.
    """

    env = os.getenv("DOCSTOKG_SPLADE_DIR")
    return expand_path(env) if env else model_root / "naver" / "splade-v3"
<<<<<<< HEAD


HF_HOME = resolve_hf_home()
MODEL_ROOT = resolve_model_root(HF_HOME)
QWEN_DIR = expand_path(_resolve_qwen_dir(MODEL_ROOT))
SPLADE_DIR = expand_path(_resolve_splade_dir(MODEL_ROOT))
=======


HF_HOME = resolve_hf_home()
MODEL_ROOT = resolve_model_root(HF_HOME)
QWEN_DIR = expand_path(_resolve_qwen_dir(MODEL_ROOT))
SPLADE_DIR = expand_path(_resolve_splade_dir(MODEL_ROOT))


def _derive_doc_id_and_output_path(
    chunk_file: Path, chunks_root: Path, vectors_root: Path
) -> tuple[str, Path]:
    """Return manifest doc_id and vector output path for a chunk artifact."""

    relative = chunk_file.relative_to(chunks_root)
    base = relative
    if base.suffix == ".jsonl":
        base = base.with_suffix("")
    if base.suffix == ".chunks":
        base = base.with_suffix("")
    doc_id = base.with_suffix(".doctags").as_posix()
    vector_relative = base.with_suffix(".vectors.jsonl")
    return doc_id, vectors_root / vector_relative
>>>>>>> db728aa1


def _derive_doc_id_and_output_path(
    chunk_file: Path, chunks_root: Path, vectors_root: Path
) -> tuple[str, Path]:
    """Return manifest doc_id and vector output path for a chunk artifact."""

    relative = chunk_file.relative_to(chunks_root)
    base = relative
    if base.suffix == ".jsonl":
        base = base.with_suffix("")
    if base.suffix == ".chunks":
        base = base.with_suffix("")
    doc_id = base.with_suffix(".doctags").as_posix()
    vector_relative = base.with_suffix(".vectors.jsonl")
    return doc_id, vectors_root / vector_relative


def _expand_optional(path: Optional[Path]) -> Optional[Path]:
    """Expand optional :class:`Path` values to absolutes when provided.

    Args:
        path: Optional path reference supplied by the caller.

    Returns:
        ``None`` when ``path`` is ``None``; otherwise the expanded absolute path.
    """

    if path is None:
        return None
    return path.expanduser().resolve()


def _resolve_cli_path(value: Optional[Path], default: Path) -> Path:
    """Resolve a CLI-provided path, falling back to ``default`` when omitted.

    Args:
        value: Optional user-supplied path.
        default: Fallback path used when ``value`` is absent.

    Returns:
        Absolute path derived from ``value`` or ``default``.
    """

    candidate = value if value is not None else default
    return Path(candidate).expanduser().resolve()


DEFAULT_DATA_ROOT = detect_data_root()
DEFAULT_CHUNKS_DIR = data_chunks(DEFAULT_DATA_ROOT)
DEFAULT_VECTORS_DIR = data_vectors(DEFAULT_DATA_ROOT)
MANIFEST_STAGE = "embeddings"
SPLADE_SPARSITY_WARN_THRESHOLD_PCT = 1.0

# Make sure every lib (Transformers / HF Hub / Sentence-Transformers) honors this cache.
os.environ.setdefault("HF_HOME", str(HF_HOME))
os.environ.setdefault("HF_HUB_CACHE", str(HF_HOME / "hub"))
os.environ.setdefault("TRANSFORMERS_CACHE", str(HF_HOME / "transformers"))
os.environ.setdefault("SENTENCE_TRANSFORMERS_HOME", str(MODEL_ROOT))
os.environ.setdefault("DOCSTOKG_MODEL_ROOT", str(MODEL_ROOT))


def _missing_splade_dependency_message() -> str:
    """Return a human-readable installation hint for SPLADE extras."""

    return (
        "Optional dependency 'sentence-transformers' is required for SPLADE "
        "embeddings. Install it with `pip install sentence-transformers` or "
        "disable SPLADE generation."
    )


def _missing_qwen_dependency_message() -> str:
    """Return a human-readable installation hint for Qwen/vLLM extras."""

    return (
        "Optional dependency 'vllm' is required for Qwen dense embeddings. "
        "Install it with `pip install vllm` and ensure GPU drivers are "
        "available before running the embedding pipeline."
    )


def _ensure_splade_dependencies() -> None:
    """Validate that SPLADE optional dependencies are importable."""

    if SparseEncoder is None:
        raise ImportError(
            _missing_splade_dependency_message()
        ) from _SENTENCE_TRANSFORMERS_IMPORT_ERROR


def _ensure_qwen_dependencies() -> None:
    """Validate that Qwen/vLLM optional dependencies are importable."""

    if LLM is None or PoolingParams is None:
        raise ImportError(_missing_qwen_dependency_message()) from _VLLM_IMPORT_ERROR


# ---- simple tokenizer for BM25 ----

TOKEN_RE = re.compile(r"[A-Za-z0-9]+(?:[-_][A-Za-z0-9]+)?")


def ensure_uuid(rows: List[dict]) -> bool:
    """Populate missing chunk UUIDs in-place.

    Args:
        rows: Chunk dictionaries that should include a `uuid` key.

    Returns:
        True when at least one UUID was newly assigned; otherwise False.
    """

    updated = False
    for row in rows:
        if not row.get("uuid"):
            row["uuid"] = str(uuid.uuid4())
            updated = True
    return updated


def ensure_chunk_schema(rows: Sequence[dict], source: Path) -> None:
    """Assert that chunk rows declare a compatible schema version.

    Args:
        rows: Iterable of chunk dictionaries to validate.
        source: Path to the originating chunk file, used for error context.

    Returns:
        None

    Raises:
        ValueError: Propagated when an incompatible schema version is detected.
    """

    for index, row in enumerate(rows, start=1):
        version = row.get("schema_version")
        if not version:
            # Older chunk artifacts omitted explicit schema versions. Default
            # them to the newest compatible revision so downstream validators
            # continue to operate without forcing regeneration.
            row["schema_version"] = COMPATIBLE_CHUNK_VERSIONS[-1]
            continue
        validate_schema_version(
            version,
            COMPATIBLE_CHUNK_VERSIONS,
            kind="chunk",
            source=f"{source}:{index}",
        )


def tokens(text: str) -> List[str]:
    """Tokenize normalized text for sparse retrieval features.

    Args:
        text: Input string to tokenize.

    Returns:
        Lowercased alphanumeric tokens extracted from the text.
    """
    return [t.lower() for t in TOKEN_RE.findall(text)]


# ---- BM25 (global) ----
@dataclass
class BM25Stats:
    """Corpus-wide statistics required for BM25 weighting.

    Attributes:
        N: Total number of documents (chunks) in the corpus.
        avgdl: Average document length in tokens.
        df: Document frequency per token.

    Examples:
        >>> stats = BM25Stats(N=100, avgdl=120.5, df={"hybrid": 5})
        >>> stats.df["hybrid"]
        5
    """

    N: int
    avgdl: float
    df: Dict[str, int]


class BM25StatsAccumulator:
    """Streaming accumulator for BM25 corpus statistics.

    Attributes:
        N: Number of documents processed so far.
        total_tokens: Total token count across processed documents.
        df: Document frequency map collected to date.

    Examples:
        >>> acc = BM25StatsAccumulator()
        >>> acc.add_document("hybrid search")
        >>> acc.N
        1
    """

    def __init__(self) -> None:
        """Initialise counters used to accumulate BM25 corpus statistics.

        Args:
            self: Accumulator instance being initialised.

        Returns:
            None
        """
        self.N = 0
        self.total_tokens = 0
        self.df = Counter()

    def add_document(self, text: str) -> None:
        """Add document to statistics without retaining text.

        Args:
            text: Document contents used to update running statistics.

        Returns:
            None
        """

        toks = tokens(text)
        self.N += 1
        self.total_tokens += len(toks)
        self.df.update(set(toks))

    def finalize(self) -> BM25Stats:
        """Compute final statistics.

        Args:
            None: The accumulator finalises its internal counters without parameters.

        Returns:
            :class:`BM25Stats` summarising the accumulated corpus.
        """

        avgdl = self.total_tokens / max(self.N, 1)
        return BM25Stats(N=self.N, avgdl=avgdl, df=dict(self.df))


def print_bm25_summary(stats: BM25Stats) -> None:
    """Print corpus-level BM25 statistics.

    Args:
        stats: Computed BM25 statistics to log.

    Returns:
        None: Writes structured logs only.
    """

    logger = get_logger(__name__)
    top_tokens = list(stats.df.items())
    top_tokens.sort(key=lambda item: item[1], reverse=True)
    top_tokens = top_tokens[:10]
    logger.info("BM25 Corpus Summary:")
    logger.info("  Documents (N): %s", stats.N)
    logger.info("  Avg doc length: %.2f tokens", stats.avgdl)
    logger.info("  Unique terms: %s", len(stats.df))
    logger.info("  Top 10 terms: %s", top_tokens)


def bm25_vector(
    text: str, stats: BM25Stats, k1: float = 1.5, b: float = 0.75
) -> Tuple[List[str], List[float]]:
    """Generate BM25 term weights for a chunk of text.

    Args:
        text: Chunk text to convert into a sparse representation.
        stats: Precomputed BM25 statistics for the corpus.
        k1: Term frequency saturation parameter.
        b: Length normalization parameter.

    Returns:
        Tuple of `(terms, weights)` describing the sparse vector.
    """
    toks = tokens(text)
    dl = len(toks) or 1
    tf = Counter(toks)
    terms, weights = [], []
    for t, f in tf.items():
        n_qi = stats.df.get(t, 0)
        idf = math.log((stats.N - n_qi + 0.5) / (n_qi + 0.5) + 1.0)  # RSJ-smoothed IDF
        denom = f + k1 * (1.0 - b + b * (dl / stats.avgdl))
        w = idf * (f * (k1 + 1.0)) / denom
        if w > 0:
            terms.append(t)
            weights.append(w)
    return terms, weights


# ---- SPLADE-v3 (GPU) ----
@dataclass
class SpladeCfg:
    """Runtime configuration for SPLADE sparse encoding.

    Attributes:
        model_dir: Path to the SPLADE model directory.
        device: Torch device identifier to run inference on.
        batch_size: Number of texts encoded per batch.
        cache_folder: Directory where transformer weights are cached.
        max_active_dims: Optional cap on active sparse dimensions.
        attn_impl: Preferred attention implementation override.

    Examples:
        >>> cfg = SpladeCfg(batch_size=8, device="cuda:1")
        >>> cfg.batch_size
        8
    """

    model_dir: Path = SPLADE_DIR
    device: str = "cuda"
    batch_size: int = 32
    cache_folder: Path = MODEL_ROOT
    max_active_dims: int | None = None
    # Leave None to let HF/torch pick (usually SDPA); set to "flash_attention_2" if available.
    attn_impl: str | None = None


def splade_encode(
    cfg: SpladeCfg, texts: List[str], batch_size: Optional[int] = None
) -> Tuple[List[List[str]], List[List[float]]]:
    """Encode text with SPLADE to obtain sparse lexical vectors.

    Args:
        cfg: SPLADE configuration describing device, batch size, and cache.
        texts: Batch of input strings to encode.
        batch_size: Optional override for the encoding batch size.

    Returns:
        Tuple of token lists and weight lists aligned per input text.
    """
    effective_batch = batch_size or cfg.batch_size
    enc = _get_splade_encoder(cfg)
    token_lists, weight_lists = [], []
    for i in range(0, len(texts), effective_batch):
        batch = texts[i : i + effective_batch]
        # returns a torch.sparse tensor (rows = batch)
        s = enc.encode(batch)  # shape: (B, |vocab|)
        for r in range(s.shape[0]):
            # decode all non-zeros for this row
            # decodes to list[(token, weight)] sorted by weight
            nnz = s[r].coalesce().values().numel()
            decoded = enc.decode(s[r], top_k=int(nnz))
            toks, wts = zip(*decoded) if decoded else ([], [])
            token_lists.append(list(toks))
            weight_lists.append([float(w) for w in wts])
    return token_lists, weight_lists


_SPLADE_ENCODER_CACHE: Dict[Tuple[str, str, Optional[str], Optional[int]], SparseEncoder] = {}
_SPLADE_ENCODER_BACKENDS: Dict[Tuple[str, str, Optional[str], Optional[int]], str] = {}


def _detect_splade_backend(encoder: SparseEncoder, requested: str | None) -> str:
    """Best-effort detection of the attention backend used by SPLADE."""

    candidates = (
        ("model", "model", "config", "attn_implementation"),
        ("model", "config", "attn_implementation"),
        ("config", "attn_implementation"),
        ("model", "model", "attn_implementation"),
    )
    for path in candidates:
        value = encoder
        for attr in path:
            value = getattr(value, attr, None)
            if value is None:
                break
        else:
            if isinstance(value, str) and value:
                return value

    if requested in {"sdpa", "eager", "flash_attention_2"}:
        return requested
    return "auto" if requested is None else requested


def _get_splade_encoder(cfg: SpladeCfg) -> SparseEncoder:
    """Retrieve (or create) a cached SPLADE encoder instance.

    Args:
        cfg: SPLADE configuration describing model location and runtime options.

    Returns:
        Cached :class:`SparseEncoder` ready for SPLADE inference.

    Raises:
        ValueError: If the encoder cannot be initialised with the supplied configuration.
        ImportError: If required SPLADE dependencies are unavailable.
    """

    _ensure_splade_dependencies()

    key = (str(cfg.model_dir), cfg.device, cfg.attn_impl, cfg.max_active_dims)
    if key in _SPLADE_ENCODER_CACHE:
        if key not in _SPLADE_ENCODER_BACKENDS:
            _SPLADE_ENCODER_BACKENDS[key] = cfg.attn_impl or "auto"
        return _SPLADE_ENCODER_CACHE[key]

    model_kwargs: Dict[str, object] = {}
    if cfg.attn_impl:
        model_kwargs["attn_implementation"] = cfg.attn_impl
    if cfg.max_active_dims is not None:
        model_kwargs["max_active_dims"] = cfg.max_active_dims

    backend_used: str | None = cfg.attn_impl
    try:
        encoder = SparseEncoder(
            str(cfg.model_dir),
            device=cfg.device,
            cache_folder=str(cfg.cache_folder),
            model_kwargs=model_kwargs,
            local_files_only=True,
        )
        backend_used = _detect_splade_backend(encoder, backend_used)
    except (ValueError, ImportError) as exc:
        if cfg.attn_impl == "flash_attention_2" and "Flash Attention 2" in str(exc):
            print("[SPLADE] FlashAttention 2 unavailable; retrying with standard attention.")
            fallback_kwargs = dict(model_kwargs)
            fallback_kwargs["attn_implementation"] = "sdpa"
            encoder = SparseEncoder(
                str(cfg.model_dir),
                device=cfg.device,
                cache_folder=str(cfg.cache_folder),
                model_kwargs=fallback_kwargs,
                local_files_only=True,
            )
            backend_used = _detect_splade_backend(encoder, "sdpa")
        else:
            raise

    _SPLADE_ENCODER_CACHE[key] = encoder
    _SPLADE_ENCODER_BACKENDS[key] = backend_used or "auto"
    return encoder


def _get_splade_backend_used(cfg: SpladeCfg) -> str:
    """Return the backend string recorded for a given SPLADE configuration."""

    key = (str(cfg.model_dir), cfg.device, cfg.attn_impl, cfg.max_active_dims)
    backend = _SPLADE_ENCODER_BACKENDS.get(key)
    if backend:
        return backend
    if cfg.attn_impl:
        return cfg.attn_impl
    return "auto"


class SPLADEValidator:
    """Track SPLADE sparsity metrics across the corpus.

    Attributes:
        total_chunks: Total number of chunks inspected.
        zero_nnz_chunks: UUIDs whose SPLADE vector has zero active terms.
        nnz_counts: Non-zero counts per processed chunk.

    Examples:
        >>> validator = SPLADEValidator()
        >>> validator.total_chunks
        0
    """

    def __init__(self) -> None:
        """Initialise internal counters for SPLADE sparsity tracking.

        Args:
            self: Validator instance being initialised.

        Returns:
            None
        """
        self.total_chunks = 0
        self.zero_nnz_chunks: List[str] = []
        self.nnz_counts: List[int] = []

    def validate(self, uuid: str, tokens: Sequence[str], weights: Sequence[float]) -> None:
        """Record sparsity information for a single chunk.

        Args:
            uuid: Chunk identifier associated with the SPLADE vector.
            tokens: Token list produced by the SPLADE encoder.
            weights: Weight list aligned with ``tokens``.

        Returns:
            None

        Raises:
            None
        """

        self.total_chunks += 1
        nnz = sum(1 for weight in weights if weight > 0)
        self.nnz_counts.append(nnz)
        if nnz == 0:
            self.zero_nnz_chunks.append(uuid)

    def report(self, logger) -> None:
        """Emit warnings if sparsity metrics exceed thresholds.

        Args:
            logger: Logger used to emit warnings and metrics.

        Returns:
            None
        """

        if not self.total_chunks:
            return
        pct = 100 * len(self.zero_nnz_chunks) / self.total_chunks
        if pct > 1.0:
            logger.warning(
                "SPLADE sparsity warning: %s / %s (%.1f%%) chunks have zero non-zero elements.",
                len(self.zero_nnz_chunks),
                self.total_chunks,
                pct,
            )
            logger.warning(
                "Affected UUIDs (first 10): %s",
                self.zero_nnz_chunks[:10],
            )


# ---- Qwen3-Embedding-4B via vLLM (2560-d) ----
@dataclass
class QwenCfg:
    """Configuration for generating dense embeddings with Qwen via vLLM.

    Attributes:
        model_dir: Path to the local Qwen model.
        dtype: Torch dtype used during inference.
        tp: Tensor parallelism degree.
        gpu_mem_util: Target GPU memory utilization for vLLM.
        batch_size: Number of texts processed per embedding batch.
        quantization: Optional quantization mode (e.g., `awq`).

    Examples:
        >>> cfg = QwenCfg(batch_size=64, tp=2)
        >>> cfg.tp
        2
    """

    model_dir: Path = QWEN_DIR
    dtype: str = "bfloat16"  # good default on Ada/Hopper
    tp: int = 1
    gpu_mem_util: float = 0.60
    batch_size: int = 32
    quantization: str | None = None  # 'awq' if you have an AWQ checkpoint


def qwen_embed(
    cfg: QwenCfg, texts: List[str], batch_size: Optional[int] = None
) -> List[List[float]]:
    """Produce dense embeddings using a local Qwen3 model served by vLLM.

    Args:
        cfg: Configuration describing model path, dtype, and batching.
        texts: Batch of documents to embed.
        batch_size: Optional override for inference batch size.

    Returns:
        List of embedding vectors, one per input text.
    """
    _ensure_qwen_dependencies()

    effective_batch = batch_size or cfg.batch_size
    cache_key = _qwen_cache_key(cfg)
    llm = _QWEN_LLM_CACHE.get(cache_key)
    if llm is None:
        llm = LLM(
            model=str(cfg.model_dir),  # local path
            task="embed",
            dtype=cfg.dtype,
            tensor_parallel_size=cfg.tp,
            gpu_memory_utilization=cfg.gpu_mem_util,
            quantization=cfg.quantization,  # None or 'awq' (if a matching AWQ checkpoint exists)
            download_dir=str(HF_HOME),  # belt & suspenders: keep any aux files in your cache
        )
        _QWEN_LLM_CACHE[cache_key] = llm
    pool = PoolingParams(normalize=True)
    out: List[List[float]] = []
    for i in range(0, len(texts), effective_batch):
        batch = texts[i : i + effective_batch]
        res = llm.embed(batch, pooling_params=pool)
        for r in res:
            out.append([float(x) for x in r.outputs.embedding])
    return out


def process_pass_a(files: Sequence[Path], logger) -> BM25Stats:
    """Assign UUIDs and build BM25 statistics for a corpus of chunk files.

    Args:
        files: Sequence of chunk file paths to process.
        logger: Logger used for structured progress output.

    Returns:
        Aggregated BM25 statistics for the supplied chunk corpus.

    Raises:
        ValueError: Propagated when chunk rows are missing required fields.
    """

    accumulator = BM25StatsAccumulator()

    for chunk_file in tqdm(files, desc="Pass A: UUID + BM25 stats", unit="file"):
        rows = jsonl_load(chunk_file)
        if not rows:
            continue
        ensure_chunk_schema(rows, chunk_file)
        if ensure_uuid(rows):
            jsonl_save(chunk_file, rows)
        for row in rows:
            text = row.get("text", "")
            accumulator.add_document(text)

    stats = accumulator.finalize()
    print_bm25_summary(stats)
    logger.info(
        "Pass A complete",
        extra={
            "extra_fields": {
                "chunks": stats.N,
                "avgdl": round(stats.avgdl, 4),
                "unique_terms": len(stats.df),
            }
        },
    )
    return stats


def process_chunk_file_vectors(
    chunk_file: Path,
    out_path: Path,
    stats: BM25Stats,
    args: argparse.Namespace,
    validator: SPLADEValidator,
    logger,
) -> Tuple[int, List[int], List[float]]:
    """Generate vectors for a single chunk file and persist them to disk.

    Args:
        chunk_file: Chunk JSONL file to process.
        stats: Precomputed BM25 statistics.
        args: Parsed CLI arguments with runtime configuration.
        validator: SPLADE validator for sparsity metrics.
        logger: Logger for structured output.

    Returns:
        Tuple of ``(vector_count, splade_nnz_list, qwen_norms)``.

    Raises:
        ValueError: Propagated if vector dimensions or norms fail validation.
    """

    rows = jsonl_load(chunk_file)
    if not rows:
        logger.warning("Chunk file empty", extra={"extra_fields": {"chunk_file": str(chunk_file)}})
        return 0, [], []
    ensure_chunk_schema(rows, chunk_file)

    uuids: List[str] = []
    texts: List[str] = []
    for row in rows:
        uuid_value = row.get("uuid")
        if not uuid_value:
            raise ValueError(f"Chunk row missing UUID in {chunk_file}")
        uuids.append(uuid_value)
        texts.append(str(row.get("text", "")))
    splade_results: List[Tuple[Sequence[str], Sequence[float]]] = []
    for batch in Batcher(texts, args.batch_size_splade):
        tokens_batch, weights_batch = splade_encode(
            args.splade_cfg, list(batch), batch_size=args.batch_size_splade
        )
        splade_results.extend(zip(tokens_batch, weights_batch))
    qwen_results = qwen_embed(args.qwen_cfg, texts, batch_size=args.batch_size_qwen)

    count, nnz, norms = write_vectors(
        out_path,
        uuids,
        texts,
        splade_results,
        qwen_results,
        stats,
        args,
        rows=rows,
        validator=validator,
        logger=logger,
    )

    logger.info(
        "Embeddings written",
        extra={
            "extra_fields": {
                "chunk_file": str(chunk_file),
                "vectors_file": str(out_path),
                "rows": count,
            }
        },
    )
    return count, nnz, norms


def write_vectors(
    path: Path,
    uuids: Sequence[str],
    texts: Sequence[str],
    splade_results: Sequence[Tuple[Sequence[str], Sequence[float]]],
    qwen_results: Sequence[Sequence[float]],
    stats: BM25Stats,
    args: argparse.Namespace,
    *,
    rows: Sequence[dict],
    validator: SPLADEValidator,
    logger,
) -> Tuple[int, List[int], List[float]]:
    """Write validated vector rows to disk with schema enforcement.

    Args:
        path: Destination JSONL path for vector rows.
        uuids: Sequence of chunk UUIDs aligned with the other inputs.
        texts: Chunk text bodies.
        splade_results: SPLADE token and weight pairs per chunk.
        qwen_results: Dense embedding vectors per chunk.
        stats: BM25 statistics used to generate sparse vectors.
        args: Parsed CLI arguments for runtime configuration.
        rows: Original chunk row dictionaries.
        validator: SPLADE validator capturing sparsity data.
        logger: Logger used to emit structured diagnostics.

    Returns:
        Tuple containing the number of vectors written, SPLADE nnz counts,
        and Qwen vector norms.

    Raises:
        ValueError: If vector lengths are inconsistent or fail validation.
    """

    if not (len(uuids) == len(texts) == len(splade_results) == len(qwen_results) == len(rows)):
        raise ValueError("Mismatch between chunk, SPLADE, or Qwen result lengths")

    bm25_k1 = float(args.bm25_k1)
    bm25_b = float(args.bm25_b)
    splade_nnz: List[int] = []
    qwen_norms: List[float] = []

    path.parent.mkdir(parents=True, exist_ok=True)

    with atomic_write(path) as handle:
        for uuid_value, text, splade_pair, qwen_vector, row in zip(
            uuids, texts, splade_results, qwen_results, rows
        ):
            tokens_list = list(splade_pair[0])
            weight_list = [float(w) for w in splade_pair[1]]
            validator.validate(uuid_value, tokens_list, weight_list)
            nnz = sum(1 for weight in weight_list if weight > 0)
            splade_nnz.append(nnz)

            if len(qwen_vector) != 2560:
                message = (
                    f"Qwen dimension mismatch for UUID={uuid_value}: expected 2560, "
                    f"got {len(qwen_vector)}"
                )
                doc_id = row.get("doc_id", "unknown")
                manifest_append(
                    stage="embeddings",
                    doc_id=doc_id,
                    status="failure",
                    error=message,
                    schema_version="embeddings/1.0.0",
                )
                raise ValueError(message)

            norm = math.sqrt(sum(float(x) * float(x) for x in qwen_vector))
            if norm <= 0:
                doc_id = row.get("doc_id", "unknown")
                message = f"Invalid Qwen vector (zero norm) for UUID={uuid_value}"
                logger.error(message)
                manifest_append(
                    stage="embeddings",
                    doc_id=doc_id,
                    status="failure",
                    error=message,
                    schema_version="embeddings/1.0.0",
                )
                raise ValueError(message)
            if abs(norm - 1.0) > 0.01:
                logger.warning("Qwen norm for UUID=%s: %.4f (expected ~1.0)", uuid_value, norm)
            qwen_norms.append(norm)

            terms, weights = bm25_vector(text, stats, k1=bm25_k1, b=bm25_b)

            try:
                vector_row = VectorRow(
                    UUID=uuid_value,
                    BM25=BM25Vector(
                        terms=terms,
                        weights=weights,
                        k1=bm25_k1,
                        b=bm25_b,
                        avgdl=stats.avgdl,
                        N=stats.N,
                    ),
                    SPLADEv3=SPLADEVector(tokens=tokens_list, weights=weight_list),
                    Qwen3_4B=DenseVector(
                        model_id="Qwen/Qwen3-Embedding-4B",
                        vector=[float(x) for x in qwen_vector],
                        dimension=2560,
                    ),
                    model_metadata={
                        "splade": {"batch_size": args.batch_size_splade},
                        "qwen": {
                            "dtype": args.qwen_dtype,
                            "batch_size": args.batch_size_qwen,
                        },
                    },
                )
            except Exception as exc:
                doc_id = row.get("doc_id", "unknown")
                logger.error(
                    "Vector row validation failed",
                    extra={
                        "extra_fields": {
                            "uuid": uuid_value,
                            "doc_id": doc_id,
                            "error": str(exc),
                        }
                    },
                )
                manifest_append(
                    stage="embeddings",
                    doc_id=doc_id,
                    status="failure",
                    error=str(exc),
                    schema_version="embeddings/1.0.0",
                )
                raise

            payload = vector_row.model_dump(by_alias=True)
            handle.write(json.dumps(payload, ensure_ascii=False) + "\n")

    return len(uuids), splade_nnz, qwen_norms


# ---- Main driver ----
def build_parser() -> argparse.ArgumentParser:
    """Construct the CLI parser for the embedding pipeline.

    Args:
        None

    Returns:
        argparse.ArgumentParser: Parser configured for embedding options.

    Raises:
        None
    """

    parser = argparse.ArgumentParser()
    add_data_root_option(parser)
    parser.add_argument("--chunks-dir", type=Path, default=DEFAULT_CHUNKS_DIR)
    parser.add_argument("--out-dir", type=Path, default=DEFAULT_VECTORS_DIR)
    parser.add_argument("--bm25-k1", type=float, default=1.5)
    parser.add_argument("--bm25-b", type=float, default=0.75)
    parser.add_argument("--batch-size-splade", type=int, default=32)
    parser.add_argument("--batch-size-qwen", type=int, default=64)
    parser.add_argument("--splade-max-active-dims", type=int, default=None)
    parser.add_argument(
        "--splade-model-dir",
        type=Path,
        default=None,
        help=(
            "Override SPLADE model directory (CLI > $DOCSTOKG_SPLADE_DIR > "
            f"{SPLADE_DIR})."
            "model root/naver/splade-v3)."
        ),
    )
    parser.add_argument(
        "--splade-attn",
        type=str,
        default="auto",
        choices=["auto", "sdpa", "eager", "flash_attention_2"],
        help=(
            "Attention backend for SPLADE. 'auto' tries FlashAttention 2, then "
            "SDPA, then eager. 'flash_attention_2' requires the Flash Attention "
            "2 package. 'sdpa' forces PyTorch scaled dot-product attention. "
            "'eager' uses the standard attention implementation."
        ),
    )
    parser.add_argument("--qwen-dtype", type=str, default="bfloat16")
    parser.add_argument("--qwen-quant", type=str, default=None)
    parser.add_argument(
        "--qwen-model-dir",
        type=Path,
        default=None,
        help=(
            "Override Qwen model directory (CLI > $DOCSTOKG_QWEN_DIR > "
            f"{QWEN_DIR})."
            "model root/Qwen/Qwen3-Embedding-4B)."
        ),
    )
    parser.add_argument("--tp", type=int, default=1)
    add_resume_force_options(
        parser,
        resume_help="Skip chunk files whose vector outputs already exist with matching hash",
        force_help="Force reprocessing even when resume criteria are satisfied",
    )
    parser.add_argument(
        "--offline",
        action="store_true",
        help=(
            "Disable network access by setting TRANSFORMERS_OFFLINE=1. "
            "All models must already exist in local caches."
        ),
    )
    return parser


def parse_args(argv: list[str] | None = None) -> argparse.Namespace:
    """Parse CLI arguments for standalone embedding execution.

    Args:
        argv (list[str] | None): Optional CLI argument vector. When ``None`` the
            current process arguments are used.

    Returns:
        argparse.Namespace: Parsed embedding configuration.

    Raises:
        SystemExit: Propagated if ``argparse`` reports invalid options.
    """

    return build_parser().parse_args(argv)


def main(args: argparse.Namespace | None = None) -> int:
    """CLI entrypoint for chunk UUID cleanup and embedding generation.

    Args:
        args (argparse.Namespace | None): Optional parsed arguments, primarily
            for testing or orchestration.

    Returns:
        int: Exit code where ``0`` indicates success.

    Raises:
        ValueError: If invalid runtime parameters (such as batch sizes) are supplied.
    """

    logger = get_logger(__name__)

    parser = build_parser()
    if args is None:
        args = parser.parse_args()
    elif isinstance(args, argparse.Namespace):
        pass
    elif isinstance(args, SimpleNamespace) or hasattr(args, "__dict__"):
        defaults = parser.parse_args([])
        for key, value in vars(args).items():
            setattr(defaults, key, value)
        args = defaults
    else:
        args = parser.parse_args(args)
    offline_mode = bool(getattr(args, "offline", False))

    hf_home = resolve_hf_home()
    model_root = resolve_model_root(hf_home)
    default_splade_dir = expand_path(_resolve_splade_dir(model_root))
    default_qwen_dir = expand_path(_resolve_qwen_dir(model_root))
    cli_splade = _expand_optional(getattr(args, "splade_model_dir", None))
    cli_qwen = _expand_optional(getattr(args, "qwen_model_dir", None))
    splade_model_dir = cli_splade or default_splade_dir
    qwen_model_dir = cli_qwen or default_qwen_dir

    global HF_HOME, MODEL_ROOT, QWEN_DIR, SPLADE_DIR
    HF_HOME = hf_home
    MODEL_ROOT = model_root
    QWEN_DIR = default_qwen_dir
    SPLADE_DIR = default_splade_dir

    os.environ["HF_HOME"] = str(hf_home)
    os.environ["HF_HUB_CACHE"] = str(hf_home / "hub")
    os.environ["TRANSFORMERS_CACHE"] = str(hf_home / "transformers")
    os.environ["SENTENCE_TRANSFORMERS_HOME"] = str(model_root)

    if offline_mode:
        os.environ["TRANSFORMERS_OFFLINE"] = "1"
        missing_paths = []
        if not splade_model_dir.exists():
            missing_paths.append(f"SPLADE model directory missing: {splade_model_dir}")
        if not qwen_model_dir.exists():
            missing_paths.append(
                "Qwen model directory not found: "
                f"{qwen_model_dir}. Pre-download the model before rerunning."
            )
        if missing_paths:
            detail = "; ".join(missing_paths)
            raise FileNotFoundError("Offline mode requires local model directories. " + detail)

    args.offline = offline_mode
    args.splade_model_dir = splade_model_dir
    args.qwen_model_dir = qwen_model_dir

    splade_model_dir = _resolve_cli_path(args.splade_model_dir, SPLADE_DIR)
    qwen_model_dir = _resolve_cli_path(args.qwen_model_dir, QWEN_DIR)

    if args.batch_size_splade < 1 or args.batch_size_qwen < 1:
        raise ValueError("Batch sizes must be >= 1")

    overall_start = time.perf_counter()

    if args.offline:
        os.environ["TRANSFORMERS_OFFLINE"] = "1"
        os.environ.setdefault("HF_HUB_OFFLINE", "1")
        logger.info("Offline mode enabled: expecting local caches only")
        missing_models = [
            (label, path)
            for label, path in (("SPLADE", splade_model_dir), ("Qwen", qwen_model_dir))
            if not path.exists() or not path.is_dir()
        ]
        if missing_models:
            missing_desc = ", ".join(f"{label} model at {path}" for label, path in missing_models)
            raise FileNotFoundError(
                "Offline mode requires local model directories. Missing: " + missing_desc
            )

    try:
        _ensure_splade_dependencies()
        _ensure_qwen_dependencies()
    except ImportError as exc:
        logger.error("Embedding dependencies unavailable: %s", exc)
        raise

    data_root_override = args.data_root
    data_root_overridden = data_root_override is not None
    resolved_root = prepare_data_root(data_root_override, DEFAULT_DATA_ROOT)

    chunks_dir = resolve_pipeline_path(
        cli_value=args.chunks_dir,
        default_path=DEFAULT_CHUNKS_DIR,
        resolved_data_root=resolved_root,
        data_root_overridden=data_root_overridden,
        resolver=data_chunks,
    ).resolve()

    out_dir = resolve_pipeline_path(
        cli_value=args.out_dir,
        default_path=DEFAULT_VECTORS_DIR,
        resolved_data_root=resolved_root,
        data_root_overridden=data_root_overridden,
        resolver=data_vectors,
    ).resolve()

    out_dir.mkdir(parents=True, exist_ok=True)
    args.out_dir = out_dir

    logger.info(
        "Embedding configuration",
        extra={
            "extra_fields": {
                "data_root": str(resolved_root),
                "chunks_dir": str(chunks_dir),
                "vectors_dir": str(out_dir),
                "splade_model_dir": str(splade_model_dir),
                "qwen_model_dir": str(qwen_model_dir),
                "offline": offline_mode,
            }
        },
    )

    files = list(iter_chunks(chunks_dir))
    if not files:
        logger.warning(
            "No chunk files found",
            extra={"extra_fields": {"chunks_dir": str(chunks_dir)}},
        )
        return 0

    if args.force:
        logger.info("Force mode: reprocessing all chunk files")
    elif args.resume:
        logger.info("Resume mode enabled: unchanged chunk files will be skipped")

    attn_impl = None if args.splade_attn == "auto" else args.splade_attn
    args.splade_cfg = SpladeCfg(
        model_dir=splade_model_dir,
        cache_folder=model_root,
        batch_size=args.batch_size_splade,
        max_active_dims=args.splade_max_active_dims,
        attn_impl=attn_impl,
    )
    args.qwen_cfg = QwenCfg(
        model_dir=qwen_model_dir,
        dtype=args.qwen_dtype,
        tp=int(args.tp),
        batch_size=int(args.batch_size_qwen),
        quantization=args.qwen_quant,
    )

    stats = process_pass_a(files, logger)
    if not stats.N:
        logger.warning("No chunks found after Pass A")
        return 0

    validator = SPLADEValidator()
    tracemalloc.start()
    pass_b_start = time.perf_counter()
    total_vectors = 0
    splade_nnz_all: List[int] = []
    qwen_norms_all: List[float] = []

    manifest_index = load_manifest_index(MANIFEST_STAGE, resolved_root) if args.resume else {}
    file_entries = []
    skipped_files = 0
    for chunk_file in files:
        doc_id, out_path = _derive_doc_id_and_output_path(
            chunk_file, chunks_dir, args.out_dir
        )
        input_hash = compute_content_hash(chunk_file)
        entry = manifest_index.get(doc_id)
        if entry is None:
            legacy_key = chunk_file.relative_to(chunks_dir).as_posix()
            entry = manifest_index.get(legacy_key)
        if (
            args.resume
            and not args.force
            and out_path.exists()
            and entry
            and entry.get("input_hash") == input_hash
        ):
            logger.info(
                "Skipping chunk file: output exists and input unchanged",
                extra={
                    "extra_fields": {
                        "doc_id": doc_id,
                        "output_path": str(out_path),
                    }
                },
            )
            manifest_append(
                stage=MANIFEST_STAGE,
                doc_id=doc_id,
                status="skip",
                duration_s=0.0,
                schema_version="embeddings/1.0.0",
                input_path=str(chunk_file),
                input_hash=input_hash,
                hash_alg=resolve_hash_algorithm(),
                output_path=str(out_path),
            )
            skipped_files += 1
            continue
        file_entries.append((chunk_file, out_path, input_hash, doc_id))

    for chunk_file, out_path, input_hash, doc_id in tqdm(
        file_entries, desc="Pass B: Encoding vectors", unit="file"
    ):
        start = time.perf_counter()
        try:
            count, nnz, norms = process_chunk_file_vectors(
                chunk_file, out_path, stats, args, validator, logger
            )
        except Exception as exc:
            duration = time.perf_counter() - start
            manifest_append(
                stage=MANIFEST_STAGE,
                doc_id=doc_id,
                status="failure",
                duration_s=round(duration, 3),
                schema_version="embeddings/1.0.0",
                input_path=str(chunk_file),
                input_hash=input_hash,
                hash_alg=resolve_hash_algorithm(),
                output_path=str(out_path),
                error=str(exc),
            )
            raise

        duration = time.perf_counter() - start
        total_vectors += count
        splade_nnz_all.extend(nnz)
        qwen_norms_all.extend(norms)
        manifest_append(
            stage=MANIFEST_STAGE,
            doc_id=doc_id,
            status="success",
            duration_s=round(duration, 3),
            schema_version="embeddings/1.0.0",
            input_path=str(chunk_file),
            input_hash=input_hash,
            hash_alg=resolve_hash_algorithm(),
            output_path=str(out_path),
            vector_count=count,
        )

    _current, peak = tracemalloc.get_traced_memory()
    tracemalloc.stop()
    elapsed_b = time.perf_counter() - pass_b_start

    validator.report(logger)

    zero_pct = (
        100.0 * len([n for n in splade_nnz_all if n == 0]) / total_vectors if total_vectors else 0.0
    )
    avg_nnz = statistics.mean(splade_nnz_all) if splade_nnz_all else 0.0
    median_nnz = statistics.median(splade_nnz_all) if splade_nnz_all else 0.0
    avg_norm = statistics.mean(qwen_norms_all) if qwen_norms_all else 0.0
    std_norm = statistics.pstdev(qwen_norms_all) if len(qwen_norms_all) > 1 else 0.0

    backend_used = _get_splade_backend_used(args.splade_cfg)

    logger.info(
        "Embedding summary",
        extra={
            "extra_fields": {
                "total_vectors": total_vectors,
                "splade_avg_nnz": round(avg_nnz, 3),
                "splade_median_nnz": round(median_nnz, 3),
                "splade_zero_pct": round(zero_pct, 2),
                "qwen_avg_norm": round(avg_norm, 4),
                "qwen_std_norm": round(std_norm, 4),
                "pass_b_seconds": round(elapsed_b, 3),
                "skipped_files": skipped_files,
                "splade_attn_backend_used": backend_used,
                "sparsity_warn_threshold_pct": SPLADE_SPARSITY_WARN_THRESHOLD_PCT,
            }
        },
    )
    logger.info("Peak memory: %.2f GB", peak / 1024**3)

    manifest_append(
        stage=MANIFEST_STAGE,
        doc_id="__corpus__",
        status="success",
        duration_s=round(time.perf_counter() - overall_start, 3),
        warnings=validator.zero_nnz_chunks[:10] if validator.zero_nnz_chunks else [],
        schema_version="embeddings/1.0.0",
        total_vectors=total_vectors,
        splade_avg_nnz=avg_nnz,
        splade_median_nnz=median_nnz,
        splade_zero_pct=zero_pct,
        qwen_avg_norm=avg_norm,
        qwen_std_norm=std_norm,
        peak_memory_gb=peak / 1024**3,
        skipped_files=skipped_files,
        splade_attn_backend_used=backend_used,
        sparsity_warn_threshold_pct=SPLADE_SPARSITY_WARN_THRESHOLD_PCT,
    )

    logger.info(
        "[DONE] Saved vectors",
        extra={
            "extra_fields": {
                "vectors_dir": str(out_dir),
                "processed_files": len(file_entries),
                "skipped_files": skipped_files,
            }
        },
    )

    return 0


if __name__ == "__main__":
    raise SystemExit(main())<|MERGE_RESOLUTION|>--- conflicted
+++ resolved
@@ -143,14 +143,6 @@
 
     env = os.getenv("DOCSTOKG_SPLADE_DIR")
     return expand_path(env) if env else model_root / "naver" / "splade-v3"
-<<<<<<< HEAD
-
-
-HF_HOME = resolve_hf_home()
-MODEL_ROOT = resolve_model_root(HF_HOME)
-QWEN_DIR = expand_path(_resolve_qwen_dir(MODEL_ROOT))
-SPLADE_DIR = expand_path(_resolve_splade_dir(MODEL_ROOT))
-=======
 
 
 HF_HOME = resolve_hf_home()
@@ -173,7 +165,6 @@
     doc_id = base.with_suffix(".doctags").as_posix()
     vector_relative = base.with_suffix(".vectors.jsonl")
     return doc_id, vectors_root / vector_relative
->>>>>>> db728aa1
 
 
 def _derive_doc_id_and_output_path(
