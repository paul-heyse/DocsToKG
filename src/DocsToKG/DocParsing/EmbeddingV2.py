#!/usr/bin/env python3
"""
Hybrid Embedding Pipeline

Generates BM25, SPLADE, and Qwen embeddings for DocsToKG chunk files while
maintaining manifest entries, UUID hygiene, and data quality metrics. The
pipeline runs in two passes: the first ensures chunk UUID integrity and builds
BM25 corpus statistics; the second executes SPLADE and Qwen models to emit
vector JSONL artefacts ready for downstream search.

Key Features:
- Auto-detect DocsToKG data directories and manage resume/force semantics
- Stream SPLADE sparse encoding and Qwen dense embeddings from local caches
- Validate vector schemas, norms, and dimensions before writing outputs
- Record manifest metadata for observability and auditing
- Explain SPLADE attention backend fallbacks (auto→FlashAttention2→SDPA→eager)

Usage:
    python -m DocsToKG.DocParsing.EmbeddingV2 --resume

Dependencies:
- sentence_transformers (optional): Provides SPLADE sparse encoders.
- vllm (optional): Hosts the Qwen embedding model with pooling support.
- tqdm: Surface user-friendly progress bars across pipeline phases.
"""

from __future__ import annotations

import argparse
import json
import math
import os
import re
import statistics
import time
import tracemalloc
import uuid
from collections import Counter
from dataclasses import dataclass
from pathlib import Path
from types import SimpleNamespace
from typing import Dict, List, Optional, Sequence, Tuple

# Third-party imports
from tqdm import tqdm

from DocsToKG.DocParsing._common import (
    Batcher,
    atomic_write,
    compute_content_hash,
    data_chunks,
    data_manifests,
    data_vectors,
    detect_data_root,
    get_logger,
    jsonl_load,
    jsonl_save,
    load_manifest_index,
    manifest_append,
    resolve_hash_algorithm,
<<<<<<< HEAD
)
from DocsToKG.DocParsing.schemas import (
    BM25Vector,
    COMPATIBLE_CHUNK_VERSIONS,
    DenseVector,
    SPLADEVector,
    VectorRow,
    validate_schema_version,
=======
>>>>>>> f35ea3fa
)

try:  # Optional dependency used for SPLADE sparse embeddings
    from sentence_transformers import (
        SparseEncoder,
    )  # loads from local dir if given (cache_folder supported)

    _SENTENCE_TRANSFORMERS_IMPORT_ERROR: Exception | None = None
except Exception as exc:  # pragma: no cover - exercised via tests with stubs
    SparseEncoder = None  # type: ignore[assignment]
    _SENTENCE_TRANSFORMERS_IMPORT_ERROR = exc

try:  # Optional dependency used for Qwen dense embeddings
    from vllm import (
        LLM,
        PoolingParams,
    )  # PoolingParams(dimensions=...) selects output dim if model supports MRL

    _VLLM_IMPORT_ERROR: Exception | None = None
except Exception as exc:  # pragma: no cover - exercised via tests with stubs
    LLM = None  # type: ignore[assignment]
    PoolingParams = None  # type: ignore[assignment]
    _VLLM_IMPORT_ERROR = exc

<<<<<<< HEAD
# ---- Cache / model path resolution ----


def _resolve_hf_home() -> Path:
    """Return the HuggingFace cache directory honoring environment settings."""

    env_override = os.getenv("HF_HOME")
    if env_override:
        return Path(env_override).expanduser().resolve()
    xdg_cache = os.getenv("XDG_CACHE_HOME")
    if xdg_cache:
        return (Path(xdg_cache).expanduser() / "huggingface").resolve()
    return (Path.home() / ".cache" / "huggingface").resolve()


def _resolve_with_env(env_var: str, default: Path) -> Path:
    """Resolve ``env_var`` to a path when provided, otherwise return ``default``."""

    override = os.getenv(env_var)
    if override:
        return Path(override).expanduser().resolve()
    return default


def _resolve_cli_path(value: Optional[Path], default: Path) -> Path:
    """Resolve CLI-provided ``value`` to an absolute path with ``default`` fallback."""

    if value is not None:
        return Path(value).expanduser().resolve()
    return default


HF_HOME = _resolve_hf_home()
MODEL_ROOT = _resolve_with_env("DOCSTOKG_MODEL_ROOT", HF_HOME)
QWEN_DIR = _resolve_with_env(
    "DOCSTOKG_QWEN_DIR", MODEL_ROOT / "Qwen" / "Qwen3-Embedding-4B"
)
SPLADE_DIR = _resolve_with_env("DOCSTOKG_SPLADE_DIR", MODEL_ROOT / "naver" / "splade-v3")
=======
# ---- Fixed locations ----


def _expand_path(path: str | Path) -> Path:
    """Return ``path`` expanded to an absolute :class:`Path`."""

    return Path(path).expanduser().resolve()


def _resolve_hf_home() -> Path:
    """Determine the HuggingFace cache directory respecting ``HF_HOME``."""

    env = os.getenv("HF_HOME")
    if env:
        return _expand_path(env)
    return Path.home().expanduser() / ".cache" / "huggingface"


def _resolve_model_root(hf_home: Path) -> Path:
    """Resolve DocsToKG model root with ``DOCSTOKG_MODEL_ROOT`` override."""

    env = os.getenv("DOCSTOKG_MODEL_ROOT")
    return _expand_path(env) if env else hf_home


def _resolve_qwen_dir(model_root: Path) -> Path:
    """Resolve Qwen model directory with ``DOCSTOKG_QWEN_DIR`` override."""

    env = os.getenv("DOCSTOKG_QWEN_DIR")
    return _expand_path(env) if env else model_root / "Qwen" / "Qwen3-Embedding-4B"


def _resolve_splade_dir(model_root: Path) -> Path:
    """Resolve SPLADE model directory with ``DOCSTOKG_SPLADE_DIR`` override."""

    env = os.getenv("DOCSTOKG_SPLADE_DIR")
    return _expand_path(env) if env else model_root / "naver" / "splade-v3"


HF_HOME = _resolve_hf_home()
MODEL_ROOT = _resolve_model_root(HF_HOME)
QWEN_DIR = _expand_path(_resolve_qwen_dir(MODEL_ROOT))
SPLADE_DIR = _expand_path(_resolve_splade_dir(MODEL_ROOT))


def _expand_optional(path: Optional[Path]) -> Optional[Path]:
    """Expand optional :class:`Path` values to absolutes when provided."""

    if path is None:
        return None
    return path.expanduser().resolve()
>>>>>>> f35ea3fa

DEFAULT_DATA_ROOT = detect_data_root()
DEFAULT_CHUNKS_DIR = data_chunks(DEFAULT_DATA_ROOT)
DEFAULT_VECTORS_DIR = data_vectors(DEFAULT_DATA_ROOT)
MANIFEST_STAGE = "embeddings"
SPLADE_SPARSITY_WARN_THRESHOLD_PCT = 1.0

# Make sure every lib (Transformers / HF Hub / Sentence-Transformers) honors this cache.
os.environ.setdefault("HF_HOME", str(HF_HOME))
os.environ.setdefault("HF_HUB_CACHE", str(HF_HOME / "hub"))
os.environ.setdefault("TRANSFORMERS_CACHE", str(HF_HOME / "transformers"))
os.environ.setdefault("SENTENCE_TRANSFORMERS_HOME", str(MODEL_ROOT))
os.environ.setdefault("DOCSTOKG_MODEL_ROOT", str(MODEL_ROOT))


def _missing_splade_dependency_message() -> str:
    """Return a human-readable installation hint for SPLADE extras."""

    return (
        "Optional dependency 'sentence-transformers' is required for SPLADE "
        "embeddings. Install it with `pip install sentence-transformers` or "
        "disable SPLADE generation."
    )


def _missing_qwen_dependency_message() -> str:
    """Return a human-readable installation hint for Qwen/vLLM extras."""

    return (
        "Optional dependency 'vllm' is required for Qwen dense embeddings. "
        "Install it with `pip install vllm` and ensure GPU drivers are "
        "available before running the embedding pipeline."
    )


def _ensure_splade_dependencies() -> None:
    """Validate that SPLADE optional dependencies are importable."""

    if SparseEncoder is None:
        raise ImportError(
            _missing_splade_dependency_message()
        ) from _SENTENCE_TRANSFORMERS_IMPORT_ERROR


def _ensure_qwen_dependencies() -> None:
    """Validate that Qwen/vLLM optional dependencies are importable."""

    if LLM is None or PoolingParams is None:
        raise ImportError(_missing_qwen_dependency_message()) from _VLLM_IMPORT_ERROR


# ---- simple tokenizer for BM25 ----

TOKEN_RE = re.compile(r"[A-Za-z0-9]+(?:[-_][A-Za-z0-9]+)?")


def iter_chunk_files(d: Path) -> List[Path]:
    """Enumerate chunked DocTags JSONL files in a directory.

    Args:
        d: Directory containing `*.chunks.jsonl` files.

    Returns:
        Sorted list of chunk file paths.
    """
    return sorted(d.glob("*.chunks.jsonl"))


def ensure_uuid(rows: List[dict]) -> bool:
    """Populate missing chunk UUIDs in-place.

    Args:
        rows: Chunk dictionaries that should include a `uuid` key.

    Returns:
        True when at least one UUID was newly assigned; otherwise False.
    """

    updated = False
    for row in rows:
        if not row.get("uuid"):
            row["uuid"] = str(uuid.uuid4())
            updated = True
    return updated


def ensure_chunk_schema(rows: Sequence[dict], source: Path) -> None:
    """Assert that chunk rows declare a compatible schema version."""

    for index, row in enumerate(rows, start=1):
        validate_schema_version(
            row.get("schema_version"),
            COMPATIBLE_CHUNK_VERSIONS,
            kind="chunk",
            source=f"{source}:{index}",
        )


def tokens(text: str) -> List[str]:
    """Tokenize normalized text for sparse retrieval features.

    Args:
        text: Input string to tokenize.

    Returns:
        Lowercased alphanumeric tokens extracted from the text.
    """
    return [t.lower() for t in TOKEN_RE.findall(text)]


# ---- BM25 (global) ----
@dataclass
class BM25Stats:
    """Corpus-wide statistics required for BM25 weighting.

    Attributes:
        N: Total number of documents (chunks) in the corpus.
        avgdl: Average document length in tokens.
        df: Document frequency per token.

    Examples:
        >>> stats = BM25Stats(N=100, avgdl=120.5, df={"hybrid": 5})
        >>> stats.df["hybrid"]
        5
    """

    N: int
    avgdl: float
    df: Dict[str, int]


class BM25StatsAccumulator:
    """Streaming accumulator for BM25 corpus statistics.

    Attributes:
        N: Number of documents processed so far.
        total_tokens: Total token count across processed documents.
        df: Document frequency map collected to date.

    Examples:
        >>> acc = BM25StatsAccumulator()
        >>> acc.add_document("hybrid search")
        >>> acc.N
        1
    """

    def __init__(self) -> None:
        """Initialise counters used to accumulate BM25 corpus statistics.

        Args:
            self: Accumulator instance being initialised.

        Returns:
            None
        """
        self.N = 0
        self.total_tokens = 0
        self.df = Counter()

    def add_document(self, text: str) -> None:
        """Add document to statistics without retaining text.

        Args:
            text: Document contents used to update running statistics.

        Returns:
            None
        """

        toks = tokens(text)
        self.N += 1
        self.total_tokens += len(toks)
        self.df.update(set(toks))

    def finalize(self) -> BM25Stats:
        """Compute final statistics.

        Args:
            None: The accumulator finalises its internal counters without parameters.

        Returns:
            :class:`BM25Stats` summarising the accumulated corpus.
        """

        avgdl = self.total_tokens / max(self.N, 1)
        return BM25Stats(N=self.N, avgdl=avgdl, df=dict(self.df))


def print_bm25_summary(stats: BM25Stats) -> None:
    """Print corpus-level BM25 statistics.

    Args:
        stats: Computed BM25 statistics to log.

    Returns:
        None: Writes structured logs only.
    """

    logger = get_logger(__name__)
    top_tokens = list(stats.df.items())
    top_tokens.sort(key=lambda item: item[1], reverse=True)
    top_tokens = top_tokens[:10]
    logger.info("BM25 Corpus Summary:")
    logger.info("  Documents (N): %s", stats.N)
    logger.info("  Avg doc length: %.2f tokens", stats.avgdl)
    logger.info("  Unique terms: %s", len(stats.df))
    logger.info("  Top 10 terms: %s", top_tokens)


def bm25_vector(
    text: str, stats: BM25Stats, k1: float = 1.5, b: float = 0.75
) -> Tuple[List[str], List[float]]:
    """Generate BM25 term weights for a chunk of text.

    Args:
        text: Chunk text to convert into a sparse representation.
        stats: Precomputed BM25 statistics for the corpus.
        k1: Term frequency saturation parameter.
        b: Length normalization parameter.

    Returns:
        Tuple of `(terms, weights)` describing the sparse vector.
    """
    toks = tokens(text)
    dl = len(toks) or 1
    tf = Counter(toks)
    terms, weights = [], []
    for t, f in tf.items():
        n_qi = stats.df.get(t, 0)
        idf = math.log((stats.N - n_qi + 0.5) / (n_qi + 0.5) + 1.0)  # RSJ-smoothed IDF
        denom = f + k1 * (1.0 - b + b * (dl / stats.avgdl))
        w = idf * (f * (k1 + 1.0)) / denom
        if w > 0:
            terms.append(t)
            weights.append(w)
    return terms, weights


# ---- SPLADE-v3 (GPU) ----
@dataclass
class SpladeCfg:
    """Runtime configuration for SPLADE sparse encoding.

    Attributes:
        model_dir: Path to the SPLADE model directory.
        device: Torch device identifier to run inference on.
        batch_size: Number of texts encoded per batch.
        cache_folder: Directory where transformer weights are cached.
        max_active_dims: Optional cap on active sparse dimensions.
        attn_impl: Preferred attention implementation override.

    Examples:
        >>> cfg = SpladeCfg(batch_size=8, device="cuda:1")
        >>> cfg.batch_size
        8
    """

    model_dir: Path = SPLADE_DIR
    device: str = "cuda"
    batch_size: int = 32
    cache_folder: Path = MODEL_ROOT
    max_active_dims: int | None = None
    # Leave None to let HF/torch pick (usually SDPA); set to "flash_attention_2" if available.
    attn_impl: str | None = None


def splade_encode(
    cfg: SpladeCfg, texts: List[str], batch_size: Optional[int] = None
) -> Tuple[List[List[str]], List[List[float]]]:
    """Encode text with SPLADE to obtain sparse lexical vectors.

    Args:
        cfg: SPLADE configuration describing device, batch size, and cache.
        texts: Batch of input strings to encode.
        batch_size: Optional override for the encoding batch size.

    Returns:
        Tuple of token lists and weight lists aligned per input text.
    """
    effective_batch = batch_size or cfg.batch_size
    enc = _get_splade_encoder(cfg)
    token_lists, weight_lists = [], []
    for i in range(0, len(texts), effective_batch):
        batch = texts[i : i + effective_batch]
        # returns a torch.sparse tensor (rows = batch)
        s = enc.encode(batch)  # shape: (B, |vocab|)
        for r in range(s.shape[0]):
            # decode all non-zeros for this row
            # decodes to list[(token, weight)] sorted by weight
            nnz = s[r].coalesce().values().numel()
            decoded = enc.decode(s[r], top_k=int(nnz))
            toks, wts = zip(*decoded) if decoded else ([], [])
            token_lists.append(list(toks))
            weight_lists.append([float(w) for w in wts])
    return token_lists, weight_lists


_SPLADE_ENCODER_CACHE: Dict[Tuple[str, str, Optional[str], Optional[int]], SparseEncoder] = {}
_SPLADE_ENCODER_BACKENDS: Dict[Tuple[str, str, Optional[str], Optional[int]], str] = {}


def _detect_splade_backend(encoder: SparseEncoder, requested: str | None) -> str:
    """Best-effort detection of the attention backend used by SPLADE."""

    candidates = (
        ("model", "model", "config", "attn_implementation"),
        ("model", "config", "attn_implementation"),
        ("config", "attn_implementation"),
        ("model", "model", "attn_implementation"),
    )
    for path in candidates:
        value = encoder
        for attr in path:
            value = getattr(value, attr, None)
            if value is None:
                break
        else:
            if isinstance(value, str) and value:
                return value

    if requested in {"sdpa", "eager", "flash_attention_2"}:
        return requested
    return "auto" if requested is None else requested


def _get_splade_encoder(cfg: SpladeCfg) -> SparseEncoder:
    """Retrieve (or create) a cached SPLADE encoder instance.

    Args:
        cfg: SPLADE configuration describing model location and runtime options.

    Returns:
        Cached :class:`SparseEncoder` ready for SPLADE inference.

    Raises:
        ValueError: If the encoder cannot be initialised with the supplied configuration.
        ImportError: If required SPLADE dependencies are unavailable.
    """

    _ensure_splade_dependencies()

    key = (str(cfg.model_dir), cfg.device, cfg.attn_impl, cfg.max_active_dims)
    if key in _SPLADE_ENCODER_CACHE:
        if key not in _SPLADE_ENCODER_BACKENDS:
            _SPLADE_ENCODER_BACKENDS[key] = cfg.attn_impl or "auto"
        return _SPLADE_ENCODER_CACHE[key]

    model_kwargs: Dict[str, object] = {}
    if cfg.attn_impl:
        model_kwargs["attn_implementation"] = cfg.attn_impl
    if cfg.max_active_dims is not None:
        model_kwargs["max_active_dims"] = cfg.max_active_dims

    backend_used: str | None = cfg.attn_impl
    try:
        encoder = SparseEncoder(
            str(cfg.model_dir),
            device=cfg.device,
            cache_folder=str(cfg.cache_folder),
            model_kwargs=model_kwargs,
            local_files_only=True,
        )
        backend_used = _detect_splade_backend(encoder, backend_used)
    except (ValueError, ImportError) as exc:
        if cfg.attn_impl == "flash_attention_2" and "Flash Attention 2" in str(exc):
            print("[SPLADE] FlashAttention 2 unavailable; retrying with standard attention.")
            fallback_kwargs = dict(model_kwargs)
            fallback_kwargs["attn_implementation"] = "sdpa"
            encoder = SparseEncoder(
                str(cfg.model_dir),
                device=cfg.device,
                cache_folder=str(cfg.cache_folder),
                model_kwargs=fallback_kwargs,
                local_files_only=True,
            )
            backend_used = _detect_splade_backend(encoder, "sdpa")
        else:
            raise

    _SPLADE_ENCODER_CACHE[key] = encoder
    _SPLADE_ENCODER_BACKENDS[key] = backend_used or "auto"
    return encoder


def _get_splade_backend_used(cfg: SpladeCfg) -> str:
    """Return the backend string recorded for a given SPLADE configuration."""

    key = (str(cfg.model_dir), cfg.device, cfg.attn_impl, cfg.max_active_dims)
    backend = _SPLADE_ENCODER_BACKENDS.get(key)
    if backend:
        return backend
    if cfg.attn_impl:
        return cfg.attn_impl
    return "auto"


class SPLADEValidator:
    """Track SPLADE sparsity metrics across the corpus.

    Attributes:
        total_chunks: Total number of chunks inspected.
        zero_nnz_chunks: UUIDs whose SPLADE vector has zero active terms.
        nnz_counts: Non-zero counts per processed chunk.

    Examples:
        >>> validator = SPLADEValidator()
        >>> validator.total_chunks
        0
    """

    def __init__(self) -> None:
        """Initialise internal counters for SPLADE sparsity tracking.

        Args:
            self: Validator instance being initialised.

        Returns:
            None
        """
        self.total_chunks = 0
        self.zero_nnz_chunks: List[str] = []
        self.nnz_counts: List[int] = []

    def validate(self, uuid: str, tokens: Sequence[str], weights: Sequence[float]) -> None:
        """Record sparsity information for a single chunk.

        Args:
            uuid: Chunk identifier associated with the SPLADE vector.
            tokens: Token list produced by the SPLADE encoder.
            weights: Weight list aligned with ``tokens``.

        Returns:
            None

        Raises:
            None
        """

        self.total_chunks += 1
        nnz = sum(1 for weight in weights if weight > 0)
        self.nnz_counts.append(nnz)
        if nnz == 0:
            self.zero_nnz_chunks.append(uuid)

    def report(self, logger) -> None:
        """Emit warnings if sparsity metrics exceed thresholds.

        Args:
            logger: Logger used to emit warnings and metrics.

        Returns:
            None
        """

        if not self.total_chunks:
            return
        pct = 100 * len(self.zero_nnz_chunks) / self.total_chunks
        if pct > 1.0:
            logger.warning(
                "SPLADE sparsity warning: %s / %s (%.1f%%) chunks have zero non-zero elements.",
                len(self.zero_nnz_chunks),
                self.total_chunks,
                pct,
            )
            logger.warning(
                "Affected UUIDs (first 10): %s",
                self.zero_nnz_chunks[:10],
            )


# ---- Qwen3-Embedding-4B via vLLM (2560-d) ----
@dataclass
class QwenCfg:
    """Configuration for generating dense embeddings with Qwen via vLLM.

    Attributes:
        model_dir: Path to the local Qwen model.
        dtype: Torch dtype used during inference.
        tp: Tensor parallelism degree.
        gpu_mem_util: Target GPU memory utilization for vLLM.
        batch_size: Number of texts processed per embedding batch.
        quantization: Optional quantization mode (e.g., `awq`).

    Examples:
        >>> cfg = QwenCfg(batch_size=64, tp=2)
        >>> cfg.tp
        2
    """

    model_dir: Path = QWEN_DIR
    dtype: str = "bfloat16"  # good default on Ada/Hopper
    tp: int = 1
    gpu_mem_util: float = 0.60
    batch_size: int = 32
    quantization: str | None = None  # 'awq' if you have an AWQ checkpoint


def qwen_embed(
    cfg: QwenCfg, texts: List[str], batch_size: Optional[int] = None
) -> List[List[float]]:
    """Produce dense embeddings using a local Qwen3 model served by vLLM.

    Args:
        cfg: Configuration describing model path, dtype, and batching.
        texts: Batch of documents to embed.
        batch_size: Optional override for inference batch size.

    Returns:
        List of embedding vectors, one per input text.
    """
    _ensure_qwen_dependencies()

    effective_batch = batch_size or cfg.batch_size
    llm = LLM(
        model=str(cfg.model_dir),  # local path
        task="embed",
        dtype=cfg.dtype,
        tensor_parallel_size=cfg.tp,
        gpu_memory_utilization=cfg.gpu_mem_util,
        quantization=cfg.quantization,  # None or 'awq' (if a matching AWQ checkpoint exists)
        download_dir=str(HF_HOME),  # belt & suspenders: keep any aux files in your cache
    )
    pool = PoolingParams(normalize=True)
    out: List[List[float]] = []
    for i in range(0, len(texts), effective_batch):
        batch = texts[i : i + effective_batch]
        res = llm.embed(batch, pooling_params=pool)
        for r in res:
            out.append([float(x) for x in r.outputs.embedding])
    return out


def process_pass_a(files: Sequence[Path], logger) -> BM25Stats:
    """Assign UUIDs and build BM25 statistics for a corpus of chunk files.

    Args:
        files: Sequence of chunk file paths to process.
        logger: Logger used for structured progress output.

    Returns:
<<<<<<< HEAD
        Aggregated BM25 statistics for the supplied chunk corpus.
=======
        Aggregated BM25 statistics across all processed chunk rows.
>>>>>>> f35ea3fa

    Raises:
        ValueError: Propagated when chunk rows are missing required fields.
    """

    accumulator = BM25StatsAccumulator()

    for chunk_file in tqdm(files, desc="Pass A: UUID + BM25 stats", unit="file"):
        rows = jsonl_load(chunk_file)
        if not rows:
            continue
        ensure_chunk_schema(rows, chunk_file)
        if ensure_uuid(rows):
            jsonl_save(chunk_file, rows)
        for row in rows:
            text = row.get("text", "")
            accumulator.add_document(text)

    stats = accumulator.finalize()
    print_bm25_summary(stats)
    logger.info(
        "Pass A complete",
        extra={
            "extra_fields": {
                "chunks": stats.N,
                "avgdl": round(stats.avgdl, 4),
                "unique_terms": len(stats.df),
            }
        },
    )
    return stats


def process_chunk_file_vectors(
    chunk_file: Path,
    stats: BM25Stats,
    args: argparse.Namespace,
    validator: SPLADEValidator,
    logger,
) -> Tuple[int, List[int], List[float]]:
    """Generate vectors for a single chunk file and persist them to disk.

    Args:
        chunk_file: Chunk JSONL file to process.
        stats: Precomputed BM25 statistics.
        args: Parsed CLI arguments with runtime configuration.
        validator: SPLADE validator for sparsity metrics.
        logger: Logger for structured output.

    Returns:
        Tuple of ``(vector_count, splade_nnz_list, qwen_norms)``.

    Raises:
        ValueError: Propagated if vector dimensions or norms fail validation.
    """

    rows = jsonl_load(chunk_file)
    if not rows:
        logger.warning("Chunk file empty", extra={"extra_fields": {"chunk_file": str(chunk_file)}})
        return 0, [], []
    ensure_chunk_schema(rows, chunk_file)

<<<<<<< HEAD
    uuids = [row["uuid"] for row in rows]
    texts = [row.get("text", "") for row in rows]
=======
    uuids: List[str] = []
    texts: List[str] = []
    for row in rows:
        uuid_value = row.get("uuid")
        if not uuid_value:
            raise ValueError(f"Chunk row missing UUID in {chunk_file}")
        uuids.append(uuid_value)
        texts.append(str(row.get("text", "")))
>>>>>>> f35ea3fa
    splade_results: List[Tuple[Sequence[str], Sequence[float]]] = []
    for batch in Batcher(texts, args.batch_size_splade):
        tokens_batch, weights_batch = splade_encode(
            args.splade_cfg, list(batch), batch_size=args.batch_size_splade
        )
        splade_results.extend(zip(tokens_batch, weights_batch))
    qwen_results = qwen_embed(args.qwen_cfg, texts, batch_size=args.batch_size_qwen)

    out_path = args.out_dir / f"{chunk_file.stem.replace('.chunks', '')}.vectors.jsonl"
    count, nnz, norms = write_vectors(
        out_path,
        uuids,
        texts,
        splade_results,
        qwen_results,
        stats,
        args,
        rows=rows,
        validator=validator,
        logger=logger,
    )

    logger.info(
        "Vectors written",
        extra={
            "extra_fields": {
                "chunk_file": str(chunk_file.name),
                "vectors_file": out_path.name,
                "rows": count,
            }
        },
    )
    return count, nnz, norms


def write_vectors(
    path: Path,
    uuids: Sequence[str],
    texts: Sequence[str],
    splade_results: Sequence[Tuple[Sequence[str], Sequence[float]]],
    qwen_results: Sequence[Sequence[float]],
    stats: BM25Stats,
    args: argparse.Namespace,
    *,
    rows: Sequence[dict],
    validator: SPLADEValidator,
    logger,
) -> Tuple[int, List[int], List[float]]:
    """Write validated vector rows to disk with schema enforcement.

    Args:
        path: Destination JSONL path for vector rows.
        uuids: Sequence of chunk UUIDs aligned with the other inputs.
        texts: Chunk text bodies.
        splade_results: SPLADE token and weight pairs per chunk.
        qwen_results: Dense embedding vectors per chunk.
        stats: BM25 statistics used to generate sparse vectors.
        args: Parsed CLI arguments for runtime configuration.
        rows: Original chunk row dictionaries.
        validator: SPLADE validator capturing sparsity data.
        logger: Logger used to emit structured diagnostics.

    Returns:
        Tuple containing the number of vectors written, SPLADE nnz counts,
        and Qwen vector norms.

    Raises:
        ValueError: If vector lengths are inconsistent or fail validation.
    """

    if not (len(uuids) == len(texts) == len(splade_results) == len(qwen_results) == len(rows)):
        raise ValueError("Mismatch between chunk, SPLADE, or Qwen result lengths")

    bm25_k1 = float(args.bm25_k1)
    bm25_b = float(args.bm25_b)
    splade_nnz: List[int] = []
    qwen_norms: List[float] = []

    path.parent.mkdir(parents=True, exist_ok=True)

    with atomic_write(path) as handle:
        for uuid_value, text, splade_pair, qwen_vector, row in zip(
            uuids, texts, splade_results, qwen_results, rows
        ):
            tokens_list = list(splade_pair[0])
            weight_list = [float(w) for w in splade_pair[1]]
            validator.validate(uuid_value, tokens_list, weight_list)
            nnz = sum(1 for weight in weight_list if weight > 0)
            splade_nnz.append(nnz)

            if len(qwen_vector) != 2560:
                message = (
                    f"Qwen dimension mismatch for UUID={uuid_value}: expected 2560, "
                    f"got {len(qwen_vector)}"
                )
                doc_id = row.get("doc_id", "unknown")
                manifest_append(
                    stage="embeddings",
                    doc_id=doc_id,
                    status="failure",
                    error=message,
                    schema_version="embeddings/1.0.0",
                )
                raise ValueError(message)

            norm = math.sqrt(sum(float(x) * float(x) for x in qwen_vector))
            if norm <= 0:
                doc_id = row.get("doc_id", "unknown")
                message = f"Invalid Qwen vector (zero norm) for UUID={uuid_value}"
                logger.error(message)
                manifest_append(
                    stage="embeddings",
                    doc_id=doc_id,
                    status="failure",
                    error=message,
                    schema_version="embeddings/1.0.0",
                )
                raise ValueError(message)
            if abs(norm - 1.0) > 0.01:
                logger.warning("Qwen norm for UUID=%s: %.4f (expected ~1.0)", uuid_value, norm)
            qwen_norms.append(norm)

            terms, weights = bm25_vector(text, stats, k1=bm25_k1, b=bm25_b)

            try:
                vector_row = VectorRow(
                    UUID=uuid_value,
                    BM25=BM25Vector(
                        terms=terms,
                        weights=weights,
                        k1=bm25_k1,
                        b=bm25_b,
                        avgdl=stats.avgdl,
                        N=stats.N,
                    ),
                    SPLADEv3=SPLADEVector(tokens=tokens_list, weights=weight_list),
                    Qwen3_4B=DenseVector(
                        model_id="Qwen/Qwen3-Embedding-4B",
                        vector=[float(x) for x in qwen_vector],
                        dimension=2560,
                    ),
                    model_metadata={
                        "splade": {"batch_size": args.batch_size_splade},
                        "qwen": {
                            "dtype": args.qwen_dtype,
                            "batch_size": args.batch_size_qwen,
                        },
                    },
                )
            except Exception as exc:
                doc_id = row.get("doc_id", "unknown")
                logger.error(
                    "Vector row validation failed",
                    extra={
                        "extra_fields": {
                            "uuid": uuid_value,
                            "doc_id": doc_id,
                            "error": str(exc),
                        }
                    },
                )
                manifest_append(
                    stage="embeddings",
                    doc_id=doc_id,
                    status="failure",
                    error=str(exc),
                    schema_version="embeddings/1.0.0",
                )
                raise

            payload = vector_row.model_dump(by_alias=True)
            handle.write(json.dumps(payload, ensure_ascii=False) + "\n")

    return len(uuids), splade_nnz, qwen_norms


# ---- Main driver ----
def build_parser() -> argparse.ArgumentParser:
    """Construct the CLI parser for the embedding pipeline.

    Args:
        None: Parser creation does not require inputs.

    Returns:
        :class:`argparse.ArgumentParser` configured for embedding options.

    Raises:
        None
    """

    parser = argparse.ArgumentParser()
    parser.add_argument(
        "--data-root",
        type=Path,
        default=None,
        help=(
            "Override DocsToKG Data directory. Defaults to auto-detection or "
            "$DOCSTOKG_DATA_ROOT."
        ),
    )
    parser.add_argument("--chunks-dir", type=Path, default=DEFAULT_CHUNKS_DIR)
    parser.add_argument("--out-dir", type=Path, default=DEFAULT_VECTORS_DIR)
    parser.add_argument("--bm25-k1", type=float, default=1.5)
    parser.add_argument("--bm25-b", type=float, default=0.75)
    parser.add_argument("--batch-size-splade", type=int, default=32)
    parser.add_argument("--batch-size-qwen", type=int, default=64)
    parser.add_argument("--splade-max-active-dims", type=int, default=None)
    parser.add_argument(
        "--splade-model-dir",
        type=Path,
        default=None,
        help=(
            "Override SPLADE model directory (CLI > $DOCSTOKG_SPLADE_DIR > "
<<<<<<< HEAD
            f"{SPLADE_DIR})."
=======
            "model root/naver/splade-v3)."
>>>>>>> f35ea3fa
        ),
    )
    parser.add_argument(
        "--splade-attn",
        type=str,
        default="auto",
        choices=["auto", "sdpa", "eager", "flash_attention_2"],
        help=(
            "Attention backend for SPLADE. 'auto' tries FlashAttention 2, then "
            "SDPA, then eager. 'flash_attention_2' requires the Flash Attention "
            "2 package. 'sdpa' forces PyTorch scaled dot-product attention. "
            "'eager' uses the standard attention implementation."
        ),
    )
    parser.add_argument("--qwen-dtype", type=str, default="bfloat16")
    parser.add_argument("--qwen-quant", type=str, default=None)
    parser.add_argument(
        "--qwen-model-dir",
        type=Path,
        default=None,
        help=(
            "Override Qwen model directory (CLI > $DOCSTOKG_QWEN_DIR > "
<<<<<<< HEAD
            f"{QWEN_DIR})."
=======
            "model root/Qwen/Qwen3-Embedding-4B)."
>>>>>>> f35ea3fa
        ),
    )
    parser.add_argument("--tp", type=int, default=1)
    parser.add_argument(
        "--resume",
        action="store_true",
        help="Skip chunk files whose vector outputs already exist with matching hash",
    )
    parser.add_argument(
        "--force",
        action="store_true",
        help="Force reprocessing even when resume criteria are satisfied",
    )
    parser.add_argument(
        "--offline",
        action="store_true",
        help=(
<<<<<<< HEAD
            "Disable network access during model loading. Requires all models "
            "to exist locally in the configured directories."
=======
            "Disable network access by setting TRANSFORMERS_OFFLINE=1. "
            "All models must already exist in local caches."
>>>>>>> f35ea3fa
        ),
    )
    return parser


def parse_args(argv: list[str] | None = None) -> argparse.Namespace:
    """Parse CLI arguments for standalone embedding execution.

    Args:
        argv: Optional CLI argument vector. When ``None`` the current process
            arguments are used.

    Returns:
        Namespace containing parsed embedding configuration.

    Raises:
        SystemExit: Propagated if ``argparse`` reports invalid options.
    """

    return build_parser().parse_args(argv)


def main(args: argparse.Namespace | None = None) -> int:
    """CLI entrypoint for chunk UUID cleanup and embedding generation.

    Args:
        args: Optional parsed arguments, primarily for testing or orchestration.

    Returns:
        Exit code where ``0`` indicates success.

    Raises:
        ValueError: If invalid runtime parameters (such as batch sizes) are supplied.
    """

    logger = get_logger(__name__)

    parser = build_parser()
    if args is None:
        parsed_args = parser.parse_args()
    elif isinstance(args, (argparse.Namespace, SimpleNamespace)):
        defaults = parser.parse_args([])
        for key, value in vars(args).items():
            setattr(defaults, key, value)
        parsed_args = defaults
    elif isinstance(args, list):
        parsed_args = parser.parse_args(args)
    else:
        parsed_args = parser.parse_args(list(args))
    args = parsed_args
    offline_mode = bool(getattr(args, "offline", False))

    hf_home = _resolve_hf_home()
    model_root = _resolve_model_root(hf_home)
    default_splade_dir = _expand_path(_resolve_splade_dir(model_root))
    default_qwen_dir = _expand_path(_resolve_qwen_dir(model_root))
    cli_splade = _expand_optional(getattr(args, "splade_model_dir", None))
    cli_qwen = _expand_optional(getattr(args, "qwen_model_dir", None))
    splade_model_dir = cli_splade or default_splade_dir
    qwen_model_dir = cli_qwen or default_qwen_dir

    global HF_HOME, MODEL_ROOT, QWEN_DIR, SPLADE_DIR
    HF_HOME = hf_home
    MODEL_ROOT = model_root
    QWEN_DIR = default_qwen_dir
    SPLADE_DIR = default_splade_dir

    os.environ["HF_HOME"] = str(hf_home)
    os.environ["HF_HUB_CACHE"] = str(hf_home / "hub")
    os.environ["TRANSFORMERS_CACHE"] = str(hf_home / "transformers")
    os.environ["SENTENCE_TRANSFORMERS_HOME"] = str(model_root)

    if offline_mode:
        os.environ["TRANSFORMERS_OFFLINE"] = "1"
        missing_paths = []
        if not splade_model_dir.exists():
            missing_paths.append(
                f"SPLADE model directory missing: {splade_model_dir}"
            )
        if not qwen_model_dir.exists():
            missing_paths.append(
                "Qwen model directory not found: "
                f"{qwen_model_dir}. Pre-download the model before rerunning."
            )
        if missing_paths:
            raise FileNotFoundError("; ".join(missing_paths))

    args.offline = offline_mode
    args.splade_model_dir = splade_model_dir
    args.qwen_model_dir = qwen_model_dir

    splade_model_dir = _resolve_cli_path(args.splade_model_dir, SPLADE_DIR)
    qwen_model_dir = _resolve_cli_path(args.qwen_model_dir, QWEN_DIR)

    if args.batch_size_splade < 1 or args.batch_size_qwen < 1:
        raise ValueError("Batch sizes must be >= 1")

    overall_start = time.perf_counter()

    if args.offline:
        os.environ["TRANSFORMERS_OFFLINE"] = "1"
        os.environ.setdefault("HF_HUB_OFFLINE", "1")
        logger.info("Offline mode enabled: expecting local caches only")
        missing_models = [
            (label, path)
            for label, path in (("SPLADE", splade_model_dir), ("Qwen", qwen_model_dir))
            if not path.exists() or not path.is_dir()
        ]
        if missing_models:
            missing_desc = ", ".join(f"{label} model at {path}" for label, path in missing_models)
            raise FileNotFoundError(
                "Offline mode requires local model directories. Missing: " + missing_desc
            )

    try:
        _ensure_splade_dependencies()
        _ensure_qwen_dependencies()
    except ImportError as exc:
        logger.error("Embedding dependencies unavailable: %s", exc)
        raise

    data_root_override = args.data_root
    resolved_root = (
        detect_data_root(data_root_override)
        if data_root_override is not None
        else DEFAULT_DATA_ROOT
    )

    if data_root_override is not None:
        os.environ["DOCSTOKG_DATA_ROOT"] = str(resolved_root)

    data_manifests(resolved_root)

    if args.chunks_dir == DEFAULT_CHUNKS_DIR and data_root_override is not None:
        chunks_dir = data_chunks(resolved_root)
    else:
        chunks_dir = args.chunks_dir.resolve()

    if args.out_dir == DEFAULT_VECTORS_DIR and data_root_override is not None:
        out_dir = data_vectors(resolved_root)
    else:
        out_dir = args.out_dir.resolve()

    out_dir.mkdir(parents=True, exist_ok=True)
    args.out_dir = out_dir

    logger.info(
        "Embedding configuration",
        extra={
            "extra_fields": {
                "data_root": str(resolved_root),
                "chunks_dir": str(chunks_dir),
                "vectors_dir": str(out_dir),
                "splade_model_dir": str(splade_model_dir),
                "qwen_model_dir": str(qwen_model_dir),
<<<<<<< HEAD
                "offline": args.offline,
=======
                "offline": offline_mode,
>>>>>>> f35ea3fa
            }
        },
    )

    files = iter_chunk_files(chunks_dir)
    if not files:
        logger.warning(
            "No chunk files found",
            extra={"extra_fields": {"chunks_dir": str(chunks_dir)}},
        )
        return 0

    if args.force:
        logger.info("Force mode: reprocessing all chunk files")
    elif args.resume:
        logger.info("Resume mode enabled: unchanged chunk files will be skipped")

    attn_impl = None if args.splade_attn == "auto" else args.splade_attn
    args.splade_cfg = SpladeCfg(
        model_dir=splade_model_dir,
<<<<<<< HEAD
=======
        cache_folder=model_root,
>>>>>>> f35ea3fa
        batch_size=args.batch_size_splade,
        max_active_dims=args.splade_max_active_dims,
        attn_impl=attn_impl,
        cache_folder=MODEL_ROOT,
    )
    args.qwen_cfg = QwenCfg(
        model_dir=qwen_model_dir,
        dtype=args.qwen_dtype,
        tp=int(args.tp),
        batch_size=int(args.batch_size_qwen),
        quantization=args.qwen_quant,
    )

    stats = process_pass_a(files, logger)
<<<<<<< HEAD
    if stats.N == 0:
=======
    if not stats.N:
>>>>>>> f35ea3fa
        logger.warning("No chunks found after Pass A")
        return 0

    validator = SPLADEValidator()
    tracemalloc.start()
    pass_b_start = time.perf_counter()
    total_vectors = 0
    splade_nnz_all: List[int] = []
    qwen_norms_all: List[float] = []

    manifest_index = load_manifest_index(MANIFEST_STAGE, resolved_root) if args.resume else {}
    file_entries = []
    skipped_files = 0
    for chunk_file in files:
        doc_id = chunk_file.relative_to(chunks_dir).as_posix()
        out_path = args.out_dir / f"{chunk_file.stem.replace('.chunks', '')}.vectors.jsonl"
        input_hash = compute_content_hash(chunk_file)
        entry = manifest_index.get(doc_id)
        if (
            args.resume
            and not args.force
            and out_path.exists()
            and entry
            and entry.get("input_hash") == input_hash
        ):
            logger.info("Skipping %s: output exists and input unchanged", doc_id)
            manifest_append(
                stage=MANIFEST_STAGE,
                doc_id=doc_id,
                status="skip",
                duration_s=0.0,
                schema_version="embeddings/1.0.0",
                input_path=str(chunk_file),
                input_hash=input_hash,
                hash_alg=resolve_hash_algorithm(),
                output_path=str(out_path),
            )
            skipped_files += 1
            continue
        file_entries.append((chunk_file, out_path, input_hash, doc_id))

    for chunk_file, out_path, input_hash, doc_id in tqdm(
        file_entries, desc="Pass B: Encoding vectors", unit="file"
    ):
        start = time.perf_counter()
        try:
            count, nnz, norms = process_chunk_file_vectors(
                chunk_file, stats, args, validator, logger
            )
        except Exception as exc:
            duration = time.perf_counter() - start
            manifest_append(
                stage=MANIFEST_STAGE,
                doc_id=doc_id,
                status="failure",
                duration_s=round(duration, 3),
                schema_version="embeddings/1.0.0",
                input_path=str(chunk_file),
                input_hash=input_hash,
                hash_alg=resolve_hash_algorithm(),
                output_path=str(out_path),
                error=str(exc),
            )
            raise

        duration = time.perf_counter() - start
        total_vectors += count
        splade_nnz_all.extend(nnz)
        qwen_norms_all.extend(norms)
        manifest_append(
            stage=MANIFEST_STAGE,
            doc_id=doc_id,
            status="success",
            duration_s=round(duration, 3),
            schema_version="embeddings/1.0.0",
            input_path=str(chunk_file),
            input_hash=input_hash,
            hash_alg=resolve_hash_algorithm(),
            output_path=str(out_path),
            vector_count=count,
        )

    _current, peak = tracemalloc.get_traced_memory()
    tracemalloc.stop()
    elapsed_b = time.perf_counter() - pass_b_start

    validator.report(logger)

    zero_pct = (
        100.0 * len([n for n in splade_nnz_all if n == 0]) / total_vectors if total_vectors else 0.0
    )
    avg_nnz = statistics.mean(splade_nnz_all) if splade_nnz_all else 0.0
    median_nnz = statistics.median(splade_nnz_all) if splade_nnz_all else 0.0
    avg_norm = statistics.mean(qwen_norms_all) if qwen_norms_all else 0.0
    std_norm = statistics.pstdev(qwen_norms_all) if len(qwen_norms_all) > 1 else 0.0

    backend_used = _get_splade_backend_used(args.splade_cfg)

    logger.info(
        "Embedding summary",
        extra={
            "extra_fields": {
                "total_vectors": total_vectors,
                "splade_avg_nnz": round(avg_nnz, 3),
                "splade_median_nnz": round(median_nnz, 3),
                "splade_zero_pct": round(zero_pct, 2),
                "qwen_avg_norm": round(avg_norm, 4),
                "qwen_std_norm": round(std_norm, 4),
                "pass_b_seconds": round(elapsed_b, 3),
                "skipped_files": skipped_files,
                "splade_attn_backend_used": backend_used,
                "sparsity_warn_threshold_pct": SPLADE_SPARSITY_WARN_THRESHOLD_PCT,
            }
        },
    )
    logger.info("Peak memory: %.2f GB", peak / 1024**3)

    manifest_append(
        stage=MANIFEST_STAGE,
        doc_id="__corpus__",
        status="success",
        duration_s=round(time.perf_counter() - overall_start, 3),
        warnings=validator.zero_nnz_chunks[:10] if validator.zero_nnz_chunks else [],
        schema_version="embeddings/1.0.0",
        total_vectors=total_vectors,
        splade_avg_nnz=avg_nnz,
        splade_median_nnz=median_nnz,
        splade_zero_pct=zero_pct,
        qwen_avg_norm=avg_norm,
        qwen_std_norm=std_norm,
        peak_memory_gb=peak / 1024**3,
        skipped_files=skipped_files,
        splade_attn_backend_used=backend_used,
        sparsity_warn_threshold_pct=SPLADE_SPARSITY_WARN_THRESHOLD_PCT,
    )

    logger.info(
        "[DONE] Saved vectors",
        extra={
            "extra_fields": {
                "vectors_dir": str(out_dir),
                "processed_files": len(file_entries),
                "skipped_files": skipped_files,
            }
        },
    )

    return 0


if __name__ == "__main__":
    raise SystemExit(main())<|MERGE_RESOLUTION|>--- conflicted
+++ resolved
@@ -58,7 +58,6 @@
     load_manifest_index,
     manifest_append,
     resolve_hash_algorithm,
-<<<<<<< HEAD
 )
 from DocsToKG.DocParsing.schemas import (
     BM25Vector,
@@ -67,8 +66,6 @@
     SPLADEVector,
     VectorRow,
     validate_schema_version,
-=======
->>>>>>> f35ea3fa
 )
 
 try:  # Optional dependency used for SPLADE sparse embeddings
@@ -93,7 +90,6 @@
     PoolingParams = None  # type: ignore[assignment]
     _VLLM_IMPORT_ERROR = exc
 
-<<<<<<< HEAD
 # ---- Cache / model path resolution ----
 
 
@@ -132,7 +128,6 @@
     "DOCSTOKG_QWEN_DIR", MODEL_ROOT / "Qwen" / "Qwen3-Embedding-4B"
 )
 SPLADE_DIR = _resolve_with_env("DOCSTOKG_SPLADE_DIR", MODEL_ROOT / "naver" / "splade-v3")
-=======
 # ---- Fixed locations ----
 
 
@@ -184,7 +179,6 @@
     if path is None:
         return None
     return path.expanduser().resolve()
->>>>>>> f35ea3fa
 
 DEFAULT_DATA_ROOT = detect_data_root()
 DEFAULT_CHUNKS_DIR = data_chunks(DEFAULT_DATA_ROOT)
@@ -725,11 +719,7 @@
         logger: Logger used for structured progress output.
 
     Returns:
-<<<<<<< HEAD
         Aggregated BM25 statistics for the supplied chunk corpus.
-=======
-        Aggregated BM25 statistics across all processed chunk rows.
->>>>>>> f35ea3fa
 
     Raises:
         ValueError: Propagated when chunk rows are missing required fields.
@@ -792,10 +782,8 @@
         return 0, [], []
     ensure_chunk_schema(rows, chunk_file)
 
-<<<<<<< HEAD
     uuids = [row["uuid"] for row in rows]
     texts = [row.get("text", "") for row in rows]
-=======
     uuids: List[str] = []
     texts: List[str] = []
     for row in rows:
@@ -804,7 +792,6 @@
             raise ValueError(f"Chunk row missing UUID in {chunk_file}")
         uuids.append(uuid_value)
         texts.append(str(row.get("text", "")))
->>>>>>> f35ea3fa
     splade_results: List[Tuple[Sequence[str], Sequence[float]]] = []
     for batch in Batcher(texts, args.batch_size_splade):
         tokens_batch, weights_batch = splade_encode(
@@ -1018,11 +1005,8 @@
         default=None,
         help=(
             "Override SPLADE model directory (CLI > $DOCSTOKG_SPLADE_DIR > "
-<<<<<<< HEAD
             f"{SPLADE_DIR})."
-=======
             "model root/naver/splade-v3)."
->>>>>>> f35ea3fa
         ),
     )
     parser.add_argument(
@@ -1045,11 +1029,8 @@
         default=None,
         help=(
             "Override Qwen model directory (CLI > $DOCSTOKG_QWEN_DIR > "
-<<<<<<< HEAD
             f"{QWEN_DIR})."
-=======
             "model root/Qwen/Qwen3-Embedding-4B)."
->>>>>>> f35ea3fa
         ),
     )
     parser.add_argument("--tp", type=int, default=1)
@@ -1067,13 +1048,8 @@
         "--offline",
         action="store_true",
         help=(
-<<<<<<< HEAD
-            "Disable network access during model loading. Requires all models "
-            "to exist locally in the configured directories."
-=======
             "Disable network access by setting TRANSFORMERS_OFFLINE=1. "
             "All models must already exist in local caches."
->>>>>>> f35ea3fa
         ),
     )
     return parser
@@ -1229,11 +1205,8 @@
                 "vectors_dir": str(out_dir),
                 "splade_model_dir": str(splade_model_dir),
                 "qwen_model_dir": str(qwen_model_dir),
-<<<<<<< HEAD
                 "offline": args.offline,
-=======
                 "offline": offline_mode,
->>>>>>> f35ea3fa
             }
         },
     )
@@ -1254,10 +1227,7 @@
     attn_impl = None if args.splade_attn == "auto" else args.splade_attn
     args.splade_cfg = SpladeCfg(
         model_dir=splade_model_dir,
-<<<<<<< HEAD
-=======
         cache_folder=model_root,
->>>>>>> f35ea3fa
         batch_size=args.batch_size_splade,
         max_active_dims=args.splade_max_active_dims,
         attn_impl=attn_impl,
@@ -1272,11 +1242,8 @@
     )
 
     stats = process_pass_a(files, logger)
-<<<<<<< HEAD
     if stats.N == 0:
-=======
     if not stats.N:
->>>>>>> f35ea3fa
         logger.warning("No chunks found after Pass A")
         return 0
 
