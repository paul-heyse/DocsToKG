"""
Low-level I/O helpers shared across DocParsing stages.

This module houses JSONL streaming utilities, atomic write helpers, and manifest
bookkeeping routines. It deliberately avoids importing the CLI-facing modules so
that other packages can depend on these primitives without pulling in heavy
dependencies.
"""

from __future__ import annotations

import contextlib
import hashlib
import heapq
import json
import logging
import os
import unicodedata
import uuid
import warnings
from datetime import datetime, timezone
from itertools import count
from pathlib import Path
from typing import (
    Callable,
    Dict,
    Iterable,
    Iterator,
    List,
    Mapping,
    Optional,
    Sequence,
    TextIO,
    Tuple,
)

from .env import data_manifests

_SAFE_HASH_ALGORITHM = "sha256"
_HASH_ALG_ENV_VAR = "DOCSTOKG_HASH_ALG"
_TEXT_HASH_READ_SIZE = 65536


def _partition_normalisation_buffer(buffer: str) -> tuple[str, str]:
    """Split ``buffer`` into a flushable prefix and a retained suffix.

    The suffix preserves the trailing grapheme cluster so that Unicode
    normalisation remains stable when additional combining marks are read from
    subsequent chunks.
    """

    if not buffer:
        return "", ""

    index = len(buffer)
    while index > 0:
        index -= 1
        if unicodedata.combining(buffer[index]) == 0:
            return buffer[:index], buffer[index:]
    # All characters are combining marks; retain them for the next chunk.
    return "", buffer


def _iter_normalised_text_chunks(handle: TextIO) -> Iterator[bytes]:
    """Yield UTF-8 encoded NFKC-normalised chunks from ``handle``."""

    buffer = ""
    for chunk in iter(lambda: handle.read(_TEXT_HASH_READ_SIZE), ""):
        if not chunk:
            break
        buffer += chunk
        prefix, buffer = _partition_normalisation_buffer(buffer)
        if prefix:
            normalised = unicodedata.normalize("NFKC", prefix)
            if normalised:
                yield normalised.encode("utf-8")
    if buffer:
        yield unicodedata.normalize("NFKC", buffer).encode("utf-8")


@contextlib.contextmanager
def atomic_write(path: Path) -> Iterator[TextIO]:
    """Write to a temporary file and atomically replace the destination."""

    path.parent.mkdir(parents=True, exist_ok=True)
    tmp = path.with_name(f"{path.name}.tmp.{uuid.uuid4().hex}")
    try:
        with tmp.open("w", encoding="utf-8") as handle:
            yield handle
            handle.flush()
            os.fsync(handle.fileno())
        tmp.replace(path)
    except Exception:
        tmp.unlink(missing_ok=True)
        raise


def iter_jsonl(
    path: Path,
    *,
    start: Optional[int] = None,
    end: Optional[int] = None,
    skip_invalid: bool = False,
    max_errors: int = 10,
) -> Iterator[dict]:
    """Stream JSONL records from ``path`` without materialising the full file."""

    yield from _iter_jsonl_records(
        path,
        start=start,
        end=end,
        skip_invalid=skip_invalid,
        max_errors=max_errors,
    )


def iter_jsonl_batches(
    paths: Iterable[Path],
    batch_size: int = 1000,
    *,
    skip_invalid: bool = False,
    max_errors: int = 10,
) -> Iterator[List[dict]]:
    """Yield JSONL rows from ``paths`` in batches of ``batch_size`` records."""

    if batch_size <= 0:
        raise ValueError("batch_size must be a positive integer")

    buffer: List[dict] = []
    for source in paths:
        for record in iter_jsonl(
            source,
            skip_invalid=skip_invalid,
            max_errors=max_errors,
        ):
            buffer.append(record)
            if len(buffer) >= batch_size:
                yield buffer
                buffer = []
    if buffer:
        yield buffer


def dedupe_preserve_order(items: Iterable[str]) -> Tuple[str, ...]:
    """Return ``items`` without duplicates while preserving encounter order."""

    seen: set[str] = set()
    ordered: List[str] = []
    for item in items:
        if not item:
            continue
        if item in seen:
            continue
        seen.add(item)
        ordered.append(item)
    return tuple(ordered)


def jsonl_load(path: Path, skip_invalid: bool = False, max_errors: int = 10) -> List[dict]:
    """Load a JSONL file into memory with optional error tolerance.

    .. deprecated:: 0.2.0
        Use :func:`iter_jsonl` or :func:`iter_jsonl_batches` for streaming access.
    """

    warnings.warn(
        "jsonl_load is deprecated; switch to iter_jsonl for streaming access.",
        DeprecationWarning,
        stacklevel=2,
    )
    return list(
        iter_jsonl(
            path,
            skip_invalid=skip_invalid,
            max_errors=max_errors,
        )
    )


def jsonl_save(
    path: Path, rows: List[dict], validate: Optional[Callable[[dict], None]] = None
) -> None:
    """Persist dictionaries to a JSONL file atomically."""

    with atomic_write(path) as handle:
        for index, row in enumerate(rows):
            if validate is not None:
                try:
                    validate(row)
                except Exception as exc:  # pragma: no cover - error path exercised
                    raise ValueError(f"Validation failed for row {index}: {exc}") from exc
            handle.write(json.dumps(row, ensure_ascii=False) + "\n")


def jsonl_append_iter(
    target: Path | TextIO,
    rows: Iterable[Mapping],
    *,
    atomic: bool = True,
) -> int:
    """Append JSON-serialisable rows to a JSONL file."""

    if hasattr(target, "write"):
        handle = target  # type: ignore[assignment]
        count = 0
        for row in rows:
            handle.write(json.dumps(row, ensure_ascii=False) + "\n")  # type: ignore[arg-type]
            count += 1
        return count

    path = Path(target)
    path.parent.mkdir(parents=True, exist_ok=True)
    count = 0
    with path.open("ab") as handle:
        for row in rows:
            payload = json.dumps(row, ensure_ascii=False).encode("utf-8") + b"\n"
            handle.write(payload)
            count += 1
        if atomic:
            handle.flush()
            os.fsync(handle.fileno())
    return count


def build_jsonl_split_map(
    path: Path,
    *,
    chunk_bytes: int = 32 * 1024 * 1024,
    min_chunk_bytes: int = 1 * 1024 * 1024,
) -> List[Tuple[int, int]]:
    """Return newline-aligned byte ranges that partition ``path``."""

    size = path.stat().st_size
    if size == 0:
        return [(0, 0)]

    chunk_bytes = max(chunk_bytes, min_chunk_bytes)
    offsets: List[Tuple[int, int]] = []
    with path.open("rb") as handle:
        start = 0
        while start < size:
            target = start + chunk_bytes
            if target >= size:
                end = size
            else:
                handle.seek(target)
                handle.readline()
                end = handle.tell()
                if end <= start:
                    end = min(size, start + chunk_bytes)
            offsets.append((start, end))
            start = end
    return offsets


def iter_doctags(directory: Path) -> Iterator[Path]:
    """Yield DocTags files within ``directory`` and subdirectories.

    The returned paths retain their logical location beneath ``directory`` even
    when they are symbolic links. Files that resolve to the same on-disk target
    are emitted once, preferring concrete files over symlinks and ordering the
    results lexicographically by their logical (relative) path.
    """

    extensions = ("*.doctags", "*.doctag")
    resolved_to_logical: Dict[Path, Tuple[Path, str, Tuple[bool, str]]] = {}
    for pattern in extensions:
        for candidate in directory.rglob(pattern):
            if not candidate.is_file() or candidate.name.startswith("."):
                continue

            try:
                logical = candidate.relative_to(directory)
            except ValueError:
                logical = candidate
            logical_key = logical.as_posix()

            try:
                resolved = candidate.resolve()
            except (OSError, RuntimeError):
                resolved = candidate

            priority = (candidate.is_symlink(), logical_key)
            existing = resolved_to_logical.get(resolved)
            if existing is None or priority < existing[2]:
                resolved_to_logical[resolved] = (candidate, logical_key, priority)

    for candidate, _logical_key, _priority in sorted(
        resolved_to_logical.values(), key=lambda item: item[1]
    ):
        yield candidate


def _iter_jsonl_records(
    path: Path,
    *,
    start: Optional[int],
    end: Optional[int],
    skip_invalid: bool,
    max_errors: int,
) -> Iterator[dict]:
    """Yield JSON-decoded records between optional byte offsets."""

    logger = logging.getLogger(__name__)
    errors = 0
    with path.open("rb") as handle:
        if start:
            handle.seek(start)
            if start != 0:
                handle.readline()
        while True:
            pos = handle.tell()
            if end is not None and pos >= end:
                break
            raw = handle.readline()
            if not raw:
                break
            line = raw.decode("utf-8", errors="replace").strip()
            if not line:
                continue
            try:
                yield json.loads(line)
            except json.JSONDecodeError as exc:
                if skip_invalid:
                    errors += 1
                    if errors >= max_errors:
                        logger.error(
                            "Too many JSON errors",
                            extra={
                                "extra_fields": {
                                    "stage": "core",
                                    "doc_id": "__system__",
                                    "input_hash": None,
                                    "error_code": "JSONL_ERROR_LIMIT",
                                    "path": str(path),
                                    "errors": errors,
                                    "start": start,
                                    "end": end,
                                    "exception": str(exc),
                                }
                            },
                        )
                        break
                    continue
                raise ValueError(f"Invalid JSON in {path} at byte offset {pos}: {exc}") from exc
    if errors:
        logger.warning(
            "Skipped invalid JSON lines",
            extra={
                "extra_fields": {
                    "stage": "core",
                    "doc_id": "__system__",
                    "input_hash": None,
                    "error_code": "JSONL_SKIPPED_ROWS",
                    "path": str(path),
                    "skipped": errors,
                    "start": start,
                    "end": end,
                }
            },
        )


def _sanitise_stage(stage: str) -> str:
    """Return a filesystem-friendly identifier for ``stage``."""

    safe = stage.strip() or "all"
    return "".join(c if c.isalnum() or c in {"-", "_", "."} else "-" for c in safe)


def _telemetry_filename(stage: str, kind: str) -> str:
    """Return a telemetry filename for ``stage`` and ``kind``."""

    return f"docparse.{_sanitise_stage(stage)}.{kind}.jsonl"


def _manifest_filename(stage: str) -> str:
    """Return manifest filename for a given stage."""

    return _telemetry_filename(stage, "manifest")


def manifest_append(
    stage: str,
    doc_id: str,
    status: str,
    *,
    duration_s: float = 0.0,
    warnings: Optional[List[str]] = None,
    error: Optional[str] = None,
    schema_version: str = "",
    atomic: bool = False,
    **metadata,
) -> None:
    """Append a structured entry to the processing manifest."""

    allowed_status = {"success", "failure", "skip"}
    if status not in allowed_status:
        raise ValueError(f"status must be one of {sorted(allowed_status)}")

    manifest_path = resolve_manifest_path(stage)
    entry = {
        "timestamp": datetime.now(timezone.utc).isoformat(),
        "stage": stage,
        "doc_id": doc_id,
        "status": status,
        "duration_s": round(duration_s, 3),
        "warnings": warnings or [],
        "schema_version": schema_version,
    }
    if error is not None:
        entry["error"] = str(error)
    entry.update(metadata)

    jsonl_append_iter(manifest_path, [entry], atomic=atomic)


def resolve_manifest_path(stage: str, root: Optional[Path] = None) -> Path:
    """Return the manifest path for ``stage`` relative to ``root``."""

    manifest_dir = data_manifests(root)
    manifest_dir.mkdir(parents=True, exist_ok=True)
    return manifest_dir / _manifest_filename(stage)


def resolve_attempts_path(stage: str, root: Optional[Path] = None) -> Path:
    """Return the attempts log path for ``stage`` relative to ``root``."""

    manifest_dir = data_manifests(root)
    manifest_dir.mkdir(parents=True, exist_ok=True)
    return manifest_dir / _telemetry_filename(stage, "attempts")


def _normalise_hash_name(candidate: Optional[str]) -> Optional[str]:
    """Normalise algorithm names for comparison against hashlib."""

    if candidate is None:
        return None
    text = str(candidate).strip().lower()
    return text or None


def _select_hash_algorithm(requested: Optional[str], default: Optional[str]) -> str:
    """Return a supported hash algorithm honouring env overrides and defaults."""

    available = {name.lower() for name in hashlib.algorithms_available}
    if not available:
        raise RuntimeError("No hash algorithms are available via hashlib.")

    logger = logging.getLogger(__name__)
    candidates = [
        (_HASH_ALG_ENV_VAR, os.getenv(_HASH_ALG_ENV_VAR)),
        ("algorithm parameter", requested),
        ("default algorithm", default),
    ]

    for source, candidate in candidates:
        normalised = _normalise_hash_name(candidate)
        if normalised and normalised in available:
            return normalised
        if candidate is None:
            continue
        if normalised:
            logger.warning(
                "Unknown hash algorithm %r supplied via %s; ignoring.",
                candidate,
                source,
            )
        else:
            logger.warning(
                "Blank hash algorithm supplied via %s; ignoring.",
                source,
            )

    fallback = _normalise_hash_name(default)
    if not fallback or fallback not in available:
        fallback = (
            _SAFE_HASH_ALGORITHM
            if _SAFE_HASH_ALGORITHM in available
            else next(iter(sorted(available)))
        )
    logger.warning(
        "No valid hash algorithm requested; falling back to %s.",
        fallback,
    )
    return fallback


def resolve_hash_algorithm(default: str = _SAFE_HASH_ALGORITHM) -> str:
    """Return the active content hash algorithm, guarding invalid overrides."""

    return _select_hash_algorithm(requested=None, default=default)


def make_hasher(name: Optional[str] = None, *, default: Optional[str] = None) -> "hashlib._Hash":
    """Return a configured hashlib object with guarded algorithm resolution."""

    algorithm = _select_hash_algorithm(requested=name, default=default)
    return hashlib.new(algorithm)


def compute_chunk_uuid(
    doc_id: str,
    start_offset: int,
    text: str,
    *,
    algorithm: str = _SAFE_HASH_ALGORITHM,
) -> str:
    """Compute a deterministic UUID for a chunk of text."""

    safe_doc_id = str(doc_id)
    try:
        safe_offset = int(start_offset)
    except (TypeError, ValueError):
        safe_offset = 0
    normalised_text = unicodedata.normalize("NFKC", str(text or ""))

    hasher = make_hasher(name=algorithm)
    hasher.update(safe_doc_id.encode("utf-8"))
    hasher.update(bytes((0x1F,)))
    hasher.update(str(safe_offset).encode("utf-8"))
    hasher.update(bytes((0x1F,)))
    hasher.update(normalised_text.encode("utf-8"))
    digest = hasher.digest()
    if len(digest) < 16:
        digest = (digest * ((16 // len(digest)) + 1))[:16]
    raw = bytearray(digest[:16])
    raw[6] = (raw[6] & 0x0F) | 0x50  # set UUID version bits to 5
    raw[8] = (raw[8] & 0x3F) | 0x80  # set UUID variant bits to RFC 4122
    return str(uuid.UUID(bytes=bytes(raw)))


def relative_path(path: Path | str, root: Optional[Path]) -> str:
    """Return ``path`` rendered relative to ``root`` when feasible."""

    candidate = Path(path)
    if root is None:
        return str(candidate)
    try:
        root_path = Path(root).resolve()
        return str(candidate.resolve().relative_to(root_path))
    except Exception:
        return str(candidate)


def quarantine_artifact(
    path: Path,
    reason: str,
    *,
    logger: Optional[logging.Logger] = None,
    create_placeholder: bool = False,
) -> Path:
    """Move ``path`` to a ``.quarantine`` sibling for operator review."""

    original = Path(path)
    parent = original.parent
    parent.mkdir(parents=True, exist_ok=True)
    suffix = ".quarantine"
    candidate = parent / f"{original.name}{suffix}"
    counter = 1
    while candidate.exists():
        candidate = parent / f"{original.name}{suffix}{counter}"
        counter += 1

    try:
        if original.exists():
            original.rename(candidate)
        elif create_placeholder:
            candidate.write_text(reason + "\n", encoding="utf-8")
    except Exception:
        if logger:
            logger.exception(
                "Failed to quarantine artifact",
                extra={
                    "extra_fields": {
                        "stage": "core",
                        "doc_id": "__system__",
                        "input_hash": None,
                        "error_code": "QUARANTINE_FAILURE",
                        "path": str(original),
                        "attempted_quarantine": str(candidate),
                        "reason": reason,
                    }
                },
            )
        raise

    if logger:
        logger.warning(
            "Quarantined artifact",
            extra={
                "extra_fields": {
                    "stage": "core",
                    "doc_id": "__system__",
                    "input_hash": None,
                    "error_code": "QUARANTINE_SUCCESS",
                    "path": str(original),
                    "quarantine_path": str(candidate),
                    "reason": reason,
                }
            },
        )
    return candidate


<<<<<<< HEAD
class StreamingContentHasher:
    """Incrementally compute a content hash that mirrors :func:`compute_content_hash`."""

    def __init__(self, algorithm: str = "sha1") -> None:
        """Initialise the streaming hasher with the desired digest algorithm."""

        self.algorithm = algorithm
        self._hasher = make_hasher(name=algorithm)
        self._buffer = ""

    def update(self, text: str) -> None:
        """Ingest ``text`` into the hash while preserving Unicode normalisation semantics."""

        if not text:
            return
        self._buffer += text
        prefix, self._buffer = _partition_normalisation_buffer(self._buffer)
        if prefix:
            normalised = unicodedata.normalize("NFKC", prefix)
            if normalised:
                self._hasher.update(normalised.encode("utf-8"))

    def hexdigest(self) -> str:
        """Finalize the digest and return the hexadecimal representation."""

        if self._buffer:
            tail = unicodedata.normalize("NFKC", self._buffer)
            if tail:
                self._hasher.update(tail.encode("utf-8"))
            self._buffer = ""
        return self._hasher.hexdigest()


def compute_content_hash(path: Path, algorithm: str = "sha1") -> str:
=======
def compute_content_hash(
    path: Path, algorithm: str = _SAFE_HASH_ALGORITHM
) -> str:
>>>>>>> 2f6edc43
    """Compute a content hash for ``path`` using the requested algorithm."""

    hasher = make_hasher(name=algorithm)
    try:
        with path.open("r", encoding="utf-8") as handle:
            for chunk in _iter_normalised_text_chunks(handle):
                hasher.update(chunk)
        return hasher.hexdigest()
    except UnicodeDecodeError:
        with path.open("rb") as handle:
            for chunk in iter(lambda: handle.read(_TEXT_HASH_READ_SIZE), b""):
                hasher.update(chunk)
        return hasher.hexdigest()


def load_manifest_index(stage: str, root: Optional[Path] = None) -> Dict[str, dict]:
    """Load the latest manifest entries for a specific pipeline stage."""

    manifest_dir = data_manifests(root, ensure=False)
    stage_path = manifest_dir / _manifest_filename(stage)
    index: Dict[str, dict] = {}
    if not stage_path.exists():
        return index

    with stage_path.open("r", encoding="utf-8") as handle:
        for line in handle:
            line = line.strip()
            if not line:
                continue
            try:
                entry = json.loads(line)
            except json.JSONDecodeError:
                continue
            if entry.get("stage") != stage:
                continue
            doc_id = entry.get("doc_id")
            if not doc_id:
                continue
            index[doc_id] = entry
    return index


def _manifest_timestamp_key(entry: Mapping[str, object]) -> str:
    """Return a sortable timestamp key for manifest entries."""

    raw = entry.get("timestamp")
    if isinstance(raw, str):
        return raw
    if isinstance(raw, datetime):
        return raw.isoformat()
    if raw is None:
        return ""
    return str(raw)


def _iter_manifest_file(path: Path, stage: str) -> Iterator[dict]:
    """Yield manifest entries for a single stage file."""

    with path.open("r", encoding="utf-8") as handle:
        for line in handle:
            line = line.strip()
            if not line:
                continue
            try:
                entry = json.loads(line)
            except json.JSONDecodeError:
                continue
            entry.setdefault("stage", stage)
            yield entry


def iter_manifest_entries(
    stages: Sequence[str], root: Optional[Path] = None
) -> Iterator[dict]:
    """Yield manifest entries for the requested ``stages`` sorted by timestamp."""

    manifest_dir = data_manifests(root, ensure=False)
    heap: List[Tuple[str, int, dict, Iterator[dict]]] = []
    unique = count()

    for stage in stages:
        stage_path = manifest_dir / _manifest_filename(stage)
        if not stage_path.exists():
            continue
        stream = _iter_manifest_file(stage_path, stage)
        try:
            first_entry = next(stream)
        except StopIteration:
            continue
        heapq.heappush(
            heap,
            (
                _manifest_timestamp_key(first_entry),
                next(unique),
                first_entry,
                stream,
            ),
        )

    while heap:
        _, _, entry, stream = heapq.heappop(heap)
        yield entry
        try:
            next_entry = next(stream)
        except StopIteration:
            continue
        heapq.heappush(
            heap,
            (
                _manifest_timestamp_key(next_entry),
                next(unique),
                next_entry,
                stream,
            ),
        )


__all__ = [
    "atomic_write",
    "build_jsonl_split_map",
    "compute_chunk_uuid",
    "compute_content_hash",
    "make_hasher",
    "iter_doctags",
    "iter_manifest_entries",
    "iter_jsonl",
    "iter_jsonl_batches",
    "jsonl_append_iter",
    "jsonl_load",
    "jsonl_save",
    "dedupe_preserve_order",
    "resolve_manifest_path",
    "resolve_attempts_path",
    "load_manifest_index",
    "manifest_append",
    "quarantine_artifact",
    "StreamingContentHasher",
    "relative_path",
    "resolve_hash_algorithm",
]<|MERGE_RESOLUTION|>--- conflicted
+++ resolved
@@ -603,7 +603,6 @@
     return candidate
 
 
-<<<<<<< HEAD
 class StreamingContentHasher:
     """Incrementally compute a content hash that mirrors :func:`compute_content_hash`."""
 
@@ -638,11 +637,6 @@
 
 
 def compute_content_hash(path: Path, algorithm: str = "sha1") -> str:
-=======
-def compute_content_hash(
-    path: Path, algorithm: str = _SAFE_HASH_ALGORITHM
-) -> str:
->>>>>>> 2f6edc43
     """Compute a content hash for ``path`` using the requested algorithm."""
 
     hasher = make_hasher(name=algorithm)
