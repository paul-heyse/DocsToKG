--- conflicted
+++ resolved
@@ -1375,10 +1375,8 @@
     return alt, proc, True
 
 
-<<<<<<< HEAD
 def _iter_sorted_paths(root: Path, predicate: Callable[[Path], bool]) -> Iterator[Path]:
     """Yield ``Path`` objects that satisfy ``predicate`` in lexicographic order."""
-=======
 def _iter_directory_files(
     root: Path,
     suffixes: Iterable[str],
@@ -1450,14 +1448,12 @@
 
 def list_pdfs(root: Path) -> List[Path]:
     """Collect PDF files under a directory recursively.
->>>>>>> 1459d285
 
     if root.is_file():
         if predicate(root):
             yield root
         return
 
-<<<<<<< HEAD
     try:
         entries = sorted(root.iterdir(), key=lambda entry: entry.name)
     except (FileNotFoundError, NotADirectoryError):
@@ -1485,13 +1481,6 @@
     """Iterate over PDF files under *root* in deterministic lexical order."""
 
     yield from _iter_sorted_paths(root, lambda path: path.is_file() and path.name.endswith(".pdf"))
-=======
-    Returns:
-        Sorted list of paths to PDF files.
-    """
-
-    return list(iter_pdfs(root))
->>>>>>> 1459d285
 
 
 # PDF worker helpers
@@ -2207,28 +2196,11 @@
     return _CONVERTER
 
 
-<<<<<<< HEAD
 def list_htmls(root: Path) -> Iterator[Path]:
     """Iterate over HTML-like files beneath *root* in deterministic lexical order."""
-=======
-def iter_htmls(root: Path) -> Iterator[Path]:
-    """Iterate over HTML-like files beneath ``root`` lazily."""
-
-    excluded_suffix = ".normalized.html"
-
-    def _exclude(path: Path) -> bool:
-        return path.name.endswith(excluded_suffix)
-
-    yield from _iter_directory_files(root, {".html", ".htm", ".xhtml"}, exclude=_exclude)
-
-
-def list_htmls(root: Path) -> List[Path]:
-    """Enumerate HTML-like files beneath a directory tree.
->>>>>>> 1459d285
 
     allowed_suffixes = {".html", ".htm", ".xhtml"}
 
-<<<<<<< HEAD
     def _is_html_candidate(path: Path) -> bool:
         return (
             path.is_file()
@@ -2237,13 +2209,6 @@
         )
 
     yield from _iter_sorted_paths(root, _is_html_candidate)
-=======
-    Returns:
-        Sorted list of discovered HTML file paths excluding normalized outputs.
-    """
-
-    return list(iter_htmls(root))
->>>>>>> 1459d285
 
 
 def _sanitize_html_file(path: Path, profile: str) -> Tuple[Path, Optional[Path]]:
