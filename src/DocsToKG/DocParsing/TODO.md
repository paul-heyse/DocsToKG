# DocParsing TODOs

## Usage

- Organize work by module below; keep items short and actionable.
- Use checkboxes; link PRs/issues inline when available.

- Large TODOs are expected; it's fine to leave them partially complete. Under the parent item, indent sub-bullets to track progress over time:
  - Resolved: <!-- note what has been completed so far -->
  - Remaining: <!-- note what still needs to be done -->

## Cross-cutting Workstreams

### Code Quality & Testing

- Items: <!-- add items here -->
- Tests: <!-- add items here -->
- Docs: <!-- add items here -->

### Observability & Telemetry

Files: `telemetry.py`, `logging.py`

- Items:
  - Instrumentation
    - [ ] Structured logging: ensure JSON logs with stable fields (stage, doc_id, status, duration, attempt, error_code).
    - [ ] Metrics: define counters/gauges for attempts (success/skip/failure), queue/exec latency (p50/p95/p99), throughput.
    - [ ] Tracing: add OpenTelemetry spans for stage/item; attributes: stage, doc_id, status, durations, error flags.
  - Tooling
    - [ ] Exporters: optional OTel stdout/OTLP exporters; Prometheus metrics endpoint (guarded by flag); Jaeger config recipe.
    - [ ] Log routing: support file JSONL + stdout concurrently; rotation guidance for JSONL files.
  - Implementation
    - [ ] Auto-instrument select libs (httpx) where relevant; correlate HTTP retries with item spans.
    - [ ] Central log setup in `logging.py` with mask/scrub of PII and paths when `DOCSTOKG_SCRUB_LOGS=1`.
    - [ ] Add `run_id` propagation to all telemetry calls in `StageTelemetry` and loggers.
    - [ ] Emit stage start/finish summary events with counts and wall time.
  - Best practices
    - [ ] Sampling: configurable trace sampling rates; disable high-cardinality labels by default.
    - [ ] Context: include correlation IDs, host, pid, policy, workers; avoid sensitive values.
  - Security & Compliance
    - [ ] Redaction policy: hash/omit doc paths; explicit allowlist for extras keys; GDPR notes for logs.
    - [ ] Transport security: recommend OTLP over TLS; document token/env handling.
  - Performance
    - [ ] Async/non-blocking handlers for logs/metrics; bounded queues with backpressure.
    - [ ] Measure telemetry overhead in profiling; target <3% CPU time.
  - Integration & Deployment
    - [ ] CI smoke: validate logs parse as JSON; metrics endpoint exposes expected series; traces exported in staging.
    - [ ] Dashboards: create suggested Prometheus/Grafana panels (success rate, p95 exec, backlog, error codes).

- Tests:
  - [ ] JSON logging: schema presence for base fields; no PII when scrubbing enabled.
  - [ ] Metrics: counters monotonic; latency histograms bucket correctly; throughput derived accurately.
  - [ ] Tracing: spans and attributes present; error spans on failures; sampling honored.
  - [ ] Run correlation: run_id present across attempts, manifests, provider events.
  - [ ] Overhead: telemetry on/off comparison within budget; async handlers do not block.

- Docs:
  - [ ] Telemetry guide: logging fields, metric names/units, trace attributes; exporter setup (OTLP, Prometheus, Jaeger).
  - [ ] Examples: code snippets for emitting events via `StageTelemetry`; HTTP client correlation.
  - [ ] Operations: dashboard cookbook; alert examples (error budget burn, skip spikes, p95 latency).

### Performance & Profiling

Files: `core/batching.py`, `core/concurrency.py`, `core/runner.py`

- Items:
  - Profiling tools
    - [ ] cProfile integration: add `--profile-cpu` CLI flag per stage; capture `.prof` output per run.
    - [ ] pstats rendering: helper to print top-N cumulative/self time; export TSV for CI artifacts.
    - [ ] line_profiler: optional dependency; annotate hotspots (runner dispatch, planning walkers) with `@profile` guards.
    - [ ] memory_profiler: optional `--profile-mem` sampling around `run_stage`; record peak RSS; guard overhead.
    - [ ] py-spy: recipe + script to record sampling profiles; generate SVG flamegraphs for long runs.
    - [ ] pyinstrument: provide one-shot profiler helper and CLI recipe; emit HTML report.
  - Visualization
    - [ ] SnakeViz: verify `.prof` compatibility and document `snakeviz` usage for interactive analysis.
    - [ ] Flame graphs: support `py-spy record --flame` and `gprof2dot` pipelines; store under `Data/Profiles/`.
  - Optimization strategies
    - [ ] Batching: ensure streaming generator path in `Batcher` for no-policy mode (no materialization); add fast path asserts.
    - [ ] Discovery: minimize `stat()` calls and directory sorting where not required; cache symlink resolutions.
    - [ ] Runner: reduce lock contention; minimize per-item logging; precompute hook lookups; cheap time sources.
    - [ ] IO: adopt buffered writes and atomic rename path; coalesce small writes.
    - [ ] Concurrency: evaluate thread vs process policies per stage; document guidance.
  - Best practices
    - [ ] Realistic workloads: fixture generator mirroring `Data/` scale tiers (S, M, L) for local benchmarking.
    - [ ] Hotspot focus: 80/20 rule checklist; only optimize top offenders from profiles.
    - [ ] Continuous monitoring: optional nightly profiling job storing artifacts; compare to baselines.
    - [ ] Regression budget: define acceptable deltas per stage; fail builds over threshold.

- Benchmarks:
  - [ ] Micro-benchmarks: `timeit` harness for tight loops (marker parsing, hashing, batching order).
  - [ ] pytest-benchmark: integrate for `runner`, `planning`, `discovery`; emit JSON and compare in CI.
  - [ ] Scenario runs: scripted timings for `doctags|chunk|embed` on S/M datasets; capture wall, p50/p95 exec, CPU, RSS.
  - [ ] Baseline matrix: track across Python versions (3.12/3.13), policies (io/cpu), worker counts, vector formats.
  - [ ] CI gating: warn on >10% regression, fail on >20%; store artifacts for inspection.

- Docs:
  - [ ] Profiling guide: cProfile + SnakeViz; py-spy flamegraphs; pyinstrument HTML.
  - [ ] Benchmarking guide: pytest-benchmark usage, baseline storage, interpreting regressions.
  - [ ] Optimization playbook: common hotspots and recommended fixes per module.
  - [ ] Performance ledger: changelog of major improvements with before/after metrics.

### Security & Policy Gates

Scope: config validation, file IO safety, network hygiene

- Items: <!-- add items here -->
- Tests: <!-- add items here -->
- Docs: <!-- add items here -->

### CI/CD & Releases

Scope: lint, type-check, tests, packaging, docs

- Items: <!-- add items here -->
- Checks: <!-- add items here -->
- Docs: <!-- add items here -->

### Documentation

Files: `README.md`, `AGENTS.md`, `CONFIGURATION.md`, `LibraryDocumentation/`

- Items: <!-- add items here -->
- Gaps: <!-- add items here -->
- Links: <!-- add items here -->

## Modules & Pipelines

### Core Orchestrator (`core/`)

Files: `planning.py`, `discovery.py`, `runner.py`, `manifest.py`, `manifest_sink.py`, `models.py`, `cli_utils.py`, `http.py`, `batching.py`, `concurrency.py`

- Items:
  - [ ] Runner: unify resume semantics with manifests. Decide contract: (a) rely on `ResumeController` everywhere, or (b) require worker-written `fingerprint` JSON for `_should_skip`. Document the invariant and enforce in all stages.
  - [ ] Runner: expose hook for error-budget exhaustion (e.g., `on_error_budget_exceeded`) and include `errors` snapshot.
  - [x] Runner: propagate `cancelled=True` when budget or Ctrl-C aborts before all items complete; verify counts (`scheduled`, `succeeded`, `failed`, `skipped`).
  - [ ] Runner: extend metrics to include `queue_p95_ms`, `exec_p99_ms`, and total CPU time if available.
  - [ ] Runner: clarify `max_queue` behavior for single-threaded mode (no executor). Either ignore gracefully or emulate bounded queueing; document behavior.
  - [ ] Runner: deterministic jitter seeding. Gate `random.seed` with namespace to avoid global PRNG side effects across stages.
  - [ ] Runner: structured progress events for each diagnostics interval; include `throughput_docs_per_min`, `ETA`, and `pending`.
  - [ ] Runner: standardize item outcome statuses to enum-like constants; validate in `_handle_worker_payload`.
  - [x] Runner: ensure `skip` reported by workers increments `skipped` without double-count in resume path; add guard.
  - [ ] Planning: make `PLAN_PREVIEW_LIMIT` configurable via env (`DOCSTOKG_PLAN_PREVIEW`) and CLI flag.
  - [ ] Planning: align default vector format with runtime/CLI env (`DOCSTOKG_EMBED_VECTOR_FORMAT`) instead of hard-coded `jsonl`.
  - [ ] Planning: add `--format parquet|jsonl` to `plan` subcommands and ensure mismatch notes explain remediation.
  - [ ] Planning: support `--output json` to emit machine-readable plan summaries (retain current pretty print). Wire to `display_plan`.
  - [ ] Planning: support `--limit` across doctags/chunk/embed plans to cap traversal work for previews.
  - [ ] Discovery: honor ignore patterns (e.g., `_tmp`, `_invalid`, dot-directories) via env and optional args.
  - [ ] Discovery: add case-insensitive suffix handling and guard for mixed extensions.
  - [x] Discovery: expand `vector_artifact_name` to validate/normalize format; provide helpful error with known values.
  - [ ] Manifest: extend `should_skip_output` to consider vector format/dimension mismatches when `manifest_entry` provides hints.
  - [ ] Manifest: `ResumeController.can_skip_without_hash` should prefer `output_path` normalization (resolve symlinks) before existence check.
  - [ ] Manifest sink: add optional `attempts` parameter and persist attempts across retries for auditing.
  - [ ] Manifest sink: persist `vector_format` and other stage extras (e.g., qwen dim) in `extras` consistently; document keys.
  - [ ] Manifest sink: configurable FileLock timeout via env/constructor; emit structured error on lock timeout.
  - [x] Manifest sink: safe rotation/compaction utilities for large JSONL files (optional maintenance tool). Expose rotation via `JsonlManifestSink.rotate_if_needed` with optional dedupe snapshot for operations.
  - [x] HTTP: expose `clone_with_headers` on shared session from `get_http_session` when base headers change per call; validate cookie/auth copying safety.
  - [ ] HTTP: allow per-request override of retry policy (total/backoff/status set) through kwargs or context.
  - [ ] HTTP: optionally honor `Retry-After` date header skew with bounded max wait.
  - [ ] Batching: add policy `balanced_length` to more evenly distribute long items across batches.
  - [ ] Batching: expose helper to compute lengths from metadata to avoid pre-materializing when not needed.
  - [ ] Concurrency: add atomic write pattern (write to temp file + fsync + rename) to `safe_write`; preserve current behavior under flag.
<<<<<<< HEAD
  - [ ] Concurrency: include `log_event` on lock acquisition and contention (with wait duration) for observability.
  - [x] Concurrency: add option to keep `.lock` files on failure for forensics.
=======
  - [x] Concurrency: include `log_event` on lock acquisition and contention (with wait duration) for observability.
    - Resolved: `_acquire_lock` records wait durations via monotonic timers and emits structured lock metadata when contention occurs.
    - Remaining: Feed contention timings into future telemetry/metrics surfaces once StageTelemetry aggregation lands.
  - [ ] Concurrency: add option to keep `.lock` files on failure for forensics.
>>>>>>> 0b5e6d22

- Tests:
  - [ ] Runner: budget exhaustion aborts promptly; counts consistent; after_stage invoked once.
  - [ ] Runner: per-item timeouts cancel futures; retries respect backoff; jitter bounded; deterministic with seed.
  - [ ] Runner: resume skip via fingerprint doesn’t re-run; worker `skip` increments `skipped` exactly once.
  - [ ] Planning: vector format mismatch yields items in `process` bucket with explanatory note.
  - [ ] Planning: preview limit respected; env/CLI override works; JSON output matches schema.
  - [ ] Discovery: symlink de-dup works; mixed-case suffixes handled; ignore patterns applied.
  - [ ] Manifest: `should_skip_output` true only when status success/skip AND hashes match; path normalization honored.
  - [ ] Manifest sink: concurrent writers append atomically (fork/thread); lock timeout surfaces clean error.
  - [ ] HTTP: `Retry-After` seconds and date parsing; per-request overrides; base headers cloning.
  - [ ] Batching: fixed-size mode streams lazily; length policy ordering stable; buckets follow power-of-two.
  - [ ] Concurrency: `safe_write` atomic temp+rename survives crash simulation; lock contention metrics recorded.
  - [ ] Scheduler: cost-aware strategy executes short items first; no starvation under mixed lengths.
  - [ ] Dynamic concurrency: tuning reacts to latency/queue depth; respects min/max worker bounds.
  - [ ] OTel: spans emitted for stage/item with expected attributes; nested spans close on errors.
  - [ ] Security: redaction removes PII/paths; sandbox prevents writing outside data root; traversal attempts rejected.
  - [ ] Signals: `SIGTERM` triggers graceful cancellation with correct manifest entries and counts.
  - [ ] Pause/Resume: sentinel files pause progress and resume without dropping state; abort halts with `cancelled=True`.
  - [ ] Watcher: continuous plan detects new/removed inputs; debounces bursts; JSON output schema stable.
  - [ ] Lineage: manifest extras include expected parent/child pointers; downstream queries can reconstruct flows.
  - [ ] Windows/macOS: file locking and atomic rename behave as expected (skipped if platform not available in CI).

- Docs:
  - [ ] Define orchestrator invariants: idempotency, resume/force rules, manifest fields, fingerprint contract.
  - [ ] Runner lifecycle diagram with hooks (`before/after stage`, `before/after item`) and error-budget flow.
  - [ ] Planner CLI reference: flags, JSON schema, environment variables (preview limit, vector format default).
  - [ ] Manifest sink field dictionary, including common `extras` keys per stage (e.g., `vector_format`, `qwen_dim`).
  - [ ] Concurrency FAQ: locking, atomic writes, spawn semantics, free port reservations.
  - [ ] Plugin architecture: how to implement a custom `SchedulerStrategy`/`RetryPolicy`; stability guarantees.
  - [ ] Observability guide: OpenTelemetry spans + metrics; recommended exporters; field dictionary.
  - [ ] Security posture: redaction policy, sandboxing constraints, path normalization rules.
  - [ ] Operations: pause/resume/abort workflow using sentinels; continuous plan watcher usage and limitations.
  - [x] Operations: document manifest rotation workflow (`rotate_if_needed`) including rotation thresholds, compaction output, and lock safety expectations.
  - [ ] Versioning: manifest schema versioning, migration utilities, backward-compat policies.

- Status (pending commentary):
  - P1 focus
    - Runner diagnostics: add `throughput_docs_per_min`, ETA, and `queue_p95_ms`/`exec_p99_ms` in summaries.
    - Planner outputs: `--output json` + `--limit` and env override for preview; align default vector format.
    - Concurrency durability: add temp+rename atomic path to `safe_write`; emit lock contention duration logs.
    - Plugin hooks: formal `SchedulerStrategy` and `RetryPolicy` selection via options/env.
  - P2 focus
    - HTTP tuning: per-request retry overrides and bounded `Retry-After` wait.
    - Dynamic concurrency: adjust workers based on latency/backlog; respect min/max bounds.
    - Manifest sink: persist attempts count and standardize stage `extras` (e.g., vector metadata).
  - Owners: Core/DocParsing. Target: next minor release window.

### DocTags Stage (`doctags.py`)

- Items:
  - Functionality
    - [ ] PDF mode: harden vLLM bootstrap (health probe, timeout, retries) and surface clear errors when model not ready.
    - [ ] HTML mode: ensure `list_htmls/iter_htmls` parity with PDFs (sorted traversal, ignore patterns, symlink guards).
    - [ ] Auto mode: decide resolution strategy (prefer PDFs when both present?); document behavior.
    - [ ] Standardize DocTags schema version (`docparse/*`) and ensure manifest writes include version for both modes.
    - [ ] Expose tokenizer/profile knobs via CLI profiles; snapshot config into `__config__` manifest.
  - Integration
    - [ ] Use `ResumeController` consistently for skip decisions (hash + manifest) across pdf/html paths.
    - [ ] Ensure `run_stage` hooks are wired for per-item telemetry and error budgeting in both modes.
    - [ ] Align attempts/manifest sinks to `MANIFEST_STAGE` and `HTML_MANIFEST_STAGE` with consistent extras (parse_engine, model).
  - Error Handling
    - [ ] Convert docling exceptions and vLLM startup failures into `StageError` categories with actionable messages.
    - [ ] Skip malformed inputs with structured reasons; continue pipeline without aborting.
  - Performance
    - [ ] Batch-friendly worker sizing (GPU threads, port reuse) configurable by profile; avoid CPU oversubscription.
    - [ ] Reduce directory traversal overhead (reuse generators; avoid repeated stat calls).
  - Security & Compliance
    - [ ] Validate input paths reside under `${DOCSTOKG_DATA_ROOT}`; reject traversal; redact absolute paths in logs.
    - [ ] Sanitize HTML inputs to avoid script execution or unsafe includes during parsing.
  - Future Enhancements
    - [ ] Add support for additional formats (DOCX, TXT) via docling where feasible; guard with feature flags.
    - [ ] Explore ML-assisted tag refinement; plug-in hook for postprocessing.

- Tests:
  - [ ] vLLM bootstrap: unhealthy server yields clear failure, retries honored; metrics probe recorded.
  - [ ] Resume: unchanged inputs skip via manifest+hash; changed inputs reprocess; html/pdf parity.
  - [ ] Traversal: deterministic order; symlink dedupe; ignore patterns.
  - [ ] Worker: success/skip/failure outcomes produce correct manifest attempts and extras.
  - [ ] Error mapping: docling exceptions categorized; helpful messages bubbled to CLI.
  - [ ] Security: path sandbox enforced; HTML sanitization tested on malicious fixtures.
  - [ ] Performance: profile baseline for N PDFs/HTMLs; no >10% regression across releases.

- Docs:
  - [ ] DocTags schema reference (fields, versions, examples) and compatibility notes.
  - [ ] CLI usage for pdf/html/auto modes; profiles and environment variables.
  - [ ] Operational guidance: vLLM lifecycle, ports, GPU utilization, troubleshooting.

### Chunking Stage (`chunking/`)

Files: `config.py`, `runtime.py`, `cli.py`

- Items:
  - Implement chunking strategies
    - [ ] Fixed-size windows: calibrate `min_tokens`/`max_tokens` per tokenizer profile; guard against mid-sentence splits via hybrid coalescence.
    - [ ] Semantic-aware: tune `is_structural_boundary` markers (headings/captions) and `soft_barrier_margin` for coherence.
    - [ ] Hybrid: validate `coalesce_small_runs` behavior across diverse documents; ensure token ceilings respected.
  - Overlap & anchors
    - [ ] Optional overlap policy (N tokens) between consecutive chunks; expose via CLI; reflect in `ChunkRow` metadata.
    - [ ] Anchor injection: ensure unique `<<chunk:...>>` anchors; document stability and off-by-one guards.
  - Metadata & schema
    - [ ] Preserve refs/pages/image metadata; verify `ChunkRow` completeness and provenance population.
    - [ ] Maintain deterministic `uuid` per chunk (span hashing) across runs; document invariants.
  - Performance & scalability
    - [ ] Avoid repeated `stat()`/sorting during traversal; reuse lists and iterators.
    - [ ] Guard tokenizer initialisation once per worker; share across tasks.
    - [ ] Sharding correctness: stable shard mapping via `compute_stable_shard`; add fairness note.
  - Integration
    - [ ] Resume: unify fingerprint usage and `ResumeController` decisions; ensure `.fp.json` written for Parquet primary paths.
    - [ ] Format routing: Parquet default via `ParquetChunksWriter`; JSONL fallback path maintained; persist `chunks_format`.
    - [ ] Validate-only: ensure parquet path resolution via dataset layout; quarantine invalid artifacts.
  - Error handling & security
    - [ ] Map worker exceptions to `StageError` with actionable messages; continue pipeline.
    - [ ] Enforce data-root sandbox; redact absolute paths in logs.

- Tests:
  - [ ] Strategy: fixed/semantic/hybrid produce coherent chunks and respect token limits on varied fixtures.
  - [ ] Overlap: adjacent chunk boundaries include expected token overlap; metadata reflects overlap.
  - [ ] Metadata: `refs/pages/image` counters populated; `uuid` deterministic across runs.
  - [ ] Perf: single init of tokenizer per worker; traversal not quadratic; basic timing guard.
  - [ ] Sharding: stable assignment across runs; empty shard yields warning and exit 0.
  - [ ] Resume: skip when input hash unchanged; fingerprint path respected; force overrides.
  - [ ] Format: parquet write success path; parquet failure → JSONL fallback; `chunks_format` recorded.
  - [ ] Validate-only: quarantines bad artifacts; reports rows/row_groups; logs warnings.
  - [ ] Errors: exceptions categorized; manifests reflect failure with schema fields.
  - [ ] Security: sandbox prevents writes outside data root; redaction leaves no PII.

- Docs:
  - [ ] Strategy guide: choosing min/max tokens, barrier margin, markers; examples.
  - [ ] CLI reference and profiles; sharding usage and caveats.
  - [ ] Parquet dataset layout and JSONL fallback; validate-only workflow and quarantine.

### Embedding Stage (`embedding/`)

Files: `config.py`, `runtime.py`, `cli.py`
Backends: `backends/dense/`, `backends/sparse/`, `backends/lexical/`, `backends/factory.py`, `backends/utils.py`, `backends/nulls.py`

- Items: <!-- add items here -->
- Backend-specific: <!-- add items here -->
- Tests: <!-- add items here -->
- Docs: <!-- add items here -->

### Storage & IO (`storage/`)

Files: `paths.py`, `writers.py`, `readers.py`, `chunks_writer.py`, `embedding_integration.py`, `parquet_schemas.py`, `dataset_view.py`

- Items: <!-- add items here -->
- Tests: <!-- add items here -->
- Docs: <!-- add items here -->

### Formats & Schemas (`formats/`, `schemas.py`)

Note: `schemas.py` is a deprecated shim; track removal window.
Files: `formats/markers.py`, `schemas.py`

- Items:
  - Data models & versions
    - [ ] Canonical Pydantic models for `ChunkRow` and `VectorRow` with strict types and defaults.
    - [ ] Centralize `CHUNK_SCHEMA_VERSION`/`VECTORS_SCHEMA_VERSION` and embed in Parquet footers + JSONL fields.
    - [ ] Footer metadata: include `created_by`, `cfg_hash`, `hash_alg`, `docling_version` consistently.
  - Validation
    - [ ] Strengthen `validate_chunk_row`/vector validation with clear error messages and fast-path option.
    - [ ] Parquet validation via `parquet_schemas.validate_parquet_file` for required columns/types.
  - Structural markers
    - [ ] Unify `load_structural_marker_profile` formats (JSON/YAML/TOML) and document precedence/merging rules.
    - [ ] Provide defaults and sanity checks (non-empty, printable markers) and warnings on invalid entries.
  - Hashing/IDs
    - [ ] Declare allowed hash algorithms; ensure stable `uuid` computation and record algorithm in manifests.

- Migration/Deprecation:
  - [ ] Announce `DocsToKG.DocParsing.schemas` removal (v0.3.0); emit deprecation warning from import shim.
  - [ ] Add temporary adapter in `formats.__init__` for legacy imports; search-and-replace guidance for users.
  - [ ] Release notes: breaking-window timeline, migration steps, code samples.

- Tests:
  - [ ] Golden fixtures for chunk/vector rows (JSONL + Parquet) validated against models and parquet schema.
  - [ ] Footer metadata presence and correctness; version bumps reflected in artifacts.
  - [ ] Marker loader accepts JSON/YAML/TOML and rejects invalid structures with actionable errors.
  - [ ] Backward-compat: older artifacts still validate when version policy allows.

- Docs:
  - [ ] Schema reference (fields, types, constraints, footers) with examples.
  - [ ] Marker profile format and merging policy; recommended headings/captions.
  - [ ] Versioning policy and migration guide; compatibility matrix.

### CLI Layer (`cli.py`, `cli_unified.py`, `cli_errors.py`)

- Items:
  - Command structure
    - [ ] Ensure unified commands: `doctags`, `chunk`, `embed`, `plan`, `manifest`, `token-profiles`, `all`.
    - [ ] Normalize shared flags (`--resume`, `--force`, `--data-root`, `--log-level`) across stages.
  - Argument parsing & outputs
    - [ ] Standardize exit codes (0 ok, 1 failure, 2 CLI validation error) via `cli_errors` helpers.
    - [ ] Add `--output json|table` for plan/manifest listings; JSON schema documented.
    - [ ] Add `--dry-run` to eligible commands; avoid side effects.
    - [ ] Add `--profile` consistency across stages; print applied defaults.
    - [ ] Add `--version` and shell completion artifacts.
  - Environment & precedence
    - [ ] Print effective configuration (`--show-config`) with masked secrets; show source (CLI/env/file/default).
    - [ ] Enforce precedence: CLI > env > config file > defaults; document per-stage overrides.

- UX/Help Text:
  - [ ] Curate help text with examples for common flows; group options logically; cross-link to docs.
  - [ ] Provide troubleshooting hints in error messages (e.g., missing dirs, dependency import failures).

- Tests:
  - [ ] Parse smoke for all commands; invalid args surface `cli_errors` with exit 2.
  - [ ] Help text generation stable and mentions core flags; examples compile.
  - [ ] `--output json` emits valid JSON; schema verified; table mode human-readable.
  - [ ] Precedence tests: flags override env which override file; `--show-config` masks secrets.
  - [ ] `--dry-run` executes without writes; exit codes correct.

### Configuration & Context

Files: `config.py`, `config_loaders.py`, `config_adapter.py`, `settings.py`, `env.py`, `app_context.py`, `context.py`, `profile_loader.py`

- Items:
  - Configuration management
    - [ ] Unify stage adapters (DoctagsCfg/ChunkerCfg/EmbedCfg) behind `ConfigurationAdapter` interface.
    - [ ] Support JSON/YAML/TOML via `config_loaders`; env var expansion; relative-path resolution from file.
    - [ ] Precedence policy: CLI > env > file > defaults; per-field source tracking for `to_manifest()`.
    - [ ] Mask sensitive values in snapshots/logs (tokens, URLs, absolute paths) with stable redaction.
  - Context propagation
    - [ ] `ParsingContext` carries run_id, data_root, dirs, resume/force, profile, workers; thread/process-safe.
    - [ ] `app_context` init helpers for one-time setup; avoid global mutable state leaks across forks.
    - [ ] Stable `cfg_hash` computation for manifests; include only semantically relevant fields.
  - Profiles & presets
    - [ ] `profile_loader` supports per-stage named presets; merging strategy and validation.
    - [ ] Provide builtin profiles (cpu-small, gpu-default, gpu-max, bert-compat) and allow user overrides.
  - Security & sandbox
    - [ ] Enforce data-root sandbox; normalize/resolve paths; reject traversal; document escape hatches.

- Validation:
  - [ ] Precedence unit tests (CLI/env/file/default) for all major fields; source tracking verified.
  - [ ] Path normalization and sandbox checks; missing file detection; helpful messages.
  - [ ] Invalid combinations (min>max, shard index range, unknown format) produce `ChunkingCLIValidationError`.
  - [ ] Snapshot manifests contain masked secrets and expected fields across stages.

- Tests:
  - [ ] Adapter roundtrip: from args/env/file → cfg → context → manifest snapshot.
  - [ ] Profile overlays apply correctly; defaults respected; error on unknown profile.
  - [ ] Concurrency safety: no cross-process leakage of context/config; worker init idempotent.

- Docs:
  - [ ] Configuration reference per stage with examples; precedence chart and env var mapping tables.
  - [ ] Profiles guide (when to use which); adding custom profiles.
  - [ ] Security guidance for sandboxing and secret redaction; troubleshooting config errors.

### Interfaces & Contracts (`interfaces.py`)

- Items: <!-- add items here -->
- Tests: <!-- add items here -->
- Docs: <!-- add items here -->

### Token Profiles (`token_profiles.py`)

- Items: <!-- add items here -->
- Tests: <!-- add items here -->
- Docs: <!-- add items here -->

### IO & Utilities

Files: `io.py`, `app_context.py`, `context.py`

- Items: <!-- add items here -->
- Tests: <!-- add items here -->
- Docs: <!-- add items here -->

## Data & Manifests

Files: `core/manifest.py`, `core/manifest_sink.py`, `${DOCSTOKG_DATA_ROOT}/Data/Manifests/*`

- Items: <!-- add items here -->
- Integrity/Idempotency: <!-- add items here -->
- Ops/Recovery: <!-- add items here -->

## Backward Compatibility & Deprecations

Targets: `schemas.py` removal, config shims, CLI flags

- Items: <!-- add items here -->
- Migration Guides: <!-- add items here -->

## Operational Playbooks

Runbooks for common failure modes, retries, resume

- Items: <!-- add items here -->
- Docs: <!-- add items here --><|MERGE_RESOLUTION|>--- conflicted
+++ resolved
@@ -159,15 +159,12 @@
   - [ ] Batching: add policy `balanced_length` to more evenly distribute long items across batches.
   - [ ] Batching: expose helper to compute lengths from metadata to avoid pre-materializing when not needed.
   - [ ] Concurrency: add atomic write pattern (write to temp file + fsync + rename) to `safe_write`; preserve current behavior under flag.
-<<<<<<< HEAD
   - [ ] Concurrency: include `log_event` on lock acquisition and contention (with wait duration) for observability.
   - [x] Concurrency: add option to keep `.lock` files on failure for forensics.
-=======
   - [x] Concurrency: include `log_event` on lock acquisition and contention (with wait duration) for observability.
     - Resolved: `_acquire_lock` records wait durations via monotonic timers and emits structured lock metadata when contention occurs.
     - Remaining: Feed contention timings into future telemetry/metrics surfaces once StageTelemetry aggregation lands.
   - [ ] Concurrency: add option to keep `.lock` files on failure for forensics.
->>>>>>> 0b5e6d22
 
 - Tests:
   - [ ] Runner: budget exhaustion aborts promptly; counts consistent; after_stage invoked once.
