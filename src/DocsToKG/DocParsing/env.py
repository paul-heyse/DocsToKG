--- conflicted
+++ resolved
@@ -47,19 +47,8 @@
     return expand_path(Path.home() / ".cache" / "huggingface")
 
 
-<<<<<<< HEAD
 def resolve_model_root(hf_home: Path | str | None = None) -> Path:
     """Resolve the DocsToKG model root honouring ``DOCSTOKG_MODEL_ROOT``."""
-=======
-def resolve_model_root(hf_home: Optional[Path] = None) -> Path:
-    """Resolve the DocsToKG model root honouring ``DOCSTOKG_MODEL_ROOT``.
-
-    When the Hugging Face cache sits inside a ``huggingface`` directory the
-    model root is anchored beside that directory (matching the historic
-    behaviour). Otherwise the model root is created directly beneath the cache
-    path so that custom ``HF_HOME`` values remain self-contained.
-    """
->>>>>>> 5385a3fc
 
     env = os.getenv("DOCSTOKG_MODEL_ROOT")
     if env:
