--- conflicted
+++ resolved
@@ -39,16 +39,8 @@
 ```bash
 test -x .venv/bin/python || { echo "ERROR: .venv is missing — STOP"; exit 1; }
 direnv allow                     # or source .venv/bin/activate
-<<<<<<< HEAD
 direnv exec . python -m DocsToKG.OntologyDownload.cli config validate --spec configs/sources.yaml
 direnv exec . python -m DocsToKG.OntologyDownload.cli pull hp --spec configs/sources.yaml --dry-run --json
-=======
-direnv exec . python -m DocsToKG.OntologyDownload.cli config validate configs/sources.yaml
-direnv exec . python -m DocsToKG.OntologyDownload.cli pull hp --config configs/sources.yaml --dry-run --json
-
-# If the managed environment is missing or broken, rebuild it as a last resort:
-./scripts/bootstrap_env.sh
->>>>>>> ecc899ea
 ```
 
 ## Common commands
@@ -178,13 +170,8 @@
 Validate the effective configuration at any time:
 
 ```bash
-<<<<<<< HEAD
 direnv exec . python -m DocsToKG.OntologyDownload.cli config show --spec configs/sources.yaml
 direnv exec . python -m DocsToKG.OntologyDownload.cli config validate --spec configs/sources.yaml
-=======
-direnv exec . python -m DocsToKG.OntologyDownload.cli config validate --json configs/sources.yaml
-direnv exec . python -m DocsToKG.OntologyDownload.cli config validate configs/sources.yaml
->>>>>>> ecc899ea
 ```
 
 > **Note:** A dedicated `config show` subcommand is not yet available. To review the
