# === NAVMAP v1 ===
# {
#   "module": "DocsToKG.OntologyDownload.planning",
#   "purpose": "Plan ontology downloads, coordinate execution, and emit manifests and lockfiles",
#   "sections": [
#     {"id": "infrastructure", "name": "Planning Infrastructure", "anchor": "INF", "kind": "infra"},
#     {"id": "models", "name": "Planner Data Models", "anchor": "MOD", "kind": "api"},
#     {"id": "spec-builders", "name": "Specification Builders", "anchor": "SPC", "kind": "helpers"},
#     {"id": "execution", "name": "Planning & Download Execution", "anchor": "EXE", "kind": "api"},
#     {"id": "manifests", "name": "Manifest & Lockfile Helpers", "anchor": "MAN", "kind": "helpers"},
#     {"id": "public-api", "name": "Public Planner API", "anchor": "API", "kind": "api"}
#   ]
# }
# === /NAVMAP ===

"""Download planning, execution orchestration, and manifest production.

The planner converts configuration and resolver metadata into concrete fetch
plans, executes parallel downloads with retry/backoff controls, and records the
outcomes into manifests.  It also enforces security policies (checksum
verification, allowed hosts, archive sanity checks), cooperates with the storage
backend for CAS mirroring, and records streaming hash fingerprints alongside
traditional provenance fields.  Once artefacts land on disk the planner
coordinates validator execution and writes lockfiles so CLI and API callers can
replay deterministic runs.
"""

from __future__ import annotations

import hashlib
import json
import logging
import os
import re
import shutil
import tempfile
import time
from contextlib import contextmanager
from copy import deepcopy
from dataclasses import dataclass, field
from datetime import datetime, timezone
from email.utils import parsedate_to_datetime
from pathlib import Path
from typing import Any, Dict, Iterable, Iterator, List, Mapping, Optional, Sequence, Tuple
from urllib.parse import urlparse

try:  # pragma: no cover - platform specific availability
    import fcntl  # type: ignore
except ImportError:  # pragma: no cover - windows
    fcntl = None  # type: ignore[assignment]

try:  # pragma: no cover - platform specific availability
    import msvcrt  # type: ignore
except ImportError:  # pragma: no cover - non-windows
    msvcrt = None  # type: ignore[assignment]

from concurrent.futures import FIRST_COMPLETED, Future, ThreadPoolExecutor, wait

import requests
from jsonschema import Draft202012Validator
from jsonschema.exceptions import ValidationError as JSONSchemaValidationError
from requests.structures import CaseInsensitiveDict

from .cancellation import CancellationToken, CancellationTokenGroup
from .checksums import ExpectedChecksum, resolve_expected_checksum
from .errors import (
    ConfigurationError,
    DownloadFailure,
    OntologyDownloadError,
    PolicyError,
    ResolverError,
    ValidationError,
    RetryableValidationError,
    ValidationFailure,
)
from .io import (
    RDF_MIME_ALIASES,
    RDF_MIME_FORMAT_LABELS,
    SESSION_POOL,
    apply_retry_after,
    download_stream,
    extract_archive_safe,
    generate_correlation_id,
    get_bucket,
    is_retryable_error,
    retry_with_backoff,
    sanitize_filename,
    validate_url_security,
)
from .io.network import _extract_correlation_id, _parse_retry_after, request_with_redirect_audit
from .logging_utils import setup_logging
from .migrations import migrate_manifest
from .resolvers import (
    RESOLVERS,
    BaseResolver,
    BioPortalResolver,
    DirectResolver,
    FetchPlan,
    LOVResolver,
    OBOResolver,
    OLSResolver,
    OntobeeResolver,
    ResolverCandidate,
    SKOSResolver,
    XBRLResolver,
    normalize_license_to_spdx,
)
from .settings import (
    CACHE_DIR,
    LOCAL_ONTOLOGY_DIR,
    STORAGE,
    ConfigError,
    DefaultsConfig,
    DownloadConfiguration,
    ResolvedConfig,
    _coerce_sequence,
    ensure_python_version,
    get_default_config,
)
from .validation import ValidationRequest, ValidationResult, run_validators


def _log_with_extra(
    logger: logging.Logger,
    level: int,
    message: str,
    extra: Mapping[str, object],
) -> None:
    """Log ``message`` with structured ``extra`` supporting LoggerAdapters."""

    if isinstance(logger, logging.LoggerAdapter):
        adapter_extra = getattr(logger, "extra", None)
        merged: Dict[str, object] = dict(adapter_extra or {})
        merged.update(extra)
        logger.logger.log(level, message, extra=merged)
        return
    logger.log(level, message, extra=extra)


MANIFEST_SCHEMA_VERSION = "1.0"

MANIFEST_JSON_SCHEMA: Dict[str, Any] = {
    "$schema": "https://json-schema.org/draft/2020-12/schema",
    "title": "DocsToKG Ontology Manifest",
    "type": "object",
    "required": [
        "schema_version",
        "id",
        "resolver",
        "url",
        "filename",
        "status",
        "sha256",
        "downloaded_at",
        "target_formats",
        "validation",
        "artifacts",
        "resolver_attempts",
    ],
    "properties": {
        "schema_version": {"type": "string"},
        "id": {"type": "string", "minLength": 1},
        "resolver": {"type": "string", "minLength": 1},
        "url": {
            "type": "string",
            "format": "uri",
            "pattern": r"^https?://",
        },
        "filename": {"type": "string", "minLength": 1},
        "version": {"type": ["string", "null"]},
        "license": {"type": ["string", "null"]},
        "status": {"type": "string", "minLength": 1},
        "sha256": {"type": "string", "minLength": 1},
        "normalized_sha256": {"type": ["string", "null"]},
        "fingerprint": {"type": ["string", "null"]},
        "etag": {"type": ["string", "null"]},
        "last_modified": {"type": ["string", "null"]},
        "content_type": {"type": ["string", "null"]},
        "content_length": {"type": ["integer", "null"], "minimum": 0},
        "source_media_type_label": {"type": ["string", "null"]},
        "streaming_prefix_sha256": {"type": ["string", "null"]},
        "streaming_content_sha256": {"type": ["string", "null"]},
        "expected_checksum": {
            "type": ["object", "null"],
            "properties": {
                "algorithm": {"type": "string"},
                "value": {"type": "string"},
            },
            "required": ["algorithm", "value"],
            "additionalProperties": False,
        },
        "downloaded_at": {"type": "string", "format": "date-time"},
        "target_formats": {
            "type": "array",
            "items": {"type": "string", "minLength": 1},
        },
        "validation": {
            "type": "object",
            "additionalProperties": {
                "type": "object",
                "properties": {
                    "ok": {"type": "boolean"},
                    "details": {"type": "object"},
                    "output_files": {
                        "type": "array",
                        "items": {"type": "string"},
                    },
                },
                "required": ["ok", "details", "output_files"],
            },
        },
        "artifacts": {
            "type": "array",
            "items": {"type": "string"},
        },
        "resolver_attempts": {
            "type": "array",
            "items": {
                "type": "object",
                "properties": {
                    "resolver": {"type": "string"},
                    "url": {"type": "string"},
                    "attempt": {"type": "integer", "minimum": 1},
                    "status": {"type": "string"},
                    "error": {"type": "string"},
                },
                "required": ["resolver"],
            },
        },
    },
    "additionalProperties": True,
}

# Maintain backwards compatibility for existing internal imports.
_resolve_expected_checksum = resolve_expected_checksum


Draft202012Validator.check_schema(MANIFEST_JSON_SCHEMA)
_MANIFEST_VALIDATOR = Draft202012Validator(MANIFEST_JSON_SCHEMA)


def get_manifest_schema() -> Dict[str, Any]:
    """Return a deep copy of the manifest JSON Schema definition.

    Args:
        None

    Returns:
        Dictionary describing the manifest JSON Schema.
    """

    return deepcopy(MANIFEST_JSON_SCHEMA)


def validate_manifest_dict(payload: Mapping[str, Any], *, source: Optional[Path] = None) -> None:
    """Validate manifest payload against the JSON Schema definition.

    Args:
        payload: Manifest dictionary loaded from JSON.
        source: Optional filesystem path for contextual error reporting.

    Returns:
        None

    Raises:
        ConfigurationError: If validation fails.
    """

    try:
        _MANIFEST_VALIDATOR.validate(payload)
    except JSONSchemaValidationError as exc:
        location = " -> ".join(str(part) for part in exc.path)
        message = exc.message
        if location:
            message = f"{location}: {message}"
        context = f" for {source}" if source else ""
        raise ConfigurationError(f"Manifest validation failed{context}: {message}") from exc


@dataclass(slots=True, frozen=True)
class FetchSpec:
    """Specification describing a single ontology download.

    Attributes:
        id: Stable identifier for the ontology to fetch.
        resolver: Name of the resolver strategy used to locate resources.
        extras: Resolver-specific configuration overrides.
        target_formats: Normalized ontology formats that should be produced.

    Examples:
        >>> spec = FetchSpec(id="CHEBI", resolver="obo", extras={}, target_formats=("owl",))
        >>> spec.resolver
        'obo'
    """

    id: str
    resolver: str
    extras: Dict[str, object]
    target_formats: Sequence[str]


def _make_fetch_spec(
    raw_spec: Mapping[str, object],
    defaults: DefaultsConfig,
    *,
    allow_missing_resolvers: bool = False,
) -> FetchSpec:
    """Create a fetch specification from raw configuration and defaults."""

    if "id" not in raw_spec:
        raise ConfigError("Ontology specification missing required field 'id'")

    ontology_id = str(raw_spec["id"]).strip()
    if not ontology_id:
        raise ConfigError("Ontology ID cannot be empty")

    raw_prefer_source = raw_spec.get("prefer_source")
    prefer_source = _coerce_sequence(raw_prefer_source) or list(defaults.prefer_source)
    normalize_to = _coerce_sequence(raw_spec.get("normalize_to")) or list(defaults.normalize_to)
    extras = raw_spec.get("extras")
    if extras is not None and not isinstance(extras, Mapping):
        raise ConfigError(f"Ontology '{ontology_id}' extras must be a mapping if provided")

    if not allow_missing_resolvers:
        missing = [resolver for resolver in prefer_source if resolver not in RESOLVERS]
        if missing:
            if raw_prefer_source is None:
                prefer_source = [resolver for resolver in prefer_source if resolver in RESOLVERS]
            else:
                raise ConfigError(
                    "Unknown resolver(s) specified: " + ", ".join(sorted(set(missing)))
                )

    resolver_override = raw_spec.get("resolver")
    if resolver_override:
        resolver_name = str(resolver_override).strip()
    elif prefer_source:
        resolver_name = prefer_source[0]
    elif defaults.prefer_source:
        resolver_name = defaults.prefer_source[0]
    else:
        resolver_name = "obo"

    target_formats = tuple(normalize_to) if normalize_to else tuple(defaults.normalize_to)

    return FetchSpec(
        id=ontology_id,
        resolver=resolver_name,
        extras=dict(extras or {}),
        target_formats=target_formats or ("ttl",),
    )


def merge_defaults(
    raw_spec: Mapping[str, object], defaults: DefaultsConfig, *, index: Optional[int] = None
) -> FetchSpec:
    """Merge user-provided specification with defaults to create a fetch spec."""

    allow_missing_resolvers = bool(raw_spec.get("allow_missing_resolvers", False))

    try:
        return _make_fetch_spec(
            raw_spec,
            defaults,
            allow_missing_resolvers=allow_missing_resolvers,
        )
    except ConfigError as exc:
        location = f"ontologies[{index}]" if index is not None else "ontologies[]"
        raise ConfigError(f"{location}: {exc}") from exc


@dataclass(slots=True, frozen=True)
class FetchResult:
    """Outcome of a single ontology fetch operation.

    Attributes:
        spec: Fetch specification that initiated the download.
        local_path: Path to the downloaded ontology document.
        status: Final download status (e.g., `success`, `skipped`).
        sha256: SHA-256 digest of the downloaded file.
        manifest_path: Path to the generated manifest JSON file.
        artifacts: Ancillary files produced during extraction or validation.

    Examples:
        >>> from pathlib import Path
        >>> spec = FetchSpec(id="CHEBI", resolver="obo", extras={}, target_formats=("owl",))
        >>> result = FetchResult(
        ...     spec=spec,
        ...     local_path=Path("CHEBI.owl"),
        ...     status="success",
        ...     sha256="deadbeef",
        ...     manifest_path=Path("manifest.json"),
        ...     artifacts=(),
        ... )
        >>> result.status
        'success'
    """

    spec: FetchSpec
    local_path: Path
    status: str
    sha256: str
    manifest_path: Path
    artifacts: Sequence[str]
    expected_checksum: Optional[ExpectedChecksum] = None


ResolvedConfig.model_rebuild()


class BatchPlanningError(RuntimeError):
    """Raised when ontology planning aborts after a failure."""

    def __init__(
        self,
        *,
        failed_spec: FetchSpec,
        original: BaseException,
        completed: List["PlannedFetch"],
        total: int,
    ) -> None:
        self.failed_spec = failed_spec
        self.original = original
        self.completed = completed
        self.total = total
        successful = len(completed)
        message = (
            f"Planning aborted after {successful}/{total} completed when "
            f"{failed_spec.id} failed: {original}"
        )
        super().__init__(message)


class BatchFetchError(RuntimeError):
    """Raised when ontology downloads abort after a failure."""

    def __init__(
        self,
        *,
        failed_spec: FetchSpec,
        original: BaseException,
        completed: List[FetchResult],
        total: int,
    ) -> None:
        self.failed_spec = failed_spec
        self.original = original
        self.completed = completed
        self.total = total
        successful = len(completed)
        message = (
            f"Download aborted after {successful}/{total} completed when "
            f"{failed_spec.id} failed: {original}"
        )
        super().__init__(message)


def _cancel_pending_futures(
    futures: Mapping[Future[Any], Tuple[int, FetchSpec]],
    *,
    current: Optional[Future[Any]] = None,
) -> None:
    """Cancel any futures that are still pending execution."""

    for future in futures:
        if future is current:
            continue
        done_fn = getattr(future, "done", None)
        if callable(done_fn) and done_fn():
            continue
        cancel_fn = getattr(future, "cancel", None)
        if callable(cancel_fn):
            cancel_fn()


def _executor_is_shutting_down(executor: ThreadPoolExecutor) -> bool:
    """Return ``True`` when *executor* has begun shutdown processing."""

    return bool(getattr(executor, "_shutdown", False))


def _shutdown_executor_nowait(executor: ThreadPoolExecutor) -> None:
    """Request non-blocking shutdown with cancellation for *executor*."""

    if _executor_is_shutting_down(executor):
        return
    executor.shutdown(wait=False, cancel_futures=True)


@dataclass(slots=True, frozen=True)
class Manifest:
    """Provenance information for a downloaded ontology artifact.

    Attributes:
        schema_version: Manifest schema version identifier.
        id: Ontology identifier recorded in the manifest.
        resolver: Resolver used to retrieve the ontology.
        url: Final URL from which the ontology was fetched.
        filename: Local filename of the downloaded artifact.
        version: Resolver-reported ontology version, if available.
        license: License identifier associated with the ontology.
        status: Result status reported by the downloader.
        sha256: Hash of the downloaded artifact for integrity checking.
        normalized_sha256: Hash of the canonical normalized TTL output.
        fingerprint: Composite fingerprint combining key provenance values.
        etag: HTTP ETag returned by the upstream server, when provided.
        last_modified: Upstream last-modified timestamp, if supplied.
        content_type: MIME type reported by upstream servers when available.
        content_length: Content-Length reported by upstream servers when available.
        source_media_type_label: Friendly label describing the source media type.
        streaming_content_sha256: Streaming canonical content hash when available.
        streaming_prefix_sha256: Hash of Turtle prefix header when available.
        downloaded_at: UTC timestamp of the completed download.
        target_formats: Desired conversion targets for normalization.
        validation: Mapping of validator names to their results.
        artifacts: Additional file paths generated during processing.
        resolver_attempts: Ordered record of resolver attempts during download.
        expected_checksum: Optional checksum metadata enforced for the download.

    Examples:
        >>> manifest = Manifest(
        ...     schema_version="1.0",
        ...     id="CHEBI",
        ...     resolver="obo",
        ...     url="https://example.org/chebi.owl",
        ...     filename="chebi.owl",
        ...     version=None,
        ...     license="CC-BY",
        ...     status="success",
        ...     sha256="deadbeef",
        ...     normalized_sha256=None,
        ...     fingerprint=None,
        ...     etag=None,
        ...     last_modified=None,
        ...     content_type=None,
        ...     content_length=None,
        ...     source_media_type_label=None,
        ...     downloaded_at="2024-01-01T00:00:00Z",
        ...     target_formats=("owl",),
        ...     validation={},
        ...     artifacts=(),
        ...     resolver_attempts=(),
        ... )
        >>> manifest.resolver
        'obo'
    """

    schema_version: str
    id: str
    resolver: str
    url: str
    filename: str
    version: Optional[str]
    license: Optional[str]
    status: str
    sha256: str
    normalized_sha256: Optional[str]
    fingerprint: Optional[str]
    etag: Optional[str]
    last_modified: Optional[str]
    downloaded_at: str
    target_formats: Sequence[str]
    validation: Dict[str, ValidationResult]
    artifacts: Sequence[str]
    resolver_attempts: Sequence[Dict[str, object]]
    content_type: Optional[str] = None
    content_length: Optional[int] = None
    source_media_type_label: Optional[str] = None
    streaming_prefix_sha256: Optional[str] = None
    streaming_content_sha256: Optional[str] = None
    expected_checksum: Optional[ExpectedChecksum] = None

    def to_dict(self) -> Dict[str, Any]:
        """Return a JSON-serializable dictionary for the manifest.

        Args:
            None

        Returns:
            Dictionary representing the manifest payload.
        """

        return {
            "schema_version": self.schema_version,
            "id": self.id,
            "resolver": self.resolver,
            "url": self.url,
            "filename": self.filename,
            "version": self.version,
            "license": self.license,
            "status": self.status,
            "sha256": self.sha256,
            "normalized_sha256": self.normalized_sha256,
            "fingerprint": self.fingerprint,
            "etag": self.etag,
            "last_modified": self.last_modified,
            "content_type": self.content_type,
            "content_length": self.content_length,
            "source_media_type_label": self.source_media_type_label,
            "streaming_prefix_sha256": self.streaming_prefix_sha256,
            "streaming_content_sha256": self.streaming_content_sha256,
            "expected_checksum": (
                self.expected_checksum.to_mapping() if self.expected_checksum else None
            ),
            "downloaded_at": self.downloaded_at,
            "target_formats": list(self.target_formats),
            "validation": {name: result.to_dict() for name, result in self.validation.items()},
            "artifacts": list(self.artifacts),
            "resolver_attempts": [dict(entry) for entry in self.resolver_attempts],
        }

    def to_json(self) -> str:
        """Serialize the manifest to a stable, human-readable JSON string.

        Args:
            None

        Returns:
            JSON document encoding the manifest metadata.
        """

        return json.dumps(self.to_dict(), indent=2, sort_keys=True)


@dataclass(slots=True)
class PlannedFetch:
    """Plan describing how an ontology would be fetched without side effects.

    Attributes:
        spec: Original fetch specification provided by the caller.
        resolver: Name of the resolver selected to satisfy the plan.
        plan: Concrete :class:`FetchPlan` generated by the resolver.
        candidates: Ordered list of resolver candidates available for fallback.

    Examples:
        >>> fetch_plan = PlannedFetch(
        ...     spec=FetchSpec(id="hp", resolver="obo", extras={}, target_formats=("owl",)),
        ...     resolver="obo",
        ...     plan=FetchPlan(
        ...         url="https://example.org/hp.owl",
        ...         headers={},
        ...         filename_hint="hp.owl",
        ...         version="2024-01-01",
        ...         license="CC-BY-4.0",
        ...         media_type="application/rdf+xml",
        ...     ),
        ...     candidates=(
        ...         ResolverCandidate(
        ...             resolver="obo",
        ...             plan=FetchPlan(
        ...                 url="https://example.org/hp.owl",
        ...                 headers={},
        ...                 filename_hint="hp.owl",
        ...                 version="2024-01-01",
        ...                 license="CC-BY-4.0",
        ...                 media_type="application/rdf+xml",
        ...             ),
        ...         ),
        ...     ),
        ... )
        >>> fetch_plan.resolver
        'obo'
    """

    spec: FetchSpec
    resolver: str
    plan: FetchPlan
    candidates: Sequence[ResolverCandidate]
    metadata: Dict[str, object] = field(default_factory=dict)
    last_modified: Optional[str] = None
    last_modified_at: Optional[datetime] = None
    size: Optional[int] = None


def parse_http_datetime(value: Optional[str]) -> Optional[datetime]:
    """Parse HTTP ``Last-Modified`` style timestamps into UTC datetimes.

    Args:
        value: Timestamp string from HTTP headers such as ``Last-Modified``.

    Returns:
        Optional[datetime]: Normalized UTC datetime when parsing succeeds.

    Raises:
        None: Parsing failures are converted into a ``None`` return value.
    """

    if not value:
        return None
    try:
        parsed = parsedate_to_datetime(value)
    except (TypeError, ValueError, IndexError):
        return None
    if parsed.tzinfo is None:
        return parsed.replace(tzinfo=timezone.utc)
    return parsed.astimezone(timezone.utc)


def parse_iso_datetime(value: Optional[str]) -> Optional[datetime]:
    """Parse ISO-8601 timestamps into timezone-aware UTC datetimes.

    Args:
        value: ISO-8601 formatted timestamp string.

    Returns:
        Optional[datetime]: Normalized UTC datetime when parsing succeeds.

    Raises:
        None: Invalid values return ``None`` instead of raising.
    """

    if not value or not isinstance(value, str):
        return None
    text = value.strip()
    if not text:
        return None
    candidate = text.replace("Z", "+00:00")
    try:
        parsed = datetime.fromisoformat(candidate)
    except ValueError:
        return None
    if parsed.tzinfo is None:
        return parsed.replace(tzinfo=timezone.utc)
    return parsed.astimezone(timezone.utc)


def parse_version_timestamp(value: Optional[str]) -> Optional[datetime]:
    """Parse version strings or manifest timestamps into UTC datetimes.

    Args:
        value: Version identifier or timestamp string to normalize.

    Returns:
        Optional[datetime]: Parsed UTC datetime when the input matches supported formats.

    Raises:
        None: All parsing failures result in ``None``.
    """

    if not value or not isinstance(value, str):
        return None

    text = value.strip()
    if not text:
        return None

    parsed = parse_iso_datetime(text)
    if parsed is not None:
        return parsed

    candidates: List[str] = []

    def _add_candidate(candidate: str) -> None:
        candidate = candidate.strip()
        if candidate and candidate not in candidates:
            candidates.append(candidate)

    _add_candidate(text)
    _add_candidate(text.replace("_", "-"))
    _add_candidate(text.replace("/", "-"))
    _add_candidate(text.replace("_", ""))
    _add_candidate(text.replace("-", ""))

    patterns = (
        "%Y-%m-%d",
        "%Y%m%d",
        "%Y-%m-%dT%H:%M:%S",
        "%Y%m%dT%H%M%S",
        "%Y-%m-%d-%H-%M-%S",
    )

    for candidate in candidates:
        parsed = parse_iso_datetime(candidate)
        if parsed is not None:
            return parsed
        for fmt in patterns:
            try:
                naive = datetime.strptime(candidate, fmt)
            except ValueError:
                continue
            return naive.replace(tzinfo=timezone.utc)
    return None


def infer_version_timestamp(value: Optional[str]) -> Optional[datetime]:
    """Infer a timestamp from resolver version identifiers.

    Args:
        value: Resolver version string containing date-like fragments.

    Returns:
        Optional[datetime]: Parsed UTC datetime when the value contains recoverable dates.

    Raises:
        None: Returns ``None`` instead of raising on unparseable inputs.
    """

    if not value:
        return None

    text = value.strip()
    if not text:
        return None

    parsed = parse_version_timestamp(text)
    if parsed is not None:
        return parsed

    # Attempt to recover from composite strings like "2024-01-01-release" by
    # extracting contiguous digit blocks that resemble dates.
    matches = re.findall(r"(\d{4}[\d-]{4,})", text)
    for match in matches:
        parsed = parse_version_timestamp(match)
        if parsed is not None:
            return parsed

    digits_only = re.sub(r"\D", "", text)
    if len(digits_only) >= 8:
        parsed = parse_version_timestamp(digits_only[:14])
        if parsed is not None:
            return parsed
    parsed = parse_iso_datetime(value)
    if parsed is not None:
        return parsed
    if not value or not isinstance(value, str):
        return None
    text = value.strip()
    if not text:
        return None
    for fmt in ("%Y-%m-%d", "%Y%m%d", "%Y-%m-%dT%H:%M:%S"):
        try:
            naive = datetime.strptime(text, fmt)
        except ValueError:
            continue
        return naive.replace(tzinfo=timezone.utc)
    return None


def _coerce_datetime(value: Optional[str]) -> Optional[datetime]:
    """Return timezone-aware datetime parsed from HTTP or ISO timestamp."""

    parsed = parse_http_datetime(value)
    if parsed is not None:
        return parsed
    return parse_iso_datetime(value)


def _normalize_timestamp(value: Optional[str]) -> Optional[str]:
    """Return canonical ISO8601 string for HTTP timestamp headers."""

    parsed = _coerce_datetime(value)
    if parsed is None:
        return value
    return parsed.isoformat().replace("+00:00", "Z")


def _canonical_media_type(value: Optional[str]) -> Optional[str]:
    """Return a normalized MIME type without parameters."""

    if not value:
        return None
    return value.split(";", 1)[0].strip().lower() or None


DEFAULT_VALIDATOR_NAMES: Tuple[str, ...] = (
    "rdflib",
    "pronto",
    "owlready2",
    "robot",
    "arelle",
)

_MEDIA_VALIDATOR_WHITELIST = {
    "application/zip": {"arelle"},
}


def _select_validators(media_type: Optional[str]) -> List[str]:
    """Return validator names appropriate for ``media_type``."""

    canonical = _canonical_media_type(media_type)
    if canonical and canonical in _MEDIA_VALIDATOR_WHITELIST:
        allowed = set(_MEDIA_VALIDATOR_WHITELIST[canonical])
    else:
        allowed = set(DEFAULT_VALIDATOR_NAMES)
        if canonical and canonical not in RDF_MIME_ALIASES:
            allowed -= {"rdflib", "robot"}
    return [name for name in DEFAULT_VALIDATOR_NAMES if name in allowed]


@dataclass
class PlannerProbeResult:
    """Normalized response metadata produced by planner HTTP probes."""

    url: str
    method: str
    status_code: int
    ok: bool
    headers: CaseInsensitiveDict[str]


def planner_http_probe(
    *,
    url: str,
    http_config: DownloadConfiguration,
    logger: logging.Logger,
    headers: Optional[Mapping[str, str]] = None,
    service: Optional[str] = None,
    context: Optional[Mapping[str, object]] = None,
    method: str = "HEAD",
) -> Optional[PlannerProbeResult]:
    """Issue a polite planner probe using shared networking primitives.

    Call graph: :func:`plan_one`/ :func:`plan_all` → :func:`_populate_plan_metadata` /
    :func:`_fetch_last_modified` → :func:`planner_http_probe` → :func:`SESSION_POOL.lease`.
    """

    primary_method = (method or "HEAD").upper()
    parsed = urlparse(url)
    host = parsed.hostname

    base_extra: Dict[str, object] = {"stage": "plan", "url": url}
    if service:
        base_extra["service"] = service
    if host:
        base_extra["host"] = host
    if context:
        for key, value in context.items():
            base_extra[key] = value

    correlation_id = _extract_correlation_id(logger)
    polite_headers = http_config.polite_http_headers(correlation_id=correlation_id)
    merged_headers: Dict[str, str] = {str(key): str(value) for key, value in polite_headers.items()}
    if headers:
        for key, value in headers.items():
            merged_headers[str(key)] = str(value)

    timeout = max(1, getattr(http_config, "timeout_sec", 30) or 30)
    bucket = get_bucket(http_config=http_config, service=service, host=host)

    _log_with_extra(
        logger,
        logging.INFO,
        "planner probe start",
        {**base_extra, "method": primary_method, "event": "planner_probe_start"},
    )

    delay_attr = "_retry_after_delay"

    with SESSION_POOL.lease(
        service=service,
        host=host,
        http_config=http_config,
    ) as session:

        def _issue(
            current_method: str,
        ) -> Tuple[int, bool, CaseInsensitiveDict[str], str]:
            def _perform_once() -> Tuple[int, bool, CaseInsensitiveDict[str], str]:
                bucket.consume()
                with request_with_redirect_audit(
                    session=session,
                    method=current_method,
                    url=url,
                    headers=merged_headers,
                    timeout=timeout,
                    stream=current_method != "HEAD",
                    http_config=http_config,
                    assume_url_validated=True,
                ) as response:
                    status_code = response.status_code
                    if status_code in {429, 503}:
                        retry_after_header = response.headers.get("Retry-After")
                        retry_delay = _parse_retry_after(retry_after_header)
                        if retry_delay is not None:
                            apply_retry_after(
                                http_config=http_config,
                                service=service,
                                host=host,
                                delay=retry_delay,
                            )
                        http_error = requests.HTTPError(
                            f"HTTP error {status_code}", response=response
                        )
                        setattr(http_error, delay_attr, retry_delay)
                        raise http_error

                    final_url = getattr(response, "validated_url", response.url)
                    headers_map = CaseInsensitiveDict(response.headers)
                    return status_code, response.ok, headers_map, final_url

            def _on_retry(attempt: int, exc: Exception, delay: float) -> None:
                retry_extra = dict(base_extra)
                retry_extra.update(
                    {
                        "method": current_method,
                        "attempt": attempt,
                        "retry_delay_sec": round(delay, 2),
                        "error": str(exc),
                        "event": "planner_probe_retry",
                    }
                )
                _log_with_extra(logger, logging.WARNING, "planner probe retrying", retry_extra)

            return retry_with_backoff(
                _perform_once,
                retryable=is_retryable_error,
                max_attempts=max(1, http_config.max_retries),
                backoff_base=http_config.backoff_factor,
                jitter=http_config.backoff_factor,
                callback=_on_retry,
                retry_after=lambda exc: getattr(exc, delay_attr, None),
            )

        try:
            status_code, ok, headers_map, resolved_url = _issue(primary_method)
        except Exception as exc:  # pragma: no cover - exercised via tests
            failure_extra = dict(base_extra)
            failure_extra.update(
                {"method": primary_method, "error": str(exc), "event": "planner_probe_failed"}
            )
            _log_with_extra(logger, logging.WARNING, "planner probe failed", failure_extra)
            if isinstance(exc, (PolicyError, ConfigError)):
                raise
            return None

        method_used = primary_method

        if status_code == 405 and primary_method == "HEAD":
            _log_with_extra(
                logger,
                logging.INFO,
                "planner probe fallback",
                {
                    **base_extra,
                    "from_method": "HEAD",
                    "to_method": "GET",
                    "event": "planner_probe_fallback",
                },
            )
            try:
                status_code, ok, headers_map, resolved_url = _issue("GET")
            except Exception as exc:  # pragma: no cover - exercised via tests
                failure_extra = dict(base_extra)
                failure_extra.update(
                    {"method": "GET", "error": str(exc), "event": "planner_probe_failed"}
                )
                _log_with_extra(logger, logging.WARNING, "planner probe failed", failure_extra)
                if isinstance(exc, (PolicyError, ConfigError)):
                    raise
                return None
            method_used = "GET"

        completion_extra = dict(base_extra)
        completion_extra.update(
            {
                "method": method_used,
                "status_code": status_code,
                "ok": ok,
                "event": "planner_probe_complete",
            }
        )
        _log_with_extra(logger, logging.INFO, "planner probe complete", completion_extra)

        return PlannerProbeResult(
            url=resolved_url,
            method=method_used,
            status_code=status_code,
            ok=ok,
            headers=headers_map,
        )


def _populate_plan_metadata(
    planned: PlannedFetch,
    config: ResolvedConfig,
    adapter: logging.LoggerAdapter,
) -> PlannedFetch:
    """Augment planned fetch with HTTP metadata when available."""

    if not isinstance(planned.metadata, dict):
        planned.metadata = dict(planned.metadata)
    metadata = planned.metadata

    if planned.plan.content_length is not None and planned.size is None:
        planned.size = planned.plan.content_length
    if planned.plan.content_length is not None:
        metadata.setdefault("content_length", planned.plan.content_length)
    plan_media_type = _canonical_media_type(planned.plan.media_type)
    if plan_media_type:
        metadata.setdefault("content_type", plan_media_type)
        label = RDF_MIME_FORMAT_LABELS.get(plan_media_type)
        if label:
            metadata.setdefault("source_media_type_label", label)
    if planned.plan.last_modified and not planned.last_modified:
        normalized = _normalize_timestamp(planned.plan.last_modified)
        planned.last_modified = normalized
        planned.last_modified_at = _coerce_datetime(normalized)
        planned.plan.last_modified = normalized
    elif planned.last_modified:
        normalized = _normalize_timestamp(planned.last_modified)
        planned.last_modified = normalized
        planned.last_modified_at = _coerce_datetime(normalized)
        if normalized:
            planned.plan.last_modified = normalized
            metadata.setdefault("last_modified", normalized)

    needs_size = planned.size is None
    needs_last_modified = planned.last_modified is None
    if not (needs_size or needs_last_modified):
        return planned

    http_config = config.defaults.http
    planner_defaults = getattr(config.defaults, "planner", None)

    try:
        secure_url = validate_url_security(planned.plan.url, http_config)
    except (ConfigError, PolicyError) as exc:
        _log_with_extra(
            adapter,
            logging.ERROR,
            "metadata probe blocked by URL policy",
            {
                "stage": "plan",
                "ontology_id": planned.spec.id,
                "url": planned.plan.url,
                "error": str(exc),
                "event": "planner_probe_blocked",
            },
        )
        raise

    planned.plan.url = secure_url

    probing_enabled = True if planner_defaults is None else planner_defaults.probing_enabled
    if not probing_enabled:
        _log_with_extra(
            adapter,
            logging.INFO,
            "planner probe skipped by configuration",
            {
                "stage": "plan",
                "ontology_id": planned.spec.id,
                "url": secure_url,
                "reason": "planner.probing_enabled=false",
                "event": "planner_probe_skipped",
            },
        )
        return planned

    probe_result = planner_http_probe(
        url=secure_url,
        http_config=http_config,
        logger=adapter,
        headers=planned.plan.headers,
        service=planned.plan.service,
        context={"ontology_id": planned.spec.id, "resolver": planned.resolver},
    )
    if probe_result is None:
        return planned

    if not probe_result.ok:
        _log_with_extra(
            adapter,
            logging.WARNING,
            "metadata probe rejected",
            {
                "stage": "plan",
                "ontology_id": planned.spec.id,
                "url": secure_url,
                "status": probe_result.status_code,
                "resolver": planned.resolver,
                "event": "planner_probe_rejected",
            },
        )
        return planned

    headers_map = probe_result.headers

    last_modified_value = headers_map.get("Last-Modified")
    if last_modified_value:
        normalized = _normalize_timestamp(last_modified_value)
        planned.last_modified = normalized or last_modified_value
        planned.last_modified_at = _coerce_datetime(normalized or last_modified_value)
        planned.plan.last_modified = normalized or last_modified_value
        metadata["last_modified"] = planned.plan.last_modified

    content_type_value = headers_map.get("Content-Type")
    canonical_type = _canonical_media_type(content_type_value)
    if canonical_type:
        metadata["content_type"] = canonical_type
        planned.plan.media_type = canonical_type
        label = RDF_MIME_FORMAT_LABELS.get(canonical_type)
        if label:
            metadata["source_media_type_label"] = label

    if planned.size is None:
        content_length_value = headers_map.get("Content-Length")
        if content_length_value:
            try:
                parsed_length = int(content_length_value)
            except ValueError:
                parsed_length = None
            if parsed_length is not None:
                planned.size = parsed_length
                planned.plan.content_length = parsed_length
                metadata["content_length"] = parsed_length

    etag = headers_map.get("ETag")
    if etag:
        metadata["etag"] = etag

    return planned


def _read_manifest(manifest_path: Path) -> Optional[dict]:
    """Return previously recorded manifest data if a valid JSON file exists.

    Args:
        manifest_path: Filesystem path where the manifest is stored.

    Returns:
        Parsed manifest dictionary when available and valid, otherwise ``None``.
    """
    if not manifest_path.exists():
        return None
    try:
        payload = json.loads(manifest_path.read_text())
    except json.JSONDecodeError:
        return None
    payload = migrate_manifest(payload)
    validate_manifest_dict(payload, source=manifest_path)
    return payload


def _validate_manifest(manifest: Manifest) -> Dict[str, Any]:
    """Check that a manifest instance satisfies structural and type requirements.

    Args:
        manifest: Manifest produced after a download completes.

    Raises:
        ConfigurationError: If required fields are missing or contain invalid types.
    """
    payload = migrate_manifest(manifest.to_dict())
    validate_manifest_dict(payload)

    required_fields = [
        "id",
        "resolver",
        "url",
        "filename",
        "status",
        "sha256",
        "downloaded_at",
    ]
    for field_name in required_fields:
        value = getattr(manifest, field_name)
        if value in {None, ""}:
            raise ConfigurationError(f"Manifest field '{field_name}' must be populated")
    if not manifest.url.startswith(("https://", "http://")):
        raise ConfigurationError("Manifest URL must use http or https scheme")
    if not isinstance(manifest.schema_version, str):
        raise ConfigurationError("Manifest schema_version must be a string")
    if not isinstance(manifest.validation, dict):
        raise ConfigurationError("Manifest validation payload must be a dictionary")
    if not isinstance(manifest.artifacts, Sequence):
        raise ConfigurationError("Manifest artifacts must be a sequence of paths")
    for item in manifest.artifacts:
        if not isinstance(item, str):
            raise ConfigurationError("Manifest artifacts must contain only string paths")
    if not isinstance(manifest.resolver_attempts, Sequence):
        raise ConfigurationError("Manifest resolver_attempts must be a sequence")
    for entry in manifest.resolver_attempts:
        if not isinstance(entry, dict):
            raise ConfigurationError("Manifest resolver_attempts must contain dictionaries")
    if manifest.normalized_sha256 is not None and not isinstance(manifest.normalized_sha256, str):
        raise ConfigurationError("Manifest normalized_sha256 must be a string when provided")
    if manifest.fingerprint is not None and not isinstance(manifest.fingerprint, str):
        raise ConfigurationError("Manifest fingerprint must be a string when provided")
    if manifest.streaming_prefix_sha256 is not None and not isinstance(
        manifest.streaming_prefix_sha256, str
    ):
        raise ConfigurationError("Manifest streaming_prefix_sha256 must be a string when provided")
    return payload


def _parse_last_modified(value: Optional[str]) -> Optional[datetime]:
    """Return a timezone-aware datetime parsed from HTTP date headers."""

    if not value:
        return None
    try:
        parsed = parsedate_to_datetime(value)
    except (TypeError, ValueError):
        return None
    if parsed.tzinfo is None:
        return parsed.replace(tzinfo=timezone.utc)
    return parsed.astimezone(timezone.utc)


def _fetch_last_modified(
    plan: FetchPlan, config: ResolvedConfig, logger: logging.Logger
) -> Optional[str]:
    """Probe the upstream plan URL for a Last-Modified header."""

    http_config = config.defaults.http
    planner_defaults = getattr(config.defaults, "planner", None)

    try:
        secure_url = validate_url_security(plan.url, http_config)
    except (ConfigError, PolicyError) as exc:
        _log_with_extra(
            logger,
            logging.ERROR,
            "metadata probe blocked by URL policy",
            {
                "stage": "plan",
                "url": plan.url,
                "resolver": plan.service or plan.url,
                "error": str(exc),
                "event": "planner_probe_blocked",
            },
        )
        raise

    plan.url = secure_url

    probing_enabled = True if planner_defaults is None else planner_defaults.probing_enabled
    if not probing_enabled:
        _log_with_extra(
            logger,
            logging.INFO,
            "planner probe skipped by configuration",
            {
                "stage": "plan",
                "url": secure_url,
                "resolver": plan.service or plan.url,
                "reason": "planner.probing_enabled=false",
                "event": "planner_probe_skipped",
            },
        )
        return None

    result = planner_http_probe(
        url=secure_url,
        http_config=http_config,
        logger=logger,
        headers=plan.headers,
        service=plan.service,
        context={"resolver": plan.service or plan.url},
    )
    if result is None:
        return None

    if not result.ok:
        _log_with_extra(
            logger,
            logging.WARNING,
            "metadata probe rejected",
            {
                "stage": "plan",
                "url": secure_url,
                "resolver": plan.service or plan.url,
                "status": result.status_code,
                "event": "planner_probe_rejected",
            },
        )
        return None

    return result.headers.get("Last-Modified")


def _atomic_write_text(path: Path, content: str) -> None:
    """Atomically replace ``path`` with ``content`` to avoid partial writes."""

    path.parent.mkdir(parents=True, exist_ok=True)
    with tempfile.NamedTemporaryFile(
        "w",
        encoding="utf-8",
        dir=path.parent,
        delete=False,
    ) as handle:
        handle.write(content)
        handle.flush()
        try:
            os.fsync(handle.fileno())
        except (AttributeError, OSError):
            # Some platforms or filesystems may not support fsync on text handles.
            pass
        temp_name = handle.name
    Path(temp_name).replace(path)


def _atomic_write_json(path: Path, payload: object) -> None:
    """Serialize ``payload`` to JSON and atomically persist it to ``path``."""

    serialized = json.dumps(payload, indent=2, sort_keys=True)
    _atomic_write_text(path, serialized)


def _write_manifest(manifest_path: Path, manifest: Manifest) -> None:
    """Persist a validated manifest to disk as JSON.

    Args:
        manifest_path: Destination path for the manifest file.
        manifest: Manifest describing the downloaded ontology artifact.
    """
    payload = _validate_manifest(manifest)
    _atomic_write_json(manifest_path, payload)


def _append_index_entry(
    ontology_dir: Path,
    entry: Dict[str, Any],
    *,
    logger: Optional[logging.Logger] = None,
) -> None:
    """Append or update the ontology-level ``index.json`` with ``entry`` safely."""

    log = logger or logging.getLogger("DocsToKG.OntologyDownload")
    base_extra: Dict[str, object] = {"ontology_index": ontology_dir.name}
    adapter_extra = getattr(log, "extra", None)
    if isinstance(adapter_extra, dict):
        for key, value in adapter_extra.items():
            base_extra.setdefault(key, value)
    base_extra.setdefault("stage", "download")

    with _ontology_index_lock(ontology_dir, logger=log, extra=base_extra):
        index_path = ontology_dir / "index.json"
        try:
            existing = json.loads(index_path.read_text())
            if not isinstance(existing, list):
                existing = []
        except FileNotFoundError:
            existing = []
        except json.JSONDecodeError:
            existing = []

        filtered: List[Dict[str, Any]] = []
        for item in existing:
            if not isinstance(item, dict):
                continue
            same_version = item.get("version") == entry.get("version")
            same_hash = item.get("sha256") == entry.get("sha256")
            if same_version and same_hash:
                continue
            filtered.append(item)

        filtered.insert(0, entry)
        _atomic_write_json(index_path, filtered)


@contextmanager
def _ontology_index_lock(
    ontology_dir: Path,
    *,
    logger: Optional[logging.Logger] = None,
    extra: Optional[Mapping[str, object]] = None,
) -> Iterator[None]:
    """Serialize ontology index mutations across versions for the same ontology."""

    lock_root = CACHE_DIR / "locks" / "ontology-index"
    lock_root.mkdir(parents=True, exist_ok=True)
    token_source = ontology_dir.name or ontology_dir.as_posix()
    token = _safe_lock_component(token_source)
    lock_path = lock_root / f"{token}.lock"

    wait_start = time.monotonic()
    if logger:
        wait_extra = dict(extra or {})
        wait_extra.setdefault("stage", "download")
        wait_extra["event"] = "ontology_index_lock_wait"
        wait_extra["lock_path"] = str(lock_path)
        _log_with_extra(logger, logging.DEBUG, "waiting for ontology index lock", wait_extra)

    with lock_path.open("a+b") as handle:
        handle.seek(0, os.SEEK_END)
        if handle.tell() == 0:
            handle.write(b"0")
            handle.flush()

        if fcntl is not None:
            fcntl.flock(handle.fileno(), fcntl.LOCK_EX)
        elif msvcrt is not None:
            handle.seek(0)
            msvcrt.locking(handle.fileno(), msvcrt.LK_LOCK, 1)
        else:  # pragma: no cover - fallback when no locking backend available
            yield
            return

        wait_duration = time.monotonic() - wait_start
        if logger:
            acquired_extra = dict(extra or {})
            acquired_extra.setdefault("stage", "download")
            acquired_extra["event"] = "ontology_index_lock_acquired"
            acquired_extra["lock_path"] = str(lock_path)
            acquired_extra["wait_sec"] = round(wait_duration, 3)
            _log_with_extra(logger, logging.INFO, "ontology index lock acquired", acquired_extra)

        try:
            yield
        finally:
            if fcntl is not None:
                fcntl.flock(handle.fileno(), fcntl.LOCK_UN)
            elif msvcrt is not None:
                handle.seek(0)
                msvcrt.locking(handle.fileno(), msvcrt.LK_UNLCK, 1)
            if logger:
                release_extra = dict(extra or {})
                release_extra.setdefault("stage", "download")
                release_extra["event"] = "ontology_index_lock_released"
                release_extra["lock_path"] = str(lock_path)
                _log_with_extra(
                    logger, logging.DEBUG, "ontology index lock released", release_extra
                )


def _mirror_to_cas_if_enabled(
    *,
    destination: Path,
    digest: str,
    config: ResolvedConfig,
    logger: logging.LoggerAdapter,
) -> Optional[Path]:
    """Mirror ``destination`` into the content-addressable cache when enabled."""

    if not config.defaults.enable_cas_mirror:
        return None
    if not digest:
        return None
    try:
        cas_path = STORAGE.mirror_cas_artifact("sha256", digest, destination)
    except Exception as exc:  # pragma: no cover - defensive guard for filesystem issues
        logger.warning(
            "cas mirror failed",
            extra={
                "stage": "download",
                "error": str(exc),
            },
        )
        return None
    logger.debug(
        "cas mirror created",
        extra={
            "stage": "download",
            "cas_path": str(cas_path),
            "algorithm": "sha256",
        },
    )
    return cas_path


<<<<<<< HEAD
def _cleanup_validation_failure_artifacts(
=======
def _cleanup_failed_validation_artifacts(
>>>>>>> 79296890
    *,
    destination: Path,
    extraction_dir: Optional[Path],
    cas_path: Optional[Path],
<<<<<<< HEAD
    logger: logging.LoggerAdapter,
) -> None:
    """Remove artefacts created before a strict validation failure is raised."""

    def _remove_path(path: Path, *, artifact: str) -> None:
        try:
            if path.is_dir():
=======
    base_dir: Path,
    logger: logging.LoggerAdapter,
) -> None:
    """Remove artefacts produced before a strict-mode validation failure."""

    cleanup_targets: List[Tuple[Optional[Path], str, bool]] = [
        (destination, "downloaded file", False),
        (extraction_dir, "extracted archive", True),
        (cas_path, "cas mirror", False),
    ]

    for path, description, is_directory in cleanup_targets:
        if path is None:
            continue
        try:
            exists = path.exists()
        except OSError as exc:
            logger.warning(
                "cleanup skipped due to access error",
                extra={"stage": "cleanup", "path": str(path), "error": str(exc)},
            )
            continue
        if not exists:
            continue
        try:
            if is_directory:
>>>>>>> 79296890
                shutil.rmtree(path)
            else:
                path.unlink()
        except FileNotFoundError:
<<<<<<< HEAD
            return
        except Exception as exc:  # pragma: no cover - defensive logging
            logger.warning(
                "validation cleanup failed",
                extra={
                    "stage": "cleanup",
                    "artifact": artifact,
                    "path": str(path),
                    "error": str(exc),
                },
            )

    targets: List[Tuple[str, Optional[Path]]] = [
        ("download", destination),
        ("extraction", extraction_dir),
        ("cas", cas_path),
    ]
    for artifact, path in targets:
        if path is None:
            continue
        _remove_path(path, artifact=artifact)
=======
            continue
        except OSError as exc:
            logger.warning(
                "cleanup failed after validation error",
                extra={
                    "stage": "cleanup",
                    "path": str(path),
                    "error": str(exc),
                    "resource": description,
                },
            )

    try:
        if base_dir.exists() and not any(entry.is_file() for entry in base_dir.rglob("*")):
            shutil.rmtree(base_dir)
    except OSError as exc:
        logger.warning(
            "cleanup failed for ontology workspace",
            extra={"stage": "cleanup", "path": str(base_dir), "error": str(exc)},
        )
>>>>>>> 79296890


def _build_destination(
    spec: FetchSpec, plan: FetchPlan, config: ResolvedConfig
) -> Tuple[Path, str, Path]:
    """Determine the output directory and filename for a download.

    Args:
        spec: Fetch specification identifying the ontology.
        plan: Resolver plan containing URL metadata and optional hints.
        config: Resolved configuration with storage layout parameters.

    Returns:
        Tuple containing the target file path, resolved version, and base directory.
    """
    timestamp = datetime.now(timezone.utc).strftime("%Y%m%dT%H%M%SZ")
    version = plan.version or timestamp
    base_dir = LOCAL_ONTOLOGY_DIR / sanitize_filename(spec.id) / sanitize_filename(version)
    for subdir in ("original", "normalized", "validation"):
        (base_dir / subdir).mkdir(parents=True, exist_ok=True)
    parsed = urlparse(plan.url)
    candidate = Path(parsed.path).name if parsed.path else f"{spec.id}.owl"
    filename = plan.filename_hint or sanitize_filename(candidate)
    destination = base_dir / "original" / filename
    return destination, version, base_dir


def _ensure_license_allowed(plan: FetchPlan, config: ResolvedConfig, spec: FetchSpec) -> None:
    """Confirm the ontology license is present in the configured allow list.

    Args:
        plan: Resolver plan returned for the ontology.
        config: Resolved configuration containing accepted licenses.
        spec: Fetch specification for contextual error reporting.

    Raises:
        ConfigurationError: If the plan's license is not permitted.
    """
    allowed = {
        normalize_license_to_spdx(entry) or entry for entry in config.defaults.accept_licenses
    }
    plan_license = normalize_license_to_spdx(plan.license)
    if not allowed or plan_license is None:
        return
    if plan_license not in allowed:
        raise ConfigurationError(
            f"License '{plan.license}' for ontology '{spec.id}' is not in the allowlist: {sorted(allowed)}"
        )


def _resolver_candidates(spec: FetchSpec, config: ResolvedConfig) -> List[str]:
    candidates: List[str] = []
    seen = set()

    def _add(name: Optional[str]) -> None:
        if not name or name in seen:
            return
        candidates.append(name)
        seen.add(name)

    _add(spec.resolver)
    if config.defaults.resolver_fallback_enabled:
        for name in config.defaults.prefer_source:
            _add(name)
    return candidates


def _resolve_plan_with_fallback(
    spec: FetchSpec,
    config: ResolvedConfig,
    adapter: logging.LoggerAdapter,
    *,
    cancellation_token: Optional[CancellationToken] = None,
) -> Tuple[ResolverCandidate, Sequence[ResolverCandidate]]:
    attempts: List[str] = []
    candidates: List[ResolverCandidate] = []
    primary: Optional[ResolverCandidate] = None
    for attempt_number, resolver_name in enumerate(_resolver_candidates(spec, config), start=1):
        resolver = RESOLVERS.get(resolver_name)
        if resolver is None:
            message = "resolver not registered"
            attempts.append(f"{resolver_name}: {message}")
            adapter.warning(
                "resolver missing",
                extra={
                    "stage": "plan",
                    "resolver": resolver_name,
                    "attempt": attempt_number,
                    "error": message,
                },
            )
            continue
        adapter.info(
            "resolver attempt",
            extra={
                "stage": "plan",
                "resolver": resolver_name,
                "attempt": attempt_number,
            },
        )
        try:
            plan = resolver.plan(spec, config, adapter, cancellation_token=cancellation_token)
        except PolicyError as exc:
            message = str(exc)
            attempts.append(f"{resolver_name}: {message}")
            adapter.warning(
                "download attempt rejected by policy",
                extra={
                    "stage": "download",
                    "resolver": resolver_name,
                    "attempt": attempt_number,
                    "error": message,
                },
            )
            continue
        except (ConfigError, DownloadFailure) as exc:
            message = str(exc)
            attempts.append(f"{resolver_name}: {message}")
            adapter.warning(
                "resolver failed",
                extra={
                    "stage": "plan",
                    "resolver": resolver_name,
                    "attempt": attempt_number,
                    "error": message,
                },
            )
            continue
        except Exception as exc:  # pylint: disable=broad-except
            message = str(exc)
            attempts.append(f"{resolver_name}: {message}")
            adapter.warning(
                "resolver failed",
                extra={
                    "stage": "plan",
                    "resolver": resolver_name,
                    "attempt": attempt_number,
                    "error": message,
                },
            )
            continue

        candidate = ResolverCandidate(resolver=resolver_name, plan=plan)
        candidates.append(candidate)
        if primary is None:
            primary = candidate
            if resolver_name != spec.resolver:
                adapter.info(
                    "resolver fallback success",
                    extra={
                        "stage": "plan",
                        "resolver": resolver_name,
                        "attempt": attempt_number,
                    },
                )
        else:
            adapter.info(
                "resolver fallback candidate",
                extra={
                    "stage": "plan",
                    "resolver": resolver_name,
                    "attempt": attempt_number,
                },
            )
    if primary is None:
        details = "; ".join(attempts) if attempts else "no resolvers attempted"
        raise ResolverError(f"All resolvers exhausted for ontology '{spec.id}': {details}")
    return primary, candidates


def fetch_one(
    spec: FetchSpec,
    *,
    config: Optional[ResolvedConfig] = None,
    correlation_id: Optional[str] = None,
    logger: Optional[logging.Logger] = None,
    force: bool = False,
    cancellation_token: Optional[CancellationToken] = None,
) -> FetchResult:
    """Fetch, validate, and persist a single ontology described by *spec*.

    Args:
        spec: Ontology fetch specification describing sources and formats.
        config: Optional resolved configuration overriding global defaults.
        correlation_id: Correlation identifier for structured logging.
        logger: Optional logger to reuse instead of configuring a new one.
        force: When ``True``, bypass local cache checks and redownload artifacts.
        cancellation_token: Optional token for cooperative cancellation.

    Returns:
        FetchResult: Structured result containing manifest metadata and resolver attempts.

    Raises:
        ResolverError: If all resolver candidates fail to retrieve the ontology.
    """

    ensure_python_version()
    active_config = config or get_default_config(copy=True)
    logging_config = active_config.defaults.logging
    log = logger or setup_logging(
        level=logging_config.level,
        retention_days=logging_config.retention_days,
        max_log_size_mb=logging_config.max_log_size_mb,
    )
    correlation = correlation_id or generate_correlation_id()
    adapter = logging.LoggerAdapter(
        log, extra={"correlation_id": correlation, "ontology_id": spec.id}
    )
    adapter.info("planning fetch", extra={"stage": "plan"})

    primary, candidates = _resolve_plan_with_fallback(
        spec, active_config, adapter, cancellation_token=cancellation_token
    )
    download_config = active_config.defaults.http
    candidate_list = list(candidates) or [primary]

    resolver_attempts: List[Dict[str, object]] = []
    last_error: Optional[Exception] = None

    for attempt_number, candidate in enumerate(candidate_list, start=1):
        attempt_record: Dict[str, object] = {
            "resolver": candidate.resolver,
            "url": candidate.plan.url,
            "attempt": attempt_number,
        }

        pending_spec = FetchSpec(
            id=spec.id,
            resolver=candidate.resolver,
            extras=spec.extras,
            target_formats=spec.target_formats,
        )
        try:
            _ensure_license_allowed(candidate.plan, active_config, pending_spec)
        except ConfigurationError as exc:
            adapter.warning(
                "resolver license rejected",
                extra={
                    "stage": "plan",
                    "resolver": candidate.resolver,
                    "attempt": attempt_number,
                    "error": str(exc),
                },
            )
            attempt_record.update({"status": "rejected", "error": str(exc)})
            resolver_attempts.append(dict(attempt_record))
            last_error = exc
            continue

        if candidate.plan.service:
            adapter.extra["service"] = candidate.plan.service
        else:
            adapter.extra.pop("service", None)

        def _execute_candidate() -> FetchResult:
            pending_destination, pending_version, pending_base_dir = _build_destination(
                pending_spec, candidate.plan, active_config
            )
            pending_manifest_path = pending_base_dir / "manifest.json"

            with _version_lock(pending_spec.id, pending_version):
                previous_manifest = None
                if not force:
                    STORAGE.ensure_local_version(pending_spec.id, pending_version)
                    previous_manifest = _read_manifest(pending_manifest_path)

                adapter.info(
                    "downloading",
                    extra={
                        "stage": "download",
                        "url": candidate.plan.url,
                        "destination": str(pending_destination),
                        "version": pending_version,
                        "resolver": candidate.resolver,
                        "attempt": attempt_number,
                    },
                )

                pending_secure_url = validate_url_security(candidate.plan.url, download_config)
                expected_checksum = _resolve_expected_checksum(
                    spec=pending_spec,
                    plan=candidate.plan,
                    download_config=download_config,
                    logger=adapter,
                )
                expected_hash_value = (
                    expected_checksum.to_known_hash() if expected_checksum else None
                )
                result = download_stream(
                    url=pending_secure_url,
                    destination=pending_destination,
                    headers=candidate.plan.headers,
                    previous_manifest=previous_manifest,
                    http_config=download_config,
                    cache_dir=CACHE_DIR,
                    logger=adapter,
                    expected_media_type=candidate.plan.media_type,
                    service=candidate.plan.service,
                    expected_hash=expected_hash_value,
                    cancellation_token=cancellation_token,
                    url_already_validated=True,
                )

                if expected_checksum:
                    attempt_record["expected_checksum"] = expected_checksum.to_mapping()

                effective_spec = pending_spec
                destination = pending_destination
                version = pending_version
                base_dir = pending_base_dir
                manifest_path = pending_manifest_path
                secure_url = pending_secure_url
                plan = candidate.plan

                normalized_dir = base_dir / "normalized"
                validation_dir = base_dir / "validation"
                validator_names = _select_validators(plan.media_type)
                validation_requests = [
                    ValidationRequest(
                        name=validator,
                        file_path=destination,
                        normalized_dir=normalized_dir,
                        validation_dir=validation_dir,
                        config=active_config,
                    )
                    for validator in validator_names
                ]

                canonical_media = _canonical_media_type(plan.media_type)
                if (
                    canonical_media
                    and canonical_media not in RDF_MIME_ALIASES
                    and {"rdflib", "robot"} - set(validator_names)
                ):
                    adapter.info(
                        "skipping rdf validators",
                        extra={
                            "stage": "validate",
                            "media_type": canonical_media,
                            "validator": "rdf",
                        },
                    )

                artifacts = [str(destination)]
                cas_path = _mirror_to_cas_if_enabled(
                    destination=destination,
                    digest=result.sha256,
                    config=active_config,
                    logger=adapter,
                )
                if cas_path:
                    artifacts.append(str(cas_path))
                extraction_dir: Optional[Path] = None
                if plan.media_type == "application/zip" or destination.suffix.lower() == ".zip":
                    extraction_dir = destination.parent / f"{destination.stem}_extracted"
                    try:
                        extracted_paths = extract_archive_safe(
                            destination,
                            extraction_dir,
                            logger=adapter,
                            max_uncompressed_bytes=active_config.defaults.http.max_uncompressed_bytes(),
                        )
                        artifacts.extend(str(path) for path in extracted_paths)
                    except ConfigError as exc:
                        adapter.error(
                            "zip extraction failed",
                            extra={"stage": "extract", "error": str(exc)},
                        )
                        if not active_config.defaults.continue_on_error:
                            raise OntologyDownloadError(
                                f"Extraction failed for '{effective_spec.id}': {exc}"
                            ) from exc

                validation_results = run_validators(validation_requests, adapter)
                failed_validators = [
                    name
                    for name, result in validation_results.items()
                    if not getattr(result, "ok", False)
                ]
                if failed_validators:
                    log_payload = {
                        "stage": "validate",
                        "validators": failed_validators,
                        "strict": not active_config.defaults.continue_on_error,
                    }
                    attempt_record["validators"] = list(failed_validators)
                    if active_config.defaults.continue_on_error:
                        adapter.warning(
                            "validation failures ignored", extra=log_payload
                        )
                    else:
                        adapter.error(
                            "validation failures detected", extra=log_payload
                        )
<<<<<<< HEAD
                        _cleanup_validation_failure_artifacts(
                            destination=destination,
                            extraction_dir=extraction_dir,
                            cas_path=cas_path,
=======
                        _cleanup_failed_validation_artifacts(
                            destination=destination,
                            extraction_dir=extraction_dir,
                            cas_path=cas_path,
                            base_dir=base_dir,
>>>>>>> 79296890
                            logger=adapter,
                        )
                        raise OntologyDownloadError(
                        raise RetryableValidationError(
                            "Validation failed for "
                            f"'{effective_spec.id}' via {', '.join(failed_validators)}",
                            validators=tuple(failed_validators),
                        raise ValidationFailure(
                            "Validation failed for "
                            f"'{effective_spec.id}' via {', '.join(failed_validators)}",
                            retryable=True,
                        )

                normalized_hash = None
                streaming_content_hash = None
                normalization_mode = "none"
                rdflib_result = validation_results.get("rdflib")
                if rdflib_result and isinstance(rdflib_result.details, dict):
                    maybe_hash = rdflib_result.details.get("normalized_sha256")
                    if isinstance(maybe_hash, str):
                        normalized_hash = maybe_hash
                    maybe_mode = rdflib_result.details.get("normalization_mode")
                    if isinstance(maybe_mode, str):
                        normalization_mode = maybe_mode
                    maybe_streaming_content = rdflib_result.details.get("streaming_nt_sha256")
                    if isinstance(maybe_streaming_content, str):
                        streaming_content_hash = maybe_streaming_content

                streaming_prefix_hash = None
                for item in validation_results.values():
                    details = getattr(item, "details", None)
                    if isinstance(details, dict):
                        maybe_stream = details.get("streaming_prefix_sha256")
                        if isinstance(maybe_stream, str):
                            streaming_prefix_hash = maybe_stream
                            break
                        if streaming_content_hash is None:
                            maybe_stream_hash = details.get("streaming_nt_sha256")
                            if isinstance(maybe_stream_hash, str):
                                streaming_content_hash = maybe_stream_hash

                target_formats_sorted = ",".join(sorted(effective_spec.target_formats))

                content_fingerprint_basis = (
                    streaming_content_hash or normalized_hash or result.sha256
                )
                fingerprint_components = [
                    MANIFEST_SCHEMA_VERSION,
                    content_fingerprint_basis or "",
                    streaming_prefix_hash or "",
                    normalization_mode,
                    target_formats_sorted,
                ]
                fingerprint = hashlib.sha256(
                    "|".join(fingerprint_components).encode("utf-8")
                ).hexdigest()

                attempt_record["status"] = "success"
                resolver_attempts.append(dict(attempt_record))

                content_type = _canonical_media_type(result.content_type) or (
                    _canonical_media_type(plan.media_type)
                )
                content_length = result.content_length or plan.content_length
                label_key = _canonical_media_type(result.content_type) or canonical_media
                source_media_label = RDF_MIME_FORMAT_LABELS.get(label_key) if label_key else None

                manifest = Manifest(
                    schema_version=MANIFEST_SCHEMA_VERSION,
                    id=effective_spec.id,
                    resolver=effective_spec.resolver,
                    url=secure_url,
                    filename=destination.name,
                    version=version,
                    license=plan.license,
                    status=result.status,
                    sha256=result.sha256,
                    normalized_sha256=normalized_hash,
                    fingerprint=fingerprint,
                    streaming_content_sha256=streaming_content_hash,
                    etag=result.etag,
                    last_modified=result.last_modified,
                    content_type=content_type,
                    content_length=content_length,
                    source_media_type_label=source_media_label,
                    streaming_prefix_sha256=streaming_prefix_hash,
                    expected_checksum=expected_checksum,
                    downloaded_at=datetime.now(timezone.utc).isoformat().replace("+00:00", "Z"),
                    target_formats=effective_spec.target_formats,
                    validation=validation_results,
                    artifacts=artifacts,
                    resolver_attempts=resolver_attempts,
                )
                _write_manifest(manifest_path, manifest)
                index_entry = {
                    "version": manifest.version,
                    "downloaded_at": manifest.downloaded_at,
                    "sha256": manifest.sha256,
                    "normalized_sha256": manifest.normalized_sha256,
                    "streaming_content_sha256": manifest.streaming_content_sha256,
                    "streaming_prefix_sha256": manifest.streaming_prefix_sha256,
                    "etag": manifest.etag,
                    "size": destination.stat().st_size if destination.exists() else None,
                    "source_url": manifest.url,
                    "content_type": manifest.content_type,
                    "content_length": manifest.content_length,
                    "status": manifest.status,
                }
                if expected_checksum:
                    index_entry["expected_checksum"] = expected_checksum.to_mapping()
                if cas_path:
                    index_entry["cas_path"] = str(cas_path)
                _append_index_entry(base_dir.parent, index_entry, logger=adapter)
                STORAGE.finalize_version(effective_spec.id, version, base_dir)

                adapter.info(
                    "fetch complete",
                    extra={
                        "stage": "complete",
                        "status": result.status,
                        "sha256": result.sha256,
                        "manifest": str(manifest_path),
                    },
                )

                return FetchResult(
                    spec=effective_spec,
                    local_path=destination,
                    status=result.status,
                    sha256=result.sha256,
                    manifest_path=manifest_path,
                    artifacts=artifacts,
                    expected_checksum=expected_checksum,
                )

        try:
            return _execute_candidate()
        except ValidationError as exc:
            last_error = exc
            attempt_record.update({"status": "failed", "error": str(exc)})
            validators = getattr(exc, "validators", None)
            if validators:
                attempt_record["validators"] = list(validators)
            resolver_attempts.append(dict(attempt_record))
            adapter.warning(
                "validation attempt failed",
                extra={
                    "stage": "validate",
                    "resolver": candidate.resolver,
                    "attempt": attempt_number,
                    "error": str(exc),
                },
            )
            retryable = getattr(exc, "retryable", False)
            if retryable:
                adapter.info(
                    "trying fallback resolver",
                    extra={
                        "stage": "download",
                        "stage": "validate",
                        "resolver": candidate.resolver,
                        "attempt": attempt_number,
                    },
                )
                continue
            raise OntologyDownloadError(
                f"Validation failed for '{pending_spec.id}': {exc}"
            ) from exc
        except (ConfigError, DownloadFailure) as exc:
            attempt_record.update({"status": "failed", "error": str(exc)})
            resolver_attempts.append(dict(attempt_record))
            adapter.warning(
                "download attempt failed",
                extra={
                    "stage": "download",
                    "resolver": candidate.resolver,
                    "attempt": attempt_number,
                    "error": str(exc),
                },
            )
            last_error = exc
            retryable = getattr(exc, "retryable", False)
            if retryable:
                adapter.info(
                    "trying fallback resolver",
                    extra={
                        "stage": "download",
                        "resolver": candidate.resolver,
                        "attempt": attempt_number,
                    },
                )
                continue
            raise OntologyDownloadError(f"Download failed for '{pending_spec.id}': {exc}") from exc
        except Exception as exc:
            last_error = exc
            attempt_record.update({"status": "error", "error": str(exc)})
            resolver_attempts.append(dict(attempt_record))
            raise

    if last_error is None:
        raise OntologyDownloadError(f"All resolver candidates failed for '{spec.id}'")
    if isinstance(last_error, (ConfigurationError, PolicyError)):
        raise last_error
    raise OntologyDownloadError(f"Download failed for '{spec.id}': {last_error}") from last_error


def plan_one(
    spec: FetchSpec,
    *,
    config: Optional[ResolvedConfig] = None,
    correlation_id: Optional[str] = None,
    logger: Optional[logging.Logger] = None,
    cancellation_token: Optional[CancellationToken] = None,
) -> PlannedFetch:
    """Return a resolver plan for a single ontology without performing downloads.

    Args:
        spec: Fetch specification describing the ontology to plan.
        config: Optional resolved configuration providing defaults and limits.
        correlation_id: Correlation identifier reused for logging context.
        logger: Logger instance used to emit resolver telemetry.
        cancellation_token: Optional token for cooperative cancellation.

    Returns:
        PlannedFetch containing the normalized spec, resolver name, and plan.

    Raises:
        ResolverError: If all resolvers fail to produce a plan for ``spec``.
        ConfigurationError: If licence checks reject the planned ontology.
    """

    ensure_python_version()
    active_config = config or get_default_config(copy=True)
    logging_config = active_config.defaults.logging
    log = logger or setup_logging(
        level=logging_config.level,
        retention_days=logging_config.retention_days,
        max_log_size_mb=logging_config.max_log_size_mb,
    )
    correlation = correlation_id or generate_correlation_id()
    adapter = logging.LoggerAdapter(
        log, extra={"correlation_id": correlation, "ontology_id": spec.id}
    )
    adapter.info("planning fetch", extra={"stage": "plan"})

    primary, candidates = _resolve_plan_with_fallback(
        spec, active_config, adapter, cancellation_token=cancellation_token
    )
    effective_spec = FetchSpec(
        id=spec.id,
        resolver=primary.resolver,
        extras=spec.extras,
        target_formats=spec.target_formats,
    )
    _ensure_license_allowed(primary.plan, active_config, effective_spec)
    planned = PlannedFetch(
        spec=effective_spec,
        resolver=primary.resolver,
        plan=primary.plan,
        candidates=tuple(candidates),
        last_modified=primary.plan.last_modified,
        size=primary.plan.content_length,
    )
    expected_checksum = _resolve_expected_checksum(
        spec=effective_spec,
        plan=primary.plan,
        download_config=active_config.defaults.http,
        logger=adapter,
    )
    if expected_checksum:
        planned.metadata["expected_checksum"] = expected_checksum.to_mapping()
    return _populate_plan_metadata(planned, active_config, adapter)


def plan_all(
    specs: Iterable[FetchSpec],
    *,
    config: Optional[ResolvedConfig] = None,
    logger: Optional[logging.Logger] = None,
    since: Optional[datetime] = None,
    total: Optional[int] = None,
    cancellation_token_group: Optional[CancellationTokenGroup] = None,
) -> List[PlannedFetch]:
    """Return resolver plans for a collection of ontologies.

    Args:
        specs: Iterable of fetch specifications to resolve.
        config: Optional resolved configuration reused across plans.
        logger: Logger instance used for annotation-aware logging.
        since: Optional cutoff date; plans older than this timestamp are filtered out.
        total: Optional total number of specifications, used for progress metadata when
            the iterable cannot be sized cheaply.
        cancellation_token_group: Optional group of cancellation tokens for cooperative cancellation.

    Returns:
        List of PlannedFetch entries describing each ontology plan.

    Raises:
        ResolverError: Propagated when fallback planning fails for any spec.
        ConfigurationError: When licence enforcement rejects a planned ontology.
    """

    ensure_python_version()
    active_config = config or get_default_config(copy=True)
    logging_config = active_config.defaults.logging
    log = logger or setup_logging(
        level=logging_config.level,
        retention_days=logging_config.retention_days,
        max_log_size_mb=logging_config.max_log_size_mb,
    )
    correlation = generate_correlation_id()
    adapter = logging.LoggerAdapter(log, extra={"correlation_id": correlation})

    # Create cancellation token group if not provided
    if cancellation_token_group is None:
        cancellation_token_group = CancellationTokenGroup()

    total_hint = total
    if total_hint is None:
        try:
            total_hint = len(specs)  # type: ignore[arg-type]
        except TypeError:
            total_hint = None

    spec_iter = iter(specs)

    try:
        first_item = next(spec_iter)
    except StopIteration:
        return []

    index_counter = 0
    max_workers = max(1, active_config.defaults.http.concurrent_plans)
    progress_payload: Dict[str, object] = {"stage": "plan", "workers": max_workers}
    if total_hint is not None:
        progress_payload["progress"] = {"total": total_hint}
    adapter.info("planning batch", extra=progress_payload)

    results: Dict[int, PlannedFetch] = {}
    futures: Dict[Future[PlannedFetch], tuple[int, FetchSpec]] = {}
    future_tokens: Dict[Future[PlannedFetch], CancellationToken] = {}

    exhausted = False

    def _submit(spec: FetchSpec, index: int) -> None:
        # Create a cancellation token for this task
        token = (
            cancellation_token_group.create_token()
            if cancellation_token_group is not None
            else None
        )

        future = executor.submit(
            plan_one,
            spec,
            config=active_config,
            correlation_id=correlation,
            logger=log,
            cancellation_token=token,
        )
        futures[future] = (index, spec)
        if token is not None:
            future_tokens[future] = token

    with ThreadPoolExecutor(max_workers=max_workers) as executor:
        _submit(first_item, index_counter)
        index_counter += 1

        while futures or not exhausted:
            while not exhausted and len(futures) < max_workers:
                try:
                    spec = next(spec_iter)
                except StopIteration:
                    exhausted = True
                    break
                _submit(spec, index_counter)
                index_counter += 1

            if not futures:
                break

            done, _ = wait(list(futures.keys()), return_when=FIRST_COMPLETED)
            for future in done:
                index, spec = futures.pop(future)
                token = future_tokens.pop(future, None)
                try:
                    planned = future.result()
                except Exception as exc:  # pylint: disable=broad-except
                    adapter.error(
                        "planning failed",
                        extra={
                            "stage": "plan",
                            "ontology_id": spec.id,
                            "error": str(exc),
                        },
                    )
                    # Cancel all pending tasks using cancellation tokens
                    cancellation_token_group.cancel_all()
                    _shutdown_executor_nowait(executor)
                    if token is not None:
                        cancellation_token_group.remove_token(token)
                    for remaining_token in list(future_tokens.values()):
                        cancellation_token_group.remove_token(remaining_token)
                    future_tokens.clear()
                    if isinstance(exc, (ConfigError, ConfigurationError, PolicyError)):
                        raise
                    completed_plans = [results[i] for i in sorted(results)]
                    total_known = total_hint if total_hint is not None else index_counter
                    raise BatchPlanningError(
                        failed_spec=spec,
                        original=exc,
                        completed=completed_plans,
                        total=total_known,
                    ) from exc
                else:
                    results[index] = planned
                    if token is not None:
                        cancellation_token_group.remove_token(token)

    ordered_indices = sorted(results)
    ordered_plans = [results[i] for i in ordered_indices]

    if since is None:
        return ordered_plans

    filtered: List[PlannedFetch] = []
    for plan in ordered_plans:
        last_modified = plan.last_modified_at or _coerce_datetime(plan.last_modified)
        if last_modified is None:
            header = _fetch_last_modified(plan.plan, active_config, log)
            if header:
                plan.plan.last_modified = header
                plan.last_modified = header
                plan.last_modified_at = _coerce_datetime(header)
                last_modified = plan.last_modified_at
        if last_modified and last_modified < since:
            adapter.info(
                "plan filtered by since",
                extra={
                    "stage": "plan",
                    "ontology_id": plan.spec.id,
                    "last_modified": plan.last_modified,
                    "since": since.isoformat().replace("+00:00", "Z"),
                },
            )
            continue
        filtered.append(plan)
    return filtered


def fetch_all(
    specs: Iterable[FetchSpec],
    *,
    config: Optional[ResolvedConfig] = None,
    logger: Optional[logging.Logger] = None,
    force: bool = False,
    total: Optional[int] = None,
    cancellation_token_group: Optional[CancellationTokenGroup] = None,
) -> List[FetchResult]:
    """Fetch a sequence of ontologies sequentially.

    Args:
        specs: Iterable of fetch specifications to process.
        config: Optional resolved configuration shared across downloads.
        logger: Logger used to emit progress and error events.
        force: When True, skip manifest reuse and download everything again.
        total: Optional total number of specifications for progress metadata when
            the iterable cannot be cheaply materialised.
        cancellation_token_group: Optional group of cancellation tokens for cooperative cancellation.

    Returns:
        List of FetchResult entries corresponding to completed downloads.

    Raises:
        OntologyDownloadError: Propagated when downloads fail and the pipeline
            is configured to stop on error.
    """

    ensure_python_version()
    active_config = config or get_default_config(copy=True)
    if logger is not None:
        log = logger
    else:
        candidate = logging.getLogger("DocsToKG.OntologyDownload")
        if candidate.handlers:
            log = candidate
        else:
            logging_config = active_config.defaults.logging
            log = setup_logging(
                level=logging_config.level,
                retention_days=logging_config.retention_days,
                max_log_size_mb=logging_config.max_log_size_mb,
            )
    correlation = generate_correlation_id()
    adapter = logging.LoggerAdapter(log, extra={"correlation_id": correlation})

    # Create cancellation token group if not provided
    if cancellation_token_group is None:
        cancellation_token_group = CancellationTokenGroup()

    total_hint = total
    if total_hint is None:
        try:
            total_hint = len(specs)  # type: ignore[arg-type]
        except TypeError:
            total_hint = None

    spec_iter = iter(specs)

    try:
        first_spec = next(spec_iter)
    except StopIteration:
        return []

    max_workers = max(1, active_config.defaults.http.concurrent_downloads)
    batch_extra: Dict[str, object] = {"stage": "batch", "workers": max_workers}
    if total_hint is not None:
        batch_extra["progress"] = {"total": total_hint}
    adapter.info("starting batch", extra=batch_extra)

    results_map: Dict[int, FetchResult] = {}
    futures: Dict[Future[FetchResult], tuple[int, FetchSpec]] = {}
    future_tokens: Dict[Future[FetchResult], CancellationToken] = {}
    exhausted = False
    submitted = 0

    def _submit(spec: FetchSpec, index: int) -> None:
        progress: Dict[str, object] = {"current": index}
        if total_hint is not None:
            progress["total"] = total_hint
        adapter.info(
            "starting ontology fetch",
            extra={"stage": "start", "ontology_id": spec.id, "progress": progress},
        )

        # Create a cancellation token for this task
        token = (
            cancellation_token_group.create_token()
            if cancellation_token_group is not None
            else None
        )

        future = executor.submit(
            fetch_one,
            spec,
            config=active_config,
            correlation_id=correlation,
            logger=log,
            force=force,
            cancellation_token=token,
        )
        futures[future] = (index, spec)
        if token is not None:
            future_tokens[future] = token

    with ThreadPoolExecutor(max_workers=max_workers) as executor:
        submitted += 1
        _submit(first_spec, submitted)

        while futures or not exhausted:
            while not exhausted and len(futures) < max_workers:
                try:
                    spec = next(spec_iter)
                except StopIteration:
                    exhausted = True
                    break
                submitted += 1
                _submit(spec, submitted)

            if not futures:
                break

            done, _ = wait(list(futures.keys()), return_when=FIRST_COMPLETED)
            for future in done:
                index, spec = futures.pop(future)
                token = future_tokens.pop(future, None)
                try:
                    result = future.result()
                except Exception as exc:  # pylint: disable=broad-except
                    adapter.error(
                        "ontology fetch failed",
                        extra={"stage": "error", "ontology_id": spec.id, "error": str(exc)},
                    )
                    # Cancel all pending tasks using cancellation tokens
                    cancellation_token_group.cancel_all()
                    _shutdown_executor_nowait(executor)
                    if token is not None:
                        cancellation_token_group.remove_token(token)
                    for remaining_token in list(future_tokens.values()):
                        cancellation_token_group.remove_token(remaining_token)
                    future_tokens.clear()
                    completed_results = [results_map[i] for i in sorted(results_map)]
                    total_known = total_hint if total_hint is not None else submitted
                    raise BatchFetchError(
                        failed_spec=spec,
                        original=exc,
                        completed=completed_results,
                        total=total_known,
                    ) from exc
                else:
                    results_map[index] = result
                    progress = {"current": len(results_map)}
                    if total_hint is not None:
                        progress["total"] = total_hint
                    adapter.info(
                        "progress update",
                        extra={"stage": "progress", "ontology_id": spec.id, "progress": progress},
                    )
                    if token is not None:
                        cancellation_token_group.remove_token(token)

    ordered_results = [results_map[i] for i in sorted(results_map)]
    return ordered_results


def _safe_lock_component(value: str) -> str:
    """Return a filesystem-safe token for lock filenames."""

    sanitized = re.sub(r"[^A-Za-z0-9._-]", "_", value)
    sanitized = sanitized.strip("._") or "lock"
    return sanitized


@contextmanager
def _version_lock(ontology_id: str, version: str) -> Iterator[None]:
    """Acquire an inter-process lock for a specific ontology version."""

    lock_dir = CACHE_DIR / "locks"
    lock_dir.mkdir(parents=True, exist_ok=True)
    lock_path = (
        lock_dir / f"{_safe_lock_component(ontology_id)}__{_safe_lock_component(version)}.lock"
    )
    lock_path.parent.mkdir(parents=True, exist_ok=True)
    with lock_path.open("a+b") as handle:
        handle.seek(0, os.SEEK_END)
        if handle.tell() == 0:
            handle.write(b"0")
            handle.flush()

        if fcntl is not None:
            fcntl.flock(handle.fileno(), fcntl.LOCK_EX)
        elif msvcrt is not None:
            handle.seek(0)
            msvcrt.locking(handle.fileno(), msvcrt.LK_LOCK, 1)
        else:  # pragma: no cover - fallback when no locking backend available
            yield
            return

        try:
            yield
        finally:
            if fcntl is not None:
                fcntl.flock(handle.fileno(), fcntl.LOCK_UN)
            elif msvcrt is not None:
                handle.seek(0)
                msvcrt.locking(handle.fileno(), msvcrt.LK_UNLCK, 1)


__all__ = [
    "MANIFEST_SCHEMA_VERSION",
    "MANIFEST_JSON_SCHEMA",
    "FetchSpec",
    "FetchResult",
    "ExpectedChecksum",
    "PlannedFetch",
    "ResolverCandidate",
    "FetchPlan",
    "BaseResolver",
    "OBOResolver",
    "OLSResolver",
    "BioPortalResolver",
    "LOVResolver",
    "SKOSResolver",
    "DirectResolver",
    "XBRLResolver",
    "OntobeeResolver",
    "RESOLVERS",
    "normalize_license_to_spdx",
    "OntologyDownloadError",
    "ResolverError",
    "ValidationError",
    "ConfigurationError",
    "merge_defaults",
    "get_manifest_schema",
    "validate_manifest_dict",
    "_build_destination",
    "fetch_one",
    "fetch_all",
    "plan_one",
    "plan_all",
    "setup_logging",
]<|MERGE_RESOLUTION|>--- conflicted
+++ resolved
@@ -1550,24 +1550,11 @@
     return cas_path
 
 
-<<<<<<< HEAD
-def _cleanup_validation_failure_artifacts(
-=======
 def _cleanup_failed_validation_artifacts(
->>>>>>> 79296890
     *,
     destination: Path,
     extraction_dir: Optional[Path],
     cas_path: Optional[Path],
-<<<<<<< HEAD
-    logger: logging.LoggerAdapter,
-) -> None:
-    """Remove artefacts created before a strict validation failure is raised."""
-
-    def _remove_path(path: Path, *, artifact: str) -> None:
-        try:
-            if path.is_dir():
-=======
     base_dir: Path,
     logger: logging.LoggerAdapter,
 ) -> None:
@@ -1594,34 +1581,10 @@
             continue
         try:
             if is_directory:
->>>>>>> 79296890
                 shutil.rmtree(path)
             else:
                 path.unlink()
         except FileNotFoundError:
-<<<<<<< HEAD
-            return
-        except Exception as exc:  # pragma: no cover - defensive logging
-            logger.warning(
-                "validation cleanup failed",
-                extra={
-                    "stage": "cleanup",
-                    "artifact": artifact,
-                    "path": str(path),
-                    "error": str(exc),
-                },
-            )
-
-    targets: List[Tuple[str, Optional[Path]]] = [
-        ("download", destination),
-        ("extraction", extraction_dir),
-        ("cas", cas_path),
-    ]
-    for artifact, path in targets:
-        if path is None:
-            continue
-        _remove_path(path, artifact=artifact)
-=======
             continue
         except OSError as exc:
             logger.warning(
@@ -1642,7 +1605,6 @@
             "cleanup failed for ontology workspace",
             extra={"stage": "cleanup", "path": str(base_dir), "error": str(exc)},
         )
->>>>>>> 79296890
 
 
 def _build_destination(
@@ -2037,18 +1999,11 @@
                         adapter.error(
                             "validation failures detected", extra=log_payload
                         )
-<<<<<<< HEAD
-                        _cleanup_validation_failure_artifacts(
-                            destination=destination,
-                            extraction_dir=extraction_dir,
-                            cas_path=cas_path,
-=======
                         _cleanup_failed_validation_artifacts(
                             destination=destination,
                             extraction_dir=extraction_dir,
                             cas_path=cas_path,
                             base_dir=base_dir,
->>>>>>> 79296890
                             logger=adapter,
                         )
                         raise OntologyDownloadError(
