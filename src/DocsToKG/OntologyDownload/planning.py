--- conflicted
+++ resolved
@@ -2163,7 +2163,6 @@
     results: Dict[int, PlannedFetch] = {}
     futures: Dict[Future[PlannedFetch], tuple[int, FetchSpec]] = {}
 
-<<<<<<< HEAD
     exhausted = False
 
     def _submit(spec: FetchSpec, index: int) -> None:
@@ -2220,49 +2219,6 @@
                     ) from exc
                 else:
                     results[index] = planned
-=======
-    executor = ThreadPoolExecutor(max_workers=max_workers)
-    try:
-        for index, spec in enumerate(spec_list):
-            future = executor.submit(
-                plan_one,
-                spec,
-                config=active_config,
-                correlation_id=correlation,
-                logger=log,
-            )
-            futures[future] = (index, spec)
-
-        for future in as_completed(futures):
-            index, spec = futures[future]
-            try:
-                planned = future.result()
-            except Exception as exc:  # pylint: disable=broad-except
-                adapter.error(
-                    "planning failed",
-                    extra={
-                        "stage": "plan",
-                        "ontology_id": spec.id,
-                        "error": str(exc),
-                    },
-                )
-                _cancel_pending_futures(futures, current=future)
-                _shutdown_executor_nowait(executor)
-                if isinstance(exc, (ConfigError, ConfigurationError, PolicyError)):
-                    raise
-                completed_plans = [results[i] for i in sorted(results)]
-                raise BatchPlanningError(
-                    failed_spec=spec,
-                    original=exc,
-                    completed=completed_plans,
-                    total=len(spec_list),
-                ) from exc
-            else:
-                results[index] = planned
-    finally:
-        if not _executor_is_shutting_down(executor):
-            executor.shutdown(wait=True)
->>>>>>> f3dd3c9e
 
     ordered_indices = sorted(results)
     ordered_plans = [results[i] for i in ordered_indices]
@@ -2382,7 +2338,6 @@
         )
         futures[future] = (index, spec)
 
-<<<<<<< HEAD
     with ThreadPoolExecutor(max_workers=max_workers) as executor:
         submitted += 1
         _submit(first_spec, submitted)
@@ -2428,59 +2383,6 @@
                         "progress update",
                         extra={"stage": "progress", "ontology_id": spec.id, "progress": progress},
                     )
-=======
-    executor = ThreadPoolExecutor(max_workers=max_workers)
-    try:
-        for index, spec in enumerate(spec_list, start=1):
-            adapter.info(
-                "starting ontology fetch",
-                extra={
-                    "stage": "start",
-                    "ontology_id": spec.id,
-                    "progress": {"current": index, "total": total},
-                },
-            )
-            future = executor.submit(
-                fetch_one,
-                spec,
-                config=active_config,
-                correlation_id=correlation,
-                logger=log,
-                force=force,
-            )
-            futures[future] = (index, spec)
-
-        for future in as_completed(futures):
-            index, spec = futures[future]
-            try:
-                result = future.result()
-                results_map[index] = result
-                adapter.info(
-                    "progress update",
-                    extra={
-                        "stage": "progress",
-                        "ontology_id": spec.id,
-                        "progress": {"current": len(results_map), "total": total},
-                    },
-                )
-            except Exception as exc:  # pylint: disable=broad-except
-                adapter.error(
-                    "ontology fetch failed",
-                    extra={"stage": "error", "ontology_id": spec.id, "error": str(exc)},
-                )
-                _cancel_pending_futures(futures, current=future)
-                _shutdown_executor_nowait(executor)
-                completed_results = [results_map[i] for i in sorted(results_map)]
-                raise BatchFetchError(
-                    failed_spec=spec,
-                    original=exc,
-                    completed=completed_results,
-                    total=total,
-                ) from exc
-    finally:
-        if not _executor_is_shutting_down(executor):
-            executor.shutdown(wait=True)
->>>>>>> f3dd3c9e
 
     ordered_results = [results_map[i] for i in sorted(results_map)]
     return ordered_results
