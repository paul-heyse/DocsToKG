--- conflicted
+++ resolved
@@ -17,7 +17,6 @@
 from typing import Any, Dict, Iterable, Optional
 
 import requests
-<<<<<<< HEAD
 
 try:  # pragma: no cover - optional dependency guidance
     from bioregistry import get_obo_download, get_owl_download, get_rdf_download
@@ -25,10 +24,8 @@
     get_obo_download = None  # type: ignore[assignment]
     get_owl_download = None  # type: ignore[assignment]
     get_rdf_download = None  # type: ignore[assignment]
-=======
 from bioregistry import get_obo_download, get_owl_download, get_rdf_download
 from importlib import metadata
->>>>>>> 7dd7c920
 
 try:  # pragma: no cover - optional dependency shim
     from ols_client import OlsClient as _OlsClient
@@ -958,13 +955,9 @@
             )
 
 
-<<<<<<< HEAD
 _LOGGER = logging.getLogger(__name__)
 
 RESOLVERS: Dict[str, BaseResolver] = {
-=======
-RESOLVERS = {
->>>>>>> 7dd7c920
     "obo": OBOResolver(),
     "bioregistry": OBOResolver(),
     "lov": LOVResolver(),
@@ -973,7 +966,6 @@
     "ontobee": OntobeeResolver(),
 }
 
-<<<<<<< HEAD
 if _OlsClient is not None:
     try:
         RESOLVERS["ols"] = OLSResolver()
@@ -990,8 +982,6 @@
 else:  # pragma: no cover - depends on optional dependency presence
     _LOGGER.debug("BioPortal resolver disabled because ontoportal-client is not installed")
 
-=======
->>>>>>> 7dd7c920
 _load_resolver_plugins()
 
 
