--- conflicted
+++ resolved
@@ -168,7 +168,6 @@
     """
     con = None
     try:
-<<<<<<< HEAD
         con = _get_duckdb_connection()
 
         # Build query
@@ -202,35 +201,6 @@
         else:
             table = _format_table(rows, headers)
             typer.echo(table)
-=======
-        with closing(_get_duckdb_connection()) as con:
-            # Build query
-            query = "SELECT ts, type, level, service, run_id FROM events"
-            conditions = []
-
-            if level:
-                conditions.append(f"level = '{level}'")
-            if event_type:
-                conditions.append(f"type LIKE '{event_type}%'")
-            if service:
-                conditions.append(f"service = '{service}'")
-
-            if conditions:
-                query += " WHERE " + " AND ".join(conditions)
-
-            query += f" ORDER BY ts DESC LIMIT {count}"
-
-            cursor = con.execute(query)
-
-            if json_output:
-                rows_df = cursor.df()
-                typer.echo(rows_df.to_json(orient="records", date_format="iso"))
-            else:
-                headers = ["ts", "type", "level", "service", "run_id"]
-                result = cursor.fetchall()
-                table = _format_table(result, headers)
-                typer.echo(table)
->>>>>>> 42a64a09
 
     except Exception as e:
         typer.echo(f"❌ Error: {e}", err=True)
@@ -394,7 +364,6 @@
             params.append(limit)
 
         # Export
-<<<<<<< HEAD
         con = _get_duckdb_connection()
         cursor = con.execute(query, params)
         description = cursor.description or []
@@ -416,7 +385,6 @@
             f"✅ Exported {row_count} events to {output_path}",
         )
 
-=======
         with closing(_get_duckdb_connection()) as con:
             df = con.execute(query).df()
 
@@ -434,7 +402,6 @@
                 f"✅ Exported {row_count} events to {output_path}",
             )
 
->>>>>>> 42a64a09
     except Exception as e:
         typer.echo(f"❌ Error: {e}", err=True)
         raise typer.Exit(code=1)
