"""
Storage backends for ontology artifacts.

This module centralizes access to ontology storage locations, supporting both
the default local filesystem layout (managed via :mod:`pystow`) and optional
remote backends powered by :mod:`fsspec`. Callers interact with the storage
backend abstractly, allowing the downloader to mirror versioned ontology
artifacts to remote object stores while maintaining a local working copy for
streaming and validation.
"""

from __future__ import annotations

import os
import shutil
<<<<<<< HEAD
import stat
=======
>>>>>>> 3c743207
from pathlib import Path, PurePosixPath
from typing import Iterable, List, Protocol, Tuple

from .config import ConfigError
from .download import sanitize_filename
from .optdeps import get_pystow

try:  # pragma: no cover - guarded import for optional dependency
    import fsspec  # type: ignore
except ModuleNotFoundError:  # pragma: no cover - handled dynamically
    fsspec = None  # type: ignore


pystow = get_pystow()

DATA_ROOT = pystow.join("ontology-fetcher")
CONFIG_DIR = DATA_ROOT / "configs"
CACHE_DIR = DATA_ROOT / "cache"
LOG_DIR = DATA_ROOT / "logs"
LOCAL_ONTOLOGY_DIR = DATA_ROOT / "ontologies"

for directory in (CONFIG_DIR, CACHE_DIR, LOG_DIR, LOCAL_ONTOLOGY_DIR):
    directory.mkdir(parents=True, exist_ok=True)


class StorageBackend(Protocol):
    """Protocol describing storage backend operations.

    Implementations may store data locally, mirror to remote backends, or both.
    Callers rely on the common interface to prepare working directories,
    enumerate versions, and finalize artefacts after downloads complete.

    Attributes:
        prepare_version: Callable producing a working directory path.
        ensure_local_version: Callable that guarantees a local working copy.
        available_versions: Callable returning stored version identifiers.
        finalize_version: Callable persisting local results to durable storage.

    Examples:
        >>> backend = LocalStorageBackend(Path("/tmp/ontologies"))
        >>> isinstance(backend.available_versions("hp"), list)
        True
    """

    def prepare_version(self, ontology_id: str, version: str) -> Path:
        """Return a local directory prepared for the given ontology/version.

        Args:
            ontology_id: Stable ontology identifier requested by the caller.
            version: Canonical version string resolved for the ontology.

        Returns:
            Path pointing to a base directory containing all working sub-folders.
        """

    def ensure_local_version(self, ontology_id: str, version: str) -> Path:
        """Ensure the specified version exists locally, syncing from remote if needed.

        Args:
            ontology_id: Ontology identifier whose artefacts are required.
            version: Version string that must be present locally.

        Returns:
            Path to the local directory where the ontology version resides.
        """

    def available_versions(self, ontology_id: str) -> List[str]:
        """Return sorted list of available versions from storage.

        Args:
            ontology_id: Ontology identifier to inspect.

        Returns:
            Sorted list of version strings available to the backend.
        """

    def available_ontologies(self) -> List[str]:
        """Return sorted ontology identifiers managed by the backend."""

    def finalize_version(self, ontology_id: str, version: str, local_dir: Path) -> None:
        """Persist local version directory to remote storage when applicable.

        Args:
            ontology_id: Ontology identifier that completed processing.
            version: Version string corresponding to the processed ontology.
            local_dir: Local directory tree ready for publication.

        Returns:
            None
        """

    def available_ontologies(self) -> List[str]:
<<<<<<< HEAD
        """Return ontology identifiers managed by the backend."""

    def version_path(self, ontology_id: str, version: str) -> Path:
        """Return the local filesystem location for a stored version."""

    def delete_version(self, ontology_id: str, version: str) -> int:
        """Remove a stored version and return number of bytes reclaimed."""

    def set_latest_version(self, ontology_id: str, version: str) -> None:
        """Update latest version marker for an ontology."""
=======
        """Return sorted ontology identifiers known to the backend."""

    def delete_version(self, ontology_id: str, version: str) -> None:
        """Remove an ontology version from all backing stores."""
>>>>>>> 3c743207


def _safe_identifiers(ontology_id: str, version: str) -> Tuple[str, str]:
    """Return sanitized identifiers suitable for filesystem usage."""

    safe_id = sanitize_filename(ontology_id)
    safe_version = sanitize_filename(version)
    return safe_id, safe_version


class LocalStorageBackend:
    """Storage backend that keeps ontology artifacts on the local filesystem.

    Attributes:
        root: Root directory under which ontology artifacts are stored. Each
            ontology/version pair receives a dedicated subdirectory.

    Examples:
        >>> backend = LocalStorageBackend(Path("/tmp/ontologies"))
        >>> workspace = backend.prepare_version("hp", "2024-01-01")
        >>> (workspace / "original").exists()
        True
    """

    def __init__(self, root: Path) -> None:
        """Create a local storage backend rooted at ``root``.

        Args:
            root: Base directory that stores ontology versions.

        Returns:
            None
        """

        self.root = root

    def _version_dir(self, ontology_id: str, version: str) -> Path:
        safe_id, safe_version = _safe_identifiers(ontology_id, version)
        return self.root / safe_id / safe_version

    def prepare_version(self, ontology_id: str, version: str) -> Path:
        """Create a local working directory structure for an ontology version.

        Args:
            ontology_id: Identifier of the ontology being processed.
            version: Canonical version string for the ontology.

        Returns:
            Path to the prepared base directory containing ``original``,
            ``normalized``, and ``validation`` subdirectories.
        """

        base = self.ensure_local_version(ontology_id, version)
        for subdir in ("original", "normalized", "validation"):
            (base / subdir).mkdir(parents=True, exist_ok=True)
        return base

    def ensure_local_version(self, ontology_id: str, version: str) -> Path:
        """Ensure a local directory exists for the requested ontology version.

        Args:
            ontology_id: Identifier of the ontology being processed.
            version: Version string that should exist locally.

        Returns:
            Path to the local directory for the ontology version.
        """

        base = self._version_dir(ontology_id, version)
        base.mkdir(parents=True, exist_ok=True)
        return base

    def available_versions(self, ontology_id: str) -> List[str]:
        """List versions already present on disk for an ontology.

        Args:
            ontology_id: Identifier of the ontology whose versions are requested.

        Returns:
            Sorted list of version strings discovered in the local store.
        """

        safe_id, _ = _safe_identifiers(ontology_id, "unused")
        base = self.root / safe_id
        if not base.exists():
            return []
        versions = [entry.name for entry in base.iterdir() if entry.is_dir()]
        return sorted(versions)

    def available_ontologies(self) -> List[str]:
        """Return ontology identifiers discovered under the storage root."""

        if not self.root.exists():
            return []
        return sorted([entry.name for entry in self.root.iterdir() if entry.is_dir()])

    def finalize_version(self, ontology_id: str, version: str, local_dir: Path) -> None:
        """Finalize a local version directory (no-op for purely local storage).

        Args:
            ontology_id: Identifier of the ontology that finished processing.
            version: Version string associated with the processed ontology.
            local_dir: Path to the local directory ready for consumption.

        Returns:
            None
        """

        # Local backend already operates in-place; nothing further needed.
        _ = (ontology_id, version, local_dir)  # pragma: no cover - intentional no-op

<<<<<<< HEAD
    def available_ontologies(self) -> List[str]:
        """Return ontology identifiers present on the local filesystem."""

        if not self.root.exists():
            return []
        return sorted([entry.name for entry in self.root.iterdir() if entry.is_dir()])

    def version_path(self, ontology_id: str, version: str) -> Path:
        """Return the directory path for a stored ontology version."""

        return self._version_dir(ontology_id, version)

    def delete_version(self, ontology_id: str, version: str) -> int:
        """Delete a stored ontology version and return reclaimed bytes."""

        path = self.version_path(ontology_id, version)
        if not path.exists():
            return 0

        reclaimed = _directory_size(path)
        shutil.rmtree(path)
        return reclaimed

    def set_latest_version(self, ontology_id: str, version: str) -> None:
        """Update the latest version marker for an ontology."""

        safe_id, _ = _safe_identifiers(ontology_id, "unused")
        base = self.root / safe_id
        base.mkdir(parents=True, exist_ok=True)
        link = base / "latest"
        marker = base / "latest.txt"
        target = Path(version)

        try:
            if link.exists() or link.is_symlink():
                link.unlink()
            link.symlink_to(target, target_is_directory=True)
        except OSError:
            if marker.exists():
                marker.unlink()
            marker.write_text(version)
        else:
            if marker.exists():
                marker.unlink()


def _directory_size(path: Path) -> int:
    """Return the total size of all regular files within ``path``."""

    total = 0
    for entry in path.rglob("*"):
        try:
            info = entry.stat()
        except OSError:
            continue
        if stat.S_ISREG(info.st_mode):
            total += info.st_size
    return total
=======
    def delete_version(self, ontology_id: str, version: str) -> int:
        """Remove a stored ontology version and return reclaimed bytes."""

        base = self._version_dir(ontology_id, version)
        if not base.exists():
            return 0
        reclaimed = 0
        for path in base.rglob('*'):
            if path.is_file():
                reclaimed += path.stat().st_size
        shutil.rmtree(base, ignore_errors=False)
        return reclaimed
    def available_ontologies(self) -> List[str]:
        if not self.root.exists():
            return []
        return sorted([entry.name for entry in self.root.iterdir() if entry.is_dir()])

    def delete_version(self, ontology_id: str, version: str) -> None:
        base = self._version_dir(ontology_id, version)
        if base.exists():
            shutil.rmtree(base)
>>>>>>> 3c743207


class FsspecStorageBackend(LocalStorageBackend):
    """Storage backend that mirrors ontology artifacts to a remote location via fsspec.

    Attributes:
        fs: fsspec filesystem instance used for remote interactions.
        base_path: Root path within the remote filesystem where artefacts live.

    Examples:
        >>> backend = FsspecStorageBackend("memory://ontologies")
        Traceback (most recent call last):
        ...
        ConfigError: fsspec required for remote storage. Install it via 'pip install fsspec'.
    """

    def __init__(self, url: str) -> None:
        """Create a hybrid storage backend backed by an fsspec URL.

        Args:
            url: Remote fsspec URL (e.g., ``s3://bucket/prefix``) identifying the store.

        Raises:
            ConfigError: If :mod:`fsspec` is not installed or the URL cannot be parsed.

        Returns:
            None
        """

        if fsspec is None:
            raise ConfigError(
                "fsspec required for remote storage. Install it via 'pip install fsspec'."
            )
        fs, path = fsspec.core.url_to_fs(url)  # type: ignore[attr-defined]
        self.fs = fs
        self.base_path = PurePosixPath(path)
        super().__init__(LOCAL_ONTOLOGY_DIR)

    def _remote_version_path(self, ontology_id: str, version: str) -> PurePosixPath:
        safe_id, safe_version = _safe_identifiers(ontology_id, version)
        return (self.base_path / safe_id / safe_version).with_suffix("")

    def available_versions(self, ontology_id: str) -> List[str]:
        """Return unique versions aggregated from local cache and remote storage.

        Args:
            ontology_id: Identifier of the ontology whose versions are requested.

        Returns:
            Sorted list of versions available either locally or remotely.
        """

        local_versions = super().available_versions(ontology_id)
        remote_versions: Iterable[str] = []
        safe_id, _ = _safe_identifiers(ontology_id, "unused")
        remote_dir = self.base_path / safe_id
        try:
            entries = self.fs.ls(str(remote_dir), detail=False)
        except FileNotFoundError:
            entries = []
        remote_versions = [
            PurePosixPath(entry).name for entry in entries if entry and not entry.endswith(".tmp")
        ]
        merged = sorted({*local_versions, *remote_versions})
        return merged

    def available_ontologies(self) -> List[str]:
        """Return ontology identifiers available locally or remotely."""

        local_ids = super().available_ontologies()
        try:
            entries = self.fs.ls(str(self.base_path), detail=False)
        except FileNotFoundError:
            entries = []
        remote_ids = [
            PurePosixPath(entry).name
            for entry in entries
            if entry and not entry.endswith(".tmp")
        ]
        return sorted({*local_ids, *remote_ids})

    def delete_version(self, ontology_id: str, version: str) -> None:
        super().delete_version(ontology_id, version)
        remote_dir = self._remote_version_path(ontology_id, version)
        if self.fs.exists(str(remote_dir)):
            self.fs.rm(str(remote_dir), recursive=True)

    def ensure_local_version(self, ontology_id: str, version: str) -> Path:
        """Mirror a remote ontology version into the local cache if necessary.

        Args:
            ontology_id: Identifier of the ontology being requested.
            version: Version string to ensure locally.

        Returns:
            Path to the local directory containing the requested version.
        """

        base = super().ensure_local_version(ontology_id, version)
        remote_dir = self._remote_version_path(ontology_id, version)
        manifest_path = base / "manifest.json"
        if manifest_path.exists():
            return base
        if self.fs.exists(str(remote_dir)):
            try:
                remote_files = self.fs.find(str(remote_dir))
            except FileNotFoundError:
                remote_files = []
            for remote_file in remote_files:
                remote_path = PurePosixPath(remote_file)
                relative = remote_path.relative_to(remote_dir)
                local_path = base / Path(str(relative))
                local_path.parent.mkdir(parents=True, exist_ok=True)
                self.fs.get_file(str(remote_path), str(local_path))
        return base

    def finalize_version(self, ontology_id: str, version: str, local_dir: Path) -> None:
        """Upload the finalized local version directory to the remote store.

        Args:
            ontology_id: Identifier of the ontology ready for publication.
            version: Version string for the finalized ontology artifacts.
            local_dir: Local directory tree containing normalized outputs.

        Returns:
            None
        """

        remote_dir = self._remote_version_path(ontology_id, version)
        for path in local_dir.rglob("*"):
            if not path.is_file():
                continue
            relative = path.relative_to(local_dir)
            remote_path = remote_dir / PurePosixPath(str(relative).replace("\\", "/"))
            self.fs.makedirs(str(remote_path.parent), exist_ok=True)
            self.fs.put_file(str(path), str(remote_path))

    def delete_version(self, ontology_id: str, version: str) -> int:
<<<<<<< HEAD
        """Delete both local and remote copies for a stored version."""

        reclaimed = super().delete_version(ontology_id, version)
        remote_dir = self._remote_version_path(ontology_id, version)
        try:
            self.fs.rm(str(remote_dir), recursive=True)
        except FileNotFoundError:
            pass
=======
        """Remove local and remote artifacts for a stored version."""

        reclaimed = super().delete_version(ontology_id, version)
        remote_dir = self._remote_version_path(ontology_id, version)
        if self.fs.exists(str(remote_dir)):
            try:
                remote_files = self.fs.find(str(remote_dir))
            except FileNotFoundError:
                remote_files = []
            for remote_file in remote_files:
                try:
                    info = self.fs.info(remote_file)
                except FileNotFoundError:
                    continue
                size = info.get('size') if isinstance(info, dict) else None
                if isinstance(size, (int, float)):
                    reclaimed += int(size)
            self.fs.rm(str(remote_dir), recursive=True)
>>>>>>> 3c743207
        return reclaimed


def get_storage_backend() -> StorageBackend:
    """Instantiate the appropriate storage backend based on environment settings.

    Args:
        None

    Returns:
        StorageBackend implementation bound to either local or remote storage.
    """

    storage_url = os.getenv("ONTOFETCH_STORAGE_URL")
    if storage_url:
        return FsspecStorageBackend(storage_url)
    return LocalStorageBackend(LOCAL_ONTOLOGY_DIR)


STORAGE: StorageBackend = get_storage_backend()<|MERGE_RESOLUTION|>--- conflicted
+++ resolved
@@ -13,10 +13,7 @@
 
 import os
 import shutil
-<<<<<<< HEAD
 import stat
-=======
->>>>>>> 3c743207
 from pathlib import Path, PurePosixPath
 from typing import Iterable, List, Protocol, Tuple
 
@@ -109,7 +106,6 @@
         """
 
     def available_ontologies(self) -> List[str]:
-<<<<<<< HEAD
         """Return ontology identifiers managed by the backend."""
 
     def version_path(self, ontology_id: str, version: str) -> Path:
@@ -120,12 +116,10 @@
 
     def set_latest_version(self, ontology_id: str, version: str) -> None:
         """Update latest version marker for an ontology."""
-=======
         """Return sorted ontology identifiers known to the backend."""
 
     def delete_version(self, ontology_id: str, version: str) -> None:
         """Remove an ontology version from all backing stores."""
->>>>>>> 3c743207
 
 
 def _safe_identifiers(ontology_id: str, version: str) -> Tuple[str, str]:
@@ -237,7 +231,6 @@
         # Local backend already operates in-place; nothing further needed.
         _ = (ontology_id, version, local_dir)  # pragma: no cover - intentional no-op
 
-<<<<<<< HEAD
     def available_ontologies(self) -> List[str]:
         """Return ontology identifiers present on the local filesystem."""
 
@@ -296,7 +289,6 @@
         if stat.S_ISREG(info.st_mode):
             total += info.st_size
     return total
-=======
     def delete_version(self, ontology_id: str, version: str) -> int:
         """Remove a stored ontology version and return reclaimed bytes."""
 
@@ -318,7 +310,6 @@
         base = self._version_dir(ontology_id, version)
         if base.exists():
             shutil.rmtree(base)
->>>>>>> 3c743207
 
 
 class FsspecStorageBackend(LocalStorageBackend):
@@ -457,7 +448,6 @@
             self.fs.put_file(str(path), str(remote_path))
 
     def delete_version(self, ontology_id: str, version: str) -> int:
-<<<<<<< HEAD
         """Delete both local and remote copies for a stored version."""
 
         reclaimed = super().delete_version(ontology_id, version)
@@ -466,7 +456,6 @@
             self.fs.rm(str(remote_dir), recursive=True)
         except FileNotFoundError:
             pass
-=======
         """Remove local and remote artifacts for a stored version."""
 
         reclaimed = super().delete_version(ontology_id, version)
@@ -485,7 +474,6 @@
                 if isinstance(size, (int, float)):
                     reclaimed += int(size)
             self.fs.rm(str(remote_dir), recursive=True)
->>>>>>> 3c743207
         return reclaimed
 
 
