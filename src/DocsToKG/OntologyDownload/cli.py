--- conflicted
+++ resolved
@@ -419,12 +419,8 @@
     return parser
 
 
-<<<<<<< HEAD
 EXAMPLE_SOURCES_YAML = """# Example configuration for the ontology downloader
 defaults:
-=======
-EXAMPLE_SOURCES_YAML = """# Example configuration for the ontology downloader\ndefaults:
->>>>>>> 9ae9fabf
   accept_licenses: ["CC-BY-4.0", "CC0-1.0", "OGL-UK-3.0"]
   normalize_to: ["ttl"]
   prefer_source: ["obo", "ols", "bioportal", "direct"]
