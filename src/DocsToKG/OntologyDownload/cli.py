"""
Ontology Downloader CLI

This module exposes the `ontofetch` command-line experience for DocsToKG.
It provides entry points for downloading ontologies, inspecting manifests,
re-running validators, and bootstrapping configuration files. The CLI is
designed to support both automated pipelines and human operators by offering
structured JSON output, progress tables, and detailed error reporting.

Key Features:
- Multi-command interface covering pull, show, validate, init, and config tasks
- Seamless integration with resolver planning and validation subsystems
- Support for JSON output to aid automation and downstream tooling
- Logging configuration that aligns with DocsToKG observability standards

Dependencies:
- argparse: command-line parsing
- pathlib: filesystem path handling
- DocsToKG.OntologyDownload.core: download orchestration helpers
- DocsToKG.OntologyDownload.validators: validation pipeline execution

Usage:
    from DocsToKG.OntologyDownload import cli

    if __name__ == "__main__":
        raise SystemExit(cli.main())
"""

from __future__ import annotations

import argparse
import importlib.util
import json
import os
import re
import shutil
import subprocess
import sys
from datetime import datetime, timezone
from pathlib import Path
from typing import Dict, List, Optional, Sequence

import requests
import yaml

from .cli_utils import (
    format_plan_rows,
    format_results_table,
    format_table,
    format_validation_summary,
)
from .config import ConfigError, ResolvedConfig, load_config, validate_config
from .core import (
    FetchResult,
    FetchSpec,
    OntologyDownloadError,
    PlannedFetch,
    fetch_all,
    plan_all,
)
from .download import sanitize_filename
from .logging_config import setup_logging
from .storage import CACHE_DIR, CONFIG_DIR, LOCAL_ONTOLOGY_DIR, LOG_DIR, STORAGE
from .validators import ValidationRequest, run_validators

ONTOLOGY_DIR = LOCAL_ONTOLOGY_DIR

DEFAULT_PLAN_BASELINE = CACHE_DIR / "plans" / "baseline.json"

PLAN_DIFF_FIELDS = (
    "url",
    "version",
    "license",
    "media_type",
    "service",
    "last_modified",
    "size_bytes",
)

def _build_parser() -> argparse.ArgumentParser:
    """Configure the top-level CLI parser and subcommands.

    Returns:
        Parser instance with sub-commands for pull, show, validate, init, and config.

    Raises:
        None
    """
    parser = argparse.ArgumentParser(
        prog="ontofetch",
        description="Ontology downloader for DocsToKG supporting OBO, OLS, BioPortal, SKOS, XBRL sources.",
    )
    parser.add_argument(
        "--log-level",
        choices=["DEBUG", "INFO", "WARNING", "ERROR"],
        default="INFO",
        help="Set logging verbosity",
    )
    subparsers = parser.add_subparsers(dest="command", required=True)

    pull = subparsers.add_parser(
        "pull",
        help="Download ontologies",
        description="Download ontologies from configuration or ad-hoc specification.",
    )
    pull.add_argument("ids", nargs="*", help="Ontology identifiers to download")
    pull.add_argument(
        "--spec",
        type=Path,
        help="Path to sources.yaml (default: configs/sources.yaml)",
    )
    pull.add_argument("--force", action="store_true", help="Force redownload bypassing cache")
    pull.add_argument("--resolver", help="Resolver type for single ontology")
    pull.add_argument(
        "--target-formats",
        help="Comma-separated formats (e.g., owl,obo)",
    )
    pull.add_argument("--json", action="store_true", help="Emit pull results as JSON")
    pull.add_argument(
        "--dry-run", action="store_true", help="Preview resolver actions without downloading"
    )
    pull.add_argument(
        "--concurrent-downloads",
        type=_parse_positive_int,
        help="Override maximum concurrent downloads for this invocation",
    )
    pull.add_argument(
        "--allowed-hosts",
        help="Comma-separated list of additional hosts permitted for this run",
    )

    plan_cmd = subparsers.add_parser("plan", help="Preview resolver plans without downloading")
    plan_cmd.add_argument("ids", nargs="*", help="Ontology identifiers to plan")
    plan_cmd.add_argument(
        "--spec", type=Path, help="Path to sources.yaml (default: configs/sources.yaml)"
    )
    plan_cmd.add_argument("--resolver", help="Resolver type for single ontology")
    plan_cmd.add_argument("--target-formats", help="Comma-separated formats (e.g., owl,obo)")
    plan_cmd.add_argument(
        "--since",
        type=_parse_since,
        help="Only include ontologies modified on or after the provided YYYY-MM-DD date",
    )
    plan_cmd.add_argument("--json", action="store_true", help="Emit plan details as JSON")
    plan_cmd.add_argument(
        "--concurrent-plans",
        type=_parse_positive_int,
        help="Override maximum concurrent resolver planning workers",
    )
    plan_cmd.add_argument(
        "--concurrent-downloads",
        type=_parse_positive_int,
        help="Override concurrent downloads when using --dry-run",
    )
    plan_cmd.add_argument(
        "--allowed-hosts",
        help="Comma-separated list of additional hosts permitted for this run",
    )
<<<<<<< HEAD
    plan_cmd.add_argument(
        "--since",
        help="Only include ontologies modified on or after YYYY-MM-DD",
    )

    plan_diff_cmd = subparsers.add_parser(
        "plan-diff",
        help="Compare current plan output to a previous baseline",
        description="Generate a plan and compare it to a stored baseline to highlight differences.",
    )
    plan_diff_cmd.add_argument("ids", nargs="*", help="Ontology identifiers to plan")
    plan_diff_cmd.add_argument(
        "--spec",
        type=Path,
        help="Path to sources.yaml (default: configs/sources.yaml)",
    )
    plan_diff_cmd.add_argument("--resolver", help="Resolver type for single ontology")
    plan_diff_cmd.add_argument(
        "--target-formats",
        help="Comma-separated formats (e.g., owl,obo)",
    )
    plan_diff_cmd.add_argument(
        "--baseline",
        type=Path,
        default=DEFAULT_PLAN_BASELINE,
        help=f"Baseline plan JSON file (default: {DEFAULT_PLAN_BASELINE})",
    )
    plan_diff_cmd.add_argument("--json", action="store_true", help="Emit plan diff as JSON")
    plan_diff_cmd.add_argument(
=======

    plan_sub = plan_cmd.add_subparsers(dest="plan_command")
    plan_diff = plan_sub.add_parser(
        "diff",
        help="Compare current resolver plans against a baseline file",
        description="Generate a diff between the current resolver plan and a stored baseline plan",
    )
    plan_diff.add_argument("ids", nargs="*", help="Ontology identifiers to plan")
    plan_diff.add_argument(
        "--spec", type=Path, help="Path to sources.yaml (default: configs/sources.yaml)"
    )
    plan_diff.add_argument("--resolver", help="Resolver type for single ontology")
    plan_diff.add_argument("--target-formats", help="Comma-separated formats (e.g., owl,obo)")
    plan_diff.add_argument(
        "--since",
        type=_parse_since,
        help="Only include ontologies modified on or after the provided YYYY-MM-DD date",
    )
    plan_diff.add_argument(
>>>>>>> 7667fafa
        "--concurrent-plans",
        type=_parse_positive_int,
        help="Override maximum concurrent resolver planning workers",
    )
<<<<<<< HEAD
    plan_diff_cmd.add_argument(
=======
    plan_diff.add_argument(
>>>>>>> 7667fafa
        "--concurrent-downloads",
        type=_parse_positive_int,
        help="Override concurrent downloads when using --dry-run",
    )
<<<<<<< HEAD
    plan_diff_cmd.add_argument(
        "--allowed-hosts",
        help="Comma-separated list of additional hosts permitted for this run",
    )
    plan_diff_cmd.add_argument(
        "--since",
        help="Only include ontologies modified on or after YYYY-MM-DD",
    )

    prune = subparsers.add_parser(
        "prune",
        help="Delete older ontology versions while retaining the most recent ones",
    )
    prune.add_argument(
        "--keep",
        required=True,
        type=_parse_positive_int,
        help="Number of most recent versions to retain per ontology",
    )
    prune.add_argument(
        "--ids",
        nargs="+",
        help="Optional list of ontology identifiers to prune",
    )
    prune.add_argument(
        "--dry-run",
        action="store_true",
        help="Show what would be deleted without removing any files",
    )
    prune.add_argument(
        "--json",
        action="store_true",
        help="Emit pruning summary as JSON",
    )
=======
    plan_diff.add_argument(
        "--allowed-hosts",
        help="Comma-separated list of additional hosts permitted for this run",
    )
    plan_diff.add_argument(
        "--baseline",
        type=Path,
        help="Path to baseline plan JSON (default: ~/.data/ontology-fetcher/configs/plans/latest.json)",
    )
    plan_diff.add_argument("--json", action="store_true", help="Emit plan diff as JSON")
>>>>>>> 7667fafa

    show = subparsers.add_parser("show", help="Display ontology metadata")
    show.add_argument("id", help="Ontology identifier")
    show.add_argument("--versions", action="store_true", help="List available versions")
    show.add_argument("--json", action="store_true", help="Output manifest as JSON")

    validate = subparsers.add_parser("validate", help="Re-run validation on downloaded ontologies")
    validate.add_argument("id", help="Ontology identifier")
    validate.add_argument("version", nargs="?", help="Specific version to validate")
    validate.add_argument("--json", action="store_true", help="Emit validation summary as JSON")
    validate.add_argument("--rdflib", action="store_true", help="Run only the RDFLib validator")
    validate.add_argument("--pronto", action="store_true", help="Include Pronto validation")
    validate.add_argument("--owlready2", action="store_true", help="Include Owlready2 validation")
    validate.add_argument("--robot", action="store_true", help="Include ROBOT validation")
    validate.add_argument("--arelle", action="store_true", help="Include Arelle validation")

    init = subparsers.add_parser("init", help="Create example sources.yaml configuration")
    init.add_argument("path", nargs="?", default=Path("sources.yaml"), type=Path)

    config_cmd = subparsers.add_parser("config", help="Configuration utilities")
    config_sub = config_cmd.add_subparsers(dest="config_command", required=True)
    config_validate = config_sub.add_parser("validate", help="Validate a configuration file")
    config_validate.add_argument(
        "--spec",
        type=Path,
        default=CONFIG_DIR / "sources.yaml",
        help="Path to configuration file (default: ~/.data/ontology-fetcher/configs/sources.yaml)",
    )
    config_validate.add_argument(
        "--json", action="store_true", help="Output validation result as JSON"
    )

    doctor = subparsers.add_parser("doctor", help="Diagnose environment issues")
    doctor.add_argument("--json", action="store_true", help="Output diagnostics as JSON")

    prune = subparsers.add_parser("prune", help="Prune stored ontology versions")
    prune.add_argument("--keep", type=_parse_positive_int, required=True, help="Number of versions to retain per ontology")
    prune.add_argument(
        "--ids",
        nargs="*",
        help="Optional ontology identifiers to limit pruning scope",
    )
    prune.add_argument(
        "--dry-run",
        action="store_true",
        help="Preview deletions without removing files",
    )
    prune.add_argument(
        "--json",
        action="store_true",
        help="Emit pruning summary as JSON",
    )

    return parser


EXAMPLE_SOURCES_YAML = """# Example configuration for ontology downloader\ndefaults:
  accept_licenses: ["CC-BY-4.0", "CC0-1.0", "OGL-UK-3.0"]
  normalize_to: ["ttl"]
  prefer_source: ["obo", "ols", "bioportal", "direct"]
  http:
    max_retries: 5
    timeout_sec: 30
    backoff_factor: 0.5
    per_host_rate_limit: "4/second"
    max_download_size_gb: 5
    validate_media_type: true
  validation:
    skip_reasoning_if_size_mb: 500
    parser_timeout_sec: 60
  logging:
    level: "INFO"
    max_log_size_mb: 100
    retention_days: 30

ontologies:
  - id: hp
    resolver: obo
    target_formats: [owl, obo]
  - id: efo
    resolver: ols
  - id: ncit
    resolver: bioportal
    extras:
      acronym: NCIT
  - id: eurovoc
    resolver: skos
    extras:
      url: https://op.europa.eu/o/opportal-service/euvoc-download-handler?cellarURI=http%3A%2F%2Fpublications.europa.eu%2Fresource%2Fauthority%2Feurovoc
"""


def _parse_target_formats(value: Optional[str]) -> List[str]:
    """Normalize comma-separated target format strings.

    Args:
        value: Raw CLI argument possibly containing comma-delimited formats.

    Returns:
        List of stripped format identifiers, or an empty list when no formats are supplied.
    """
    if not value:
        return []
    return [item.strip() for item in value.split(",") if item.strip()]


def _parse_positive_int(value: str) -> int:
    """Parse CLI argument ensuring it is a positive integer."""

    try:
        parsed = int(value)
    except (TypeError, ValueError) as exc:  # pragma: no cover - argparse handles message
        raise argparse.ArgumentTypeError("must be a positive integer") from exc
    if parsed <= 0:
        raise argparse.ArgumentTypeError("must be a positive integer")
    return parsed


<<<<<<< HEAD
def _parse_allowed_hosts(value: Optional[str]) -> List[str]:
    """Split comma-delimited host allowlist argument into unique entries."""

    if not value:
        return []
    entries: List[str] = []
    for host in value.split(","):
        candidate = host.strip()
        if candidate and candidate not in entries:
            entries.append(candidate)
    return entries


def _parse_since(value: Optional[str]) -> Optional[datetime]:
    """Parse --since argument into timezone-aware datetime."""

    if not value:
        return None
    try:
        parsed = datetime.strptime(value, "%Y-%m-%d")
    except ValueError as exc:
        raise ConfigError("--since must be in YYYY-MM-DD format") from exc
    return parsed.replace(tzinfo=timezone.utc)


def _parse_iso8601(value: Optional[str]) -> Optional[datetime]:
    """Parse ISO8601 string into timezone-aware datetime."""

    if not value:
        return None
    try:
        parsed = datetime.fromisoformat(value.replace("Z", "+00:00"))
    except ValueError:
        return None
    if parsed.tzinfo is None:
        parsed = parsed.replace(tzinfo=timezone.utc)
    return parsed


def _format_bytes(num: int) -> str:
    """Return human-readable byte count representation."""

    step = 1024.0
    units = ["B", "KB", "MB", "GB", "TB"]
    value = float(num)
    for unit in units:
        if value < step or unit == units[-1]:
            if unit == "B":
                return f"{int(value)} {unit}"
            return f"{value:.1f} {unit}"
        value /= step
    return f"{value:.1f} PB"
=======
def _parse_since(value: str) -> datetime:
    """Parse YYYY-MM-DD strings into timezone-aware datetimes."""

    try:
        parsed = datetime.strptime(value, "%Y-%m-%d")
    except ValueError as exc:  # pragma: no cover - argparse handles presentation
        raise argparse.ArgumentTypeError("must be YYYY-MM-DD") from exc
    return parsed.replace(tzinfo=timezone.utc)


def _directory_size(path: Path) -> int:
    """Return the cumulative size of files under ``path``."""

    if not path.exists():
        return 0
    total = 0
    for entry in path.rglob("*"):
        if entry.is_symlink() or not entry.is_file():
            continue
        try:
            total += entry.stat().st_size
        except OSError:  # pragma: no cover - filesystem race conditions
            continue
    return total


def _parse_version_timestamp(value: Optional[str]) -> Optional[datetime]:
    """Parse version or manifest timestamps into UTC datetimes."""

    if not value or not isinstance(value, str):
        return None
    text = value.strip()
    if not text:
        return None
    candidates = [text, text.replace("Z", "+00:00")]
    for candidate in candidates:
        try:
            parsed = datetime.fromisoformat(candidate)
        except ValueError:
            continue
        if parsed.tzinfo is None:
            return parsed.replace(tzinfo=timezone.utc)
        return parsed.astimezone(timezone.utc)
    for fmt in ("%Y-%m-%d", "%Y%m%d", "%Y-%m-%dT%H:%M:%S"):
        try:
            parsed = datetime.strptime(text, fmt)
        except ValueError:
            continue
        return parsed.replace(tzinfo=timezone.utc)
    return None


def _parse_allowed_hosts(value: Optional[str]) -> List[str]:
    """Split comma-delimited host allowlist argument into unique entries."""

    if not value:
        return []
    entries: List[str] = []
    for host in value.split(","):
        candidate = host.strip()
        if candidate and candidate not in entries:
            entries.append(candidate)
    return entries
>>>>>>> 7667fafa


def _apply_cli_overrides(config: ResolvedConfig, args) -> None:
    """Mutate resolved configuration based on CLI override arguments."""

    downloads = getattr(args, "concurrent_downloads", None)
    if downloads is not None:
        config.defaults.http.concurrent_downloads = downloads

    plans = getattr(args, "concurrent_plans", None)
    if plans is not None:
        config.defaults.http.concurrent_plans = plans

    merged_hosts = _parse_allowed_hosts(getattr(args, "allowed_hosts", None))
    if merged_hosts:
        existing = list(config.defaults.http.allowed_hosts or [])
        for host in merged_hosts:
            if host not in existing:
                existing.append(host)
        config.defaults.http.allowed_hosts = existing


_RATE_LIMIT_RE = re.compile(r"^([\d.]+)/(second|sec|s|minute|min|m|hour|h)$")


def _rate_limit_to_rps(value: str) -> Optional[float]:
    """Convert rate limit string into requests-per-second float."""

    match = _RATE_LIMIT_RE.match(value)
    if not match:
        return None
    amount = float(match.group(1))
    unit = match.group(2)
    if unit in {"second", "sec", "s"}:
        return amount
    if unit in {"minute", "min", "m"}:
        return amount / 60.0
    if unit in {"hour", "h"}:
        return amount / 3600.0
    return None


def _results_to_dict(result: FetchResult) -> dict:
    """Convert a ``FetchResult`` instance into a JSON-friendly mapping.

    Args:
        result: Completed fetch result returned by :func:`fetch_one`.

    Returns:
        Dictionary containing resolver metadata, manifest location, and artifact list.
    """
    return {
        "id": result.spec.id,
        "resolver": result.spec.resolver,
        "status": result.status,
        "file": str(result.local_path),
        "sha256": result.sha256,
        "manifest": str(result.manifest_path),
        "artifacts": list(result.artifacts),
    }


def _compute_plan_diff(baseline: Sequence[dict], current: Sequence[dict]) -> Dict[str, object]:
    """Compute additions, removals, and modifications between plan snapshots."""

    baseline_index = {entry.get('id'): entry for entry in baseline if entry.get('id')}
    current_index = {entry.get('id'): entry for entry in current if entry.get('id')}
    baseline_ids = set(baseline_index)
    current_ids = set(current_index)

    added = [current_index[oid] for oid in sorted(current_ids - baseline_ids)]
    removed = [baseline_index[oid] for oid in sorted(baseline_ids - current_ids)]
    modified = []
    for oid in sorted(baseline_ids & current_ids):
        before = baseline_index[oid]
        after = current_index[oid]
        changes = {}
        for field in PLAN_DIFF_FIELDS:
            if before.get(field) != after.get(field):
                changes[field] = {"before": before.get(field), "after": after.get(field)}
        if changes:
            modified.append({"id": oid, "before": before, "after": after, "changes": changes})

    return {"added": added, "removed": removed, "modified": modified}


def _format_plan_diff(diff: Dict[str, object]) -> List[str]:
    """Render human-readable diff lines from plan comparison."""

    lines: List[str] = []
    for entry in diff.get('added', []):
        version = entry.get('version') or 'unknown'
        lines.append(f"+ {entry.get('id')} version={version} url={entry.get('url', '')}")
    for entry in diff.get('removed', []):
        version = entry.get('version') or 'unknown'
        lines.append(f"- {entry.get('id')} version={version} url={entry.get('url', '')}")
    for entry in diff.get('modified', []):
        changes = entry.get('changes', {})
        parts = [f"{field}: {payload.get('before')} -> {payload.get('after')}" for field, payload in changes.items()]
        detail = ', '.join(parts) if parts else 'no changes'
        lines.append(f"~ {entry.get('id')} {detail}")
    return lines


def _plan_to_dict(plan: PlannedFetch) -> dict:
    """Convert a planned fetch into a JSON-friendly dictionary.

    Args:
        plan: Planned fetch data produced by :func:`plan_one` or :func:`plan_all`.

    Returns:
        Mapping containing resolver metadata and planned download details suitable
        for serialization.
    """

    candidates = [
        {
            "resolver": candidate.resolver,
            "url": candidate.plan.url,
            "service": candidate.plan.service,
            "media_type": candidate.plan.media_type,
            "headers": candidate.plan.headers,
            "version": candidate.plan.version,
            "license": candidate.plan.license,
<<<<<<< HEAD
            "last_modified": candidate.plan.last_modified,
            "size_bytes": candidate.plan.content_length,
=======
>>>>>>> 7667fafa
        }
        for candidate in getattr(plan, "candidates", ())
    ]

    return {
        "id": plan.spec.id,
        "resolver": plan.resolver,
        "url": plan.plan.url,
        "version": plan.plan.version,
        "license": plan.plan.license,
        "media_type": plan.plan.media_type,
        "service": plan.plan.service,
        "headers": plan.plan.headers,
        "last_modified": plan.last_modified or plan.plan.last_modified,
<<<<<<< HEAD
        "size_bytes": plan.size or plan.plan.content_length,
=======
>>>>>>> 7667fafa
        "candidates": candidates,
    }


def _ensure_manifest_path(ontology_id: str, version: Optional[str]) -> Path:
    """Return the manifest path for a given ontology and version.

    Args:
        ontology_id: Identifier for the ontology whose manifest is requested.
        version: Optional version string; when omitted the latest available is used.

    Returns:
        Path to the manifest JSON file on disk.

    Raises:
        ConfigError: If the ontology or manifest cannot be located locally.
    """
    selected_version = version
    if selected_version:
        local_dir = STORAGE.ensure_local_version(ontology_id, selected_version)
    else:
        versions = STORAGE.available_versions(ontology_id)
        if not versions:
            raise ConfigError(f"No versions stored for ontology '{ontology_id}'")
        selected_version = versions[-1]
        local_dir = STORAGE.ensure_local_version(ontology_id, selected_version)
    manifest_path = local_dir / "manifest.json"
    if not manifest_path.exists():
        raise ConfigError(f"Manifest not found for ontology '{ontology_id}' at {selected_version}")
    return manifest_path


def _load_manifest(manifest_path: Path) -> dict:
    """Read and parse a manifest JSON document from disk.

    Args:
        manifest_path: Filesystem location of the manifest file.

    Returns:
        Dictionary representation of the manifest contents.
    """
    return json.loads(manifest_path.read_text())


def _collect_version_metadata(ontology_id: str) -> List[Dict[str, object]]:
    """Return sorted metadata entries for stored ontology versions."""

    safe_id = sanitize_filename(ontology_id)
    base_dir = LOCAL_ONTOLOGY_DIR / safe_id
    metadata: List[Dict[str, object]] = []
    for version in STORAGE.available_versions(ontology_id):
        if version == "latest":
            continue
        safe_version = sanitize_filename(version)
        version_dir = base_dir / safe_version
        manifest_path = version_dir / "manifest.json"
        timestamp = None
        if manifest_path.exists():
            try:
                manifest_data = json.loads(manifest_path.read_text())
            except json.JSONDecodeError:
                manifest_data = {}
            timestamp = _parse_iso8601((manifest_data or {}).get('downloaded_at'))
            if timestamp is None:
                timestamp = _parse_iso8601((manifest_data or {}).get('last_modified'))
        if timestamp is None:
            if manifest_path.exists():
                timestamp = datetime.fromtimestamp(manifest_path.stat().st_mtime, tz=timezone.utc)
            elif version_dir.exists():
                timestamp = datetime.fromtimestamp(version_dir.stat().st_mtime, tz=timezone.utc)
        size = 0
        if version_dir.exists():
            for path in version_dir.rglob('*'):
                if path.is_file():
                    size += path.stat().st_size
        metadata.append({"id": ontology_id, "version": version, "timestamp": timestamp, "size": size, "path": version_dir})

    metadata.sort(key=lambda item: item['timestamp'] or datetime.min.replace(tzinfo=timezone.utc), reverse=True)
    return metadata


def _update_latest_symlink(ontology_id: str, target: Path) -> None:
    """Ensure latest marker references the provided target directory."""

    safe_id = sanitize_filename(ontology_id)
    base_dir = LOCAL_ONTOLOGY_DIR / safe_id
    base_dir.mkdir(parents=True, exist_ok=True)
    latest_link = base_dir / 'latest'
    if not target.exists():
        return
    try:
        if latest_link.is_symlink() or latest_link.exists():
            if latest_link.is_dir() and not latest_link.is_symlink():
                shutil.rmtree(latest_link)
            else:
                latest_link.unlink()
    except OSError:
        if latest_link.exists() and latest_link.is_dir():
            shutil.rmtree(latest_link, ignore_errors=True)
        elif latest_link.exists() or latest_link.is_symlink():
            try:
                latest_link.unlink()
            except OSError:
                pass
    try:
        latest_link.symlink_to(target, target_is_directory=True)
    except OSError:
        latest_link.write_text(str(target))


def _resolve_specs_from_args(
    args,
    base_config: Optional[ResolvedConfig],
    *,
    allow_empty: bool = False,
) -> tuple[ResolvedConfig, List[FetchSpec]]:
    """Return configuration and fetch specifications derived from CLI arguments.

    Args:
        args: Parsed command-line arguments for `pull`/`plan` commands.
        base_config: Optional pre-loaded configuration used when no spec file is supplied.

    Returns:
        Tuple containing the active resolved configuration and the list of fetch specs
        that should be processed.

    Raises:
        ConfigError: If neither explicit IDs nor a configuration file are provided.
    """

    target_formats = _parse_target_formats(getattr(args, "target_formats", None))
    config_path: Optional[Path] = getattr(args, "spec", None)
    ids: Sequence[str] = getattr(args, "ids", [])
    if config_path is None and not ids:
        default_config = CONFIG_DIR / "sources.yaml"
        if default_config.exists():
            config_path = default_config

    if config_path:
        config = load_config(config_path)
    else:
        config = base_config or ResolvedConfig.from_defaults()

    config.defaults.logging.level = getattr(args, "log_level", config.defaults.logging.level)
    _apply_cli_overrides(config, args)

    if ids:
        resolver_name = getattr(args, "resolver", None) or config.defaults.prefer_source[0]
        formats = target_formats or config.defaults.normalize_to
        specs = [
            FetchSpec(id=oid, resolver=resolver_name, extras={}, target_formats=formats)
            for oid in ids
        ]
        return config, specs

    if config.specs:
        return config, config.specs

    if allow_empty:
        return config, []

    raise ConfigError("Please provide ontology IDs or --spec configuration")


def _handle_pull(
    args,
    base_config: Optional[ResolvedConfig],
    *,
    dry_run: bool = False,
):
    """Execute the ``pull`` subcommand workflow."""

    config, specs = _resolve_specs_from_args(args, base_config)
    if dry_run:
        return plan_all(specs, config=config)
    return fetch_all(
        specs,
        config=config,
        force=getattr(args, "force", False),
    )


def _handle_plan(args, base_config: Optional[ResolvedConfig]) -> List[PlannedFetch]:
    """Resolve plans without executing downloads."""

    since = _parse_since(getattr(args, "since", None))
    config, specs = _resolve_specs_from_args(args, base_config)
<<<<<<< HEAD
=======
    since = getattr(args, "since", None)
>>>>>>> 7667fafa
    return plan_all(specs, config=config, since=since)


def _handle_plan_diff(args, base_config: Optional[ResolvedConfig]) -> Dict[str, object]:
<<<<<<< HEAD
    """Compare current plan output against a baseline plan file."""

    baseline_path: Path = getattr(args, "baseline", DEFAULT_PLAN_BASELINE)
    baseline_path = baseline_path.expanduser()
    if not baseline_path.exists():
        raise ConfigError(f"Baseline plan file not found: {baseline_path}")
    try:
        baseline_payload = json.loads(baseline_path.read_text())
    except json.JSONDecodeError as exc:
        raise ConfigError(f"Baseline plan file {baseline_path} is not valid JSON") from exc

    since = _parse_since(getattr(args, "since", None))
    config, specs = _resolve_specs_from_args(args, base_config, allow_empty=True)
    plans = plan_all(specs, config=config, since=since)
    current_payload = [_plan_to_dict(plan) for plan in plans]
    return _compute_plan_diff(baseline_payload, current_payload)


def _handle_prune(args, logger) -> Dict[str, object]:
    """Delete surplus ontology versions based on ``--keep`` parameter."""

    keep = args.keep
    if keep <= 0:
        raise ConfigError("--keep must be a positive integer")

    target_ids = args.ids or STORAGE.available_ontologies()
    target_ids = sorted(set(target_ids))

    summary: List[Dict[str, object]] = []
    total_reclaimed = 0
    total_deleted = 0
    messages: List[str] = []

    for ontology_id in target_ids:
        metadata = _collect_version_metadata(ontology_id)
        if len(metadata) <= keep:
            continue
        retained = metadata[:keep]
        to_remove = metadata[keep:]
        reclaimed = 0
        deleted_versions: List[str] = []
        for item in to_remove:
            deleted_versions.append(item["version"])
            if args.dry_run:
                reclaimed += item["size"]
            else:
                reclaimed_bytes = STORAGE.delete_version(ontology_id, item["version"])
                reclaimed += reclaimed_bytes
                total_deleted += 1
                if logger is not None:
                    logger.info(
                        "pruned ontology version",
                        extra={
                            "ontology_id": ontology_id,
                            "version": item["version"],
                            "freed_bytes": reclaimed_bytes,
                        },
                    )
        if not args.dry_run and retained:
            _update_latest_symlink(ontology_id, retained[0]["path"])
        total_reclaimed += reclaimed
        if args.dry_run:
            total_deleted += len(to_remove)
        summary.append(
            {
                "id": ontology_id,
                "deleted": deleted_versions,
                "retained": [entry["version"] for entry in retained],
                "reclaimed_bytes": reclaimed,
            }
        )
        if args.dry_run:
            for item in to_remove:
                messages.append(
                    f"[DRY-RUN] {ontology_id} version {item['version']} would free {_format_bytes(item['size'])}"
                )
        elif deleted_versions:
            messages.append(
                f"Deleted {len(deleted_versions)} versions for {ontology_id} (freed {_format_bytes(reclaimed)})"
            )

    return {
        "ontologies": summary,
        "total_deleted": total_deleted,
        "total_reclaimed_bytes": total_reclaimed,
        "dry_run": bool(args.dry_run),
        "messages": messages,
    }
=======
    """Generate a diff between the current resolver plan and a baseline."""

    baseline_path = args.baseline or (CONFIG_DIR / "plans" / "latest.json")
    if not baseline_path.exists():
        raise ConfigError(f"Baseline plan not found at {baseline_path}")
    try:
        baseline_data = json.loads(baseline_path.read_text())
    except json.JSONDecodeError as exc:
        raise ConfigError(f"Baseline plan at {baseline_path} is not valid JSON") from exc
    if not isinstance(baseline_data, list):
        raise ConfigError("Baseline plan must be a JSON array of plan entries")

    baseline_map = {
        entry.get("id"): entry
        for entry in baseline_data
        if isinstance(entry, dict) and entry.get("id")
    }

    config, specs = _resolve_specs_from_args(args, base_config)
    since = getattr(args, "since", None)
    current_plans = plan_all(specs, config=config, since=since)
    current_map = {plan.spec.id: _plan_to_dict(plan) for plan in current_plans}

    added_ids = sorted(set(current_map) - set(baseline_map))
    removed_ids = sorted(set(baseline_map) - set(current_map))
    shared_ids = sorted(set(current_map) & set(baseline_map))

    added = [current_map[oid] for oid in added_ids]
    removed = [baseline_map[oid] for oid in removed_ids]
    modified = []

    for oid in shared_ids:
        current = current_map[oid]
        previous = baseline_map[oid]
        changes: Dict[str, Dict[str, Optional[str]]] = {}
        for field in ("url", "version", "license", "media_type", "last_modified"):
            if current.get(field) != previous.get(field):
                changes[field] = {
                    "previous": previous.get(field),
                    "current": current.get(field),
                }
        if changes:
            modified.append({"id": oid, "changes": changes, "previous": previous, "current": current})

    return {"added": added, "removed": removed, "modified": modified, "baseline": str(baseline_path)}


def _print_plan_diff(diff: Dict[str, object]) -> None:
    """Render a human-readable diff report for resolver plans."""

    added = diff.get("added", []) or []
    removed = diff.get("removed", []) or []
    modified = diff.get("modified", []) or []

    if not added and not removed and not modified:
        print("No plan differences found")
        return

    for entry in added:
        version = entry.get("version") or "unknown"
        url = entry.get("url") or "unknown"
        print(f"+ {entry.get('id')}: {url} (version {version})")

    for entry in removed:
        version = entry.get("version") or "unknown"
        url = entry.get("url") or "unknown"
        print(f"- {entry.get('id')}: {url} (version {version})")

    for entry in modified:
        oid = entry.get("id")
        changes = entry.get("changes", {}) or {}
        parts = []
        for field, change in changes.items():
            previous = change.get("previous") or "unknown"
            current = change.get("current") or "unknown"
            parts.append(f"{field}: {previous} -> {current}")
        if parts:
            print(f"~ {oid}: {'; '.join(parts)}")
>>>>>>> 7667fafa


def _doctor_report() -> Dict[str, object]:
    """Collect diagnostic information for the ``doctor`` command."""

    directories = {}
    for name, path in {
        "configs": CONFIG_DIR,
        "cache": CACHE_DIR,
        "logs": LOG_DIR,
        "ontologies": LOCAL_ONTOLOGY_DIR,
    }.items():
        directories[name] = {
            "path": str(path),
            "exists": path.exists(),
            "writable": os.access(path, os.W_OK),
        }

    disk_usage = shutil.disk_usage(LOCAL_ONTOLOGY_DIR)
    threshold_bytes = max(10 * 1_000_000_000, int(disk_usage.total * 0.1))
    disk_report = {
        "total_bytes": disk_usage.total,
        "free_bytes": disk_usage.free,
        "total_gb": round(disk_usage.total / 1_000_000_000, 2),
        "free_gb": round(disk_usage.free / 1_000_000_000, 2),
        "threshold_bytes": threshold_bytes,
        "warning": disk_usage.free < threshold_bytes,
    }

    dependencies = {
        "rdflib": importlib.util.find_spec("rdflib") is not None,
        "pronto": importlib.util.find_spec("pronto") is not None,
        "owlready2": importlib.util.find_spec("owlready2") is not None,
        "arelle": importlib.util.find_spec("arelle") is not None,
    }

    robot_path = shutil.which("robot")
    robot_info: Dict[str, object] = {"available": bool(robot_path), "path": robot_path}
    if robot_path:
        try:
            completed = subprocess.run(
                [robot_path, "--version"],
                capture_output=True,
                text=True,
                timeout=5,
                check=False,
            )
            output = (completed.stdout or completed.stderr or "").strip()
            match = re.search(r"(\d+\.\d+(?:\.\d+)?)", output)
            if match:
                robot_info["version"] = match.group(1)
            if completed.returncode != 0:
                robot_info["detail"] = output or f"exit code {completed.returncode}"
        except (OSError, subprocess.SubprocessError) as exc:  # pragma: no cover - system dependent
            robot_info["error"] = str(exc)

    api_key_path = CONFIG_DIR / "bioportal_api_key.txt"
    bioportal = {
        "path": str(api_key_path),
        "configured": api_key_path.exists() and api_key_path.read_text().strip() != "",
    }

    network_targets = {
        "ols": "https://www.ebi.ac.uk/ols4/api/health",
        "bioportal": "https://data.bioontology.org",
        "bioregistry": "https://bioregistry.io",
    }
    network: Dict[str, Dict[str, object]] = {}
    for name, url in network_targets.items():
        result: Dict[str, object] = {"url": url}
        try:
            response = requests.head(url, timeout=3, allow_redirects=True)
            status = response.status_code
            ok = response.ok
            if status == 405:
                response = requests.get(url, timeout=3, allow_redirects=True)
                status = response.status_code
                ok = response.ok
            result.update({"ok": ok, "status": status})
            if not ok:
                result["detail"] = response.reason
        except requests.RequestException as exc:  # pragma: no cover - network variability
            result.update({"ok": False, "detail": str(exc)})
        network[name] = result

    rate_limits: Dict[str, object] = {
        "effective": ResolvedConfig.from_defaults().defaults.http.rate_limits,
    }
    config_path = CONFIG_DIR / "sources.yaml"
    if config_path.exists():
        try:
            raw = yaml.safe_load(config_path.read_text()) or {}
        except Exception as exc:  # pragma: no cover - YAML errors depend on file contents
            rate_limits["error"] = f"Failed to parse {config_path}: {exc}"  # type: ignore[assignment]
        else:
            http_section = (
                raw.get("defaults", {}).get("http") if isinstance(raw, dict) else None
            )
            configured = http_section.get("rate_limits") if isinstance(http_section, dict) else None
            if isinstance(configured, dict):
                valid: Dict[str, Dict[str, object]] = {}
                invalid: Dict[str, str] = {}
                for service, limit in configured.items():
                    text_value = str(limit)
                    rps = _rate_limit_to_rps(text_value)
                    if rps is None:
                        invalid[service] = text_value
                    else:
                        valid[service] = {
                            "value": text_value,
                            "requests_per_second": rps,
                        }
                if valid:
                    rate_limits["configured"] = valid
                if invalid:
                    rate_limits["invalid"] = invalid

    storage_backend = {
        "backend": STORAGE.__class__.__name__,
        "remote": hasattr(STORAGE, "fs"),
    }

    report: Dict[str, object] = {
        "directories": directories,
        "disk": disk_report,
        "dependencies": dependencies,
        "robot": robot_info,
        "bioportal_api_key": bioportal,
        "network": network,
        "rate_limits": rate_limits,
        "storage": storage_backend,
    }
    return report


def _print_doctor_report(report: Dict[str, object]) -> None:
    """Render human-readable diagnostics from :func:`_doctor_report`.

    Args:
        report: Diagnostics mapping generated by :func:`_doctor_report`.
    """

    print("Directories:")
    for name, info in report["directories"].items():
        status = []
        if info["exists"]:
            status.append("exists")
        else:
            status.append("missing")
        if info["writable"]:
            status.append("writable")
        else:
            status.append("read-only")
        print(f"  - {name}: {', '.join(status)} ({info['path']})")

    disk = report["disk"]
    print(
        "Disk space: {free:.2f} GB free / {total:.2f} GB total".format(
            free=disk["free_gb"], total=disk["total_gb"]
        )
    )
    if disk.get("warning"):
        threshold_gb = disk["threshold_bytes"] / 1_000_000_000
        print(
            f"  Warning: free space below threshold ({threshold_gb:.2f} GB)."
        )

    print("Optional dependencies:")
    for name, available in report["dependencies"].items():
        status = "available" if available else "missing"
        print(f"  - {name}: {status}")

    robot = report["robot"]
    if robot.get("available"):
        version = robot.get("version", "unknown")
        detail = robot.get("detail") or robot.get("error")
        extra = f" (version {version})"
        if detail:
            extra += f" [{detail}]"
        print(f"ROBOT tool: available{extra}")
    else:
        print("ROBOT tool: not found in PATH")

    rate_limits = report["rate_limits"]
    configured = rate_limits.get("configured", {})
    if configured:
        print("Rate limits:")
        for service, info in configured.items():
            rps = info.get("requests_per_second")
            if rps is not None:
                print(f"  - {service}: {info['value']} (~{rps:.2f} req/s)")
            else:
                print(f"  - {service}: {info['value']}")
    if rate_limits.get("invalid"):
        print("  Invalid rate limits detected:")
        for service, value in rate_limits["invalid"].items():
            print(f"    * {service}: '{value}' (expected <number>/<unit>)")
    if rate_limits.get("error"):
        print(f"Rate limit check error: {rate_limits['error']}")

    print("Network connectivity:")
    for name, info in report["network"].items():
        status = "ok" if info.get("ok") else "failed"
        detail = info.get("detail") or info.get("status")
        print(f"  - {name}: {status} ({detail})")

    bioportal = report["bioportal_api_key"]
    if bioportal["configured"]:
        print(f"BioPortal API key: configured ({bioportal['path']})")
    else:
        print(f"BioPortal API key: missing ({bioportal['path']})")

    storage = report["storage"]
    backend_desc = storage.get("backend", "unknown")
    if storage.get("remote"):
        backend_desc += " (remote)"
    else:
        backend_desc += " (local)"
    print(f"Storage backend: {backend_desc}")


def _handle_prune(args) -> Dict[str, object]:
    """Delete surplus ontology versions while retaining the newest entries."""

    keep = args.keep
    requested_ids = list(dict.fromkeys(args.ids or []))
    ontology_ids = requested_ids or STORAGE.available_ontologies()
    total_deleted = 0
    total_bytes = 0
    details: List[Dict[str, object]] = []

    for ontology_id in sorted(ontology_ids):
        safe_id = sanitize_filename(ontology_id)
        ontology_dir = LOCAL_ONTOLOGY_DIR / safe_id
        if not ontology_dir.exists():
            continue
        versions = STORAGE.available_versions(ontology_id)
        if len(versions) <= keep:
            continue

        metadata = []
        for version in versions:
            safe_version = sanitize_filename(version)
            version_dir = ontology_dir / safe_version
            manifest_path = version_dir / "manifest.json"
            timestamp = None
            if manifest_path.exists():
                try:
                    manifest_data = json.loads(manifest_path.read_text())
                except json.JSONDecodeError:
                    manifest_data = {}
                timestamp = _parse_version_timestamp(
                    manifest_data.get("downloaded_at")
                    or manifest_data.get("created_at")
                    or manifest_data.get("last_modified")
                    or manifest_data.get("version")
                )
            if timestamp is None and manifest_path.exists():
                timestamp = datetime.fromtimestamp(manifest_path.stat().st_mtime, timezone.utc)
            if timestamp is None and version_dir.exists():
                timestamp = datetime.fromtimestamp(version_dir.stat().st_mtime, timezone.utc)
            size_bytes = _directory_size(version_dir)
            metadata.append(
                {
                    "version": version,
                    "path": version_dir,
                    "timestamp": timestamp,
                    "size_bytes": size_bytes,
                }
            )

        metadata.sort(
            key=lambda item: (
                item["timestamp"] or datetime.min.replace(tzinfo=timezone.utc),
                item["version"],
            ),
            reverse=True,
        )

        to_keep = metadata[:keep]
        to_delete = metadata[keep:]
        if not to_delete:
            continue

        newest_path = to_keep[0]["path"] if to_keep else None

        for entry in to_delete:
            details.append(
                {
                    "id": ontology_id,
                    "version": entry["version"],
                    "path": str(entry["path"]),
                    "size_bytes": entry["size_bytes"],
                }
            )
            total_deleted += 1
            total_bytes += entry["size_bytes"]
            if not args.dry_run:
                STORAGE.delete_version(ontology_id, entry["version"])

        if not args.dry_run and newest_path is not None:
            latest_link = ontology_dir / "latest"
            if latest_link.exists() or latest_link.is_symlink():
                try:
                    latest_link.unlink()
                except OSError:
                    pass
                try:
                    latest_link.symlink_to(newest_path)
                except OSError:
                    try:
                        latest_link.write_text(str(newest_path))
                    except OSError:
                        pass

    return {
        "deleted_versions": total_deleted,
        "freed_bytes": total_bytes,
        "details": details,
        "dry_run": bool(args.dry_run),
        "keep": keep,
    }


def _handle_show(args) -> None:
    """Display ontology manifest information for the ``show`` command.

    Args:
        args: Parsed CLI arguments including ontology identifier and output format.

    Returns:
        None

    Raises:
        ConfigError: When the manifest cannot be located.
    """
    if args.versions:
        versions = STORAGE.available_versions(args.id)
        if not versions:
            raise ConfigError(f"No versions stored for ontology '{args.id}'")
        for version in versions:
            print(version)
        return
    manifest_path = _ensure_manifest_path(args.id, args.version)
    manifest = _load_manifest(manifest_path)
    if args.json:
        json.dump(manifest, sys.stdout, indent=2)
        sys.stdout.write("\n")
    else:
        for key, value in manifest.items():
            print(f"{key}: {value}")


def _selected_validators(args) -> Sequence[str]:
    """Determine which validators should execute based on CLI flags.

    Args:
        args: Parsed CLI arguments for the ``validate`` command.

    Returns:
        Sequence containing validator names in execution order.
    """
    mapping = {
        "rdflib": args.rdflib,
        "pronto": args.pronto,
        "owlready2": args.owlready2,
        "robot": args.robot,
        "arelle": args.arelle,
    }
    chosen = [name for name, enabled in mapping.items() if enabled]
    return chosen or list(mapping.keys())


def _handle_validate(args, config: ResolvedConfig) -> dict:
    """Run validators for a previously downloaded ontology.

    Args:
        args: Parsed CLI arguments specifying ontology ID, version, and output format.
        config: Resolved configuration supplying validator defaults.

    Returns:
        Mapping of validator names to their structured result payloads.

    Raises:
        ConfigError: If the manifest or downloaded artifacts cannot be located.
    """
    manifest_path = _ensure_manifest_path(args.id, args.version)
    manifest = _load_manifest(manifest_path)
    version_dir = manifest_path.parent
    original_path = version_dir / "original" / manifest["filename"]
    validation_dir = version_dir / "validation"
    normalized_dir = version_dir / "normalized"
    validator_names = _selected_validators(args)
    requests = [
        ValidationRequest(name, original_path, normalized_dir, validation_dir, config)
        for name in validator_names
    ]
    logging_config = config.defaults.logging
<<<<<<< HEAD
    logger = setup_logging(logging_config)
=======
    logger = setup_logging(
        level=logging_config.level,
        retention_days=logging_config.retention_days,
        max_log_size_mb=logging_config.max_log_size_mb,
    )
>>>>>>> 7667fafa
    results = run_validators(requests, logger)
    manifest["validation"] = {name: result.to_dict() for name, result in results.items()}
    manifest_path.write_text(json.dumps(manifest, indent=2))
    return manifest["validation"]


def _handle_init(path: Path) -> None:
    """Create a starter ``sources.yaml`` file for new installations.

    Args:
        path: Destination path for the generated configuration template.

    Returns:
        None

    Raises:
        ConfigError: If the target file already exists.
    """
    if path.exists():
        raise ConfigError(f"Refusing to overwrite existing file {path}")
    path.write_text(EXAMPLE_SOURCES_YAML)
    print(f"Wrote example configuration to {path}")


def _handle_config_validate(path: Path) -> dict:
    """Validate a configuration file and return a summary report.

    Args:
        path: Filesystem path to the configuration file under validation.

    Returns:
        Dictionary describing validation status, ontology count, and file path.
    """
    config = validate_config(path)
    return {
        "ok": True,
        "ontologies": len(config.specs),
        "path": str(path),
    }


def _normalize_argv(argv: Sequence[str]) -> List[str]:
    """Rewrite legacy composite commands to explicit subcommands."""

    tokens = list(argv)
    try:
        index = tokens.index("plan")
    except ValueError:
        return tokens
    if index + 1 < len(tokens) and tokens[index + 1] == "diff":
        return tokens[:index] + ["plan-diff"] + tokens[index + 2 :]
    return tokens


def main(argv: Optional[Sequence[str]] = None) -> int:
    """Entry point for the ontology downloader CLI.

    Args:
        argv: Optional argument vector supplied for testing or scripting.

    Returns:
        Process exit code indicating success (`0`) or failure.

    Raises:
        ConfigError: If configuration files are invalid or unsafe to overwrite.
        OntologyDownloadError: If download or validation operations fail.
    """
    raw_args = list(argv or sys.argv[1:])
    normalized_args = _normalize_argv(raw_args)
    parser = _build_parser()
    args = parser.parse_args(normalized_args)
    try:
        base_config = ResolvedConfig.from_defaults()
        base_config.defaults.logging.level = args.log_level
        logging_config = base_config.defaults.logging
<<<<<<< HEAD
        logger = setup_logging(logging_config)
=======
        logger = setup_logging(
            level=logging_config.level,
            retention_days=logging_config.retention_days,
            max_log_size_mb=logging_config.max_log_size_mb,
        )
>>>>>>> 7667fafa
        if args.command == "pull":
            if getattr(args, "dry_run", False):
                plans = _handle_pull(args, base_config, dry_run=True)
                if args.json:
                    json.dump([_plan_to_dict(plan) for plan in plans], sys.stdout, indent=2)
                    sys.stdout.write("\n")
                else:
                    if plans:
                        rows = format_plan_rows(plans)
                        print(
                            format_table(
                                ("id", "resolver", "service", "media_type", "url"),
                                rows,
                            )
                        )
                    else:
                        print("No ontologies to process")
            else:
                results = _handle_pull(args, base_config, dry_run=False)
                if args.json:
                    json.dump(
                        [_results_to_dict(result) for result in results], sys.stdout, indent=2
                    )
                    sys.stdout.write("\n")
                else:
                    if results:
                        print(format_results_table(results))
                    else:
                        print("No ontologies to process")
                for result in results:
                    logger.info(
                        "ontology processed",
                        extra={
                            "stage": "complete",
                            "ontology_id": result.spec.id,
                            "status": result.status,
                        },
                    )
        elif args.command == "plan":
            if getattr(args, "plan_command", None) == "diff":
                diff = _handle_plan_diff(args, base_config)
                if args.json:
                    json.dump(diff, sys.stdout, indent=2)
                    sys.stdout.write("\n")
                else:
                    _print_plan_diff(diff)
            else:
<<<<<<< HEAD
                if plans:
                    rows = format_plan_rows(plans)
                    print(
                        format_table(
                            ("id", "resolver", "service", "media_type", "url"),
                            rows,
                        )
                    )
                else:
                    print("No ontologies to process")
        elif args.command == "plan-diff":
            diff = _handle_plan_diff(args, base_config)
            if args.json:
                json.dump(diff, sys.stdout, indent=2)
                sys.stdout.write("\n")
            else:
                lines = _format_plan_diff(diff)
                if lines:
                    print("\n".join(lines))
                else:
                    print("No plan differences detected")
        elif args.command == "prune":
            summary = _handle_prune(args, logger)
            if args.json:
                json.dump(summary, sys.stdout, indent=2)
                sys.stdout.write("\n")
            else:
                messages = summary.get("messages", [])
                if messages:
                    print("\n".join(messages))
                total = summary.get("total_reclaimed_bytes", 0)
                print(f"Reclaimed {_format_bytes(total)} across {summary.get('total_deleted', 0)} versions")
=======
                plans = _handle_plan(args, base_config)
                if args.json:
                    json.dump([_plan_to_dict(plan) for plan in plans], sys.stdout, indent=2)
                    sys.stdout.write("\n")
                else:
                    if plans:
                        rows = format_plan_rows(plans)
                        print(
                            format_table(
                                ("id", "resolver", "service", "media_type", "url"),
                                rows,
                            )
                        )
                    else:
                        print("No ontologies to process")
>>>>>>> 7667fafa
        elif args.command == "show":
            _handle_show(args)
        elif args.command == "validate":
            summary = _handle_validate(args, base_config)
            if args.json:
                json.dump(summary, sys.stdout, indent=2)
                sys.stdout.write("\n")
            else:
                print(format_validation_summary(summary))
        elif args.command == "init":
            _handle_init(args.path)
        elif args.command == "config" and args.config_command == "validate":
            report = _handle_config_validate(args.spec)
            if args.json:
                json.dump(report, sys.stdout, indent=2)
                sys.stdout.write("\n")
            else:
                status = "passed" if report["ok"] else "failed"
                print(
                    f"Configuration {status} ({report['ontologies']} ontologies) -> {report['path']}"
                )
        elif args.command == "doctor":
            report = _doctor_report()
            if args.json:
                json.dump(report, sys.stdout, indent=2)
                sys.stdout.write("\n")
            else:
                _print_doctor_report(report)
        elif args.command == "prune":
            summary = _handle_prune(args)
            if args.json:
                json.dump(summary, sys.stdout, indent=2)
                sys.stdout.write("\n")
            else:
                deleted = summary["deleted_versions"]
                freed_gb = summary["freed_bytes"] / 1_000_000_000 if summary["freed_bytes"] else 0
                if deleted == 0:
                    print("No versions eligible for pruning")
                else:
                    mode = "Dry-run" if summary["dry_run"] else "Pruned"
                    print(f"{mode}: removed {deleted} versions (~{freed_gb:.2f} GB)")
                    for entry in summary["details"]:
                        size_mb = entry["size_bytes"] / 1_000_000 if entry["size_bytes"] else 0
                        print(
                            f"  - {entry['id']} {entry['version']} (~{size_mb:.2f} MB) -> {entry['path']}"
                        )
        return 0
    except ConfigError as exc:
        print(f"Error: {exc}", file=sys.stderr)
        return 1
    except OntologyDownloadError as exc:
        print(f"Error: {exc}", file=sys.stderr)
        return 1
    except Exception as exc:  # pylint: disable=broad-except
        print(f"Unexpected error: {exc}", file=sys.stderr)
        return 1


if __name__ == "__main__":  # pragma: no cover
    sys.exit(main())<|MERGE_RESOLUTION|>--- conflicted
+++ resolved
@@ -156,7 +156,6 @@
         "--allowed-hosts",
         help="Comma-separated list of additional hosts permitted for this run",
     )
-<<<<<<< HEAD
     plan_cmd.add_argument(
         "--since",
         help="Only include ontologies modified on or after YYYY-MM-DD",
@@ -186,7 +185,6 @@
     )
     plan_diff_cmd.add_argument("--json", action="store_true", help="Emit plan diff as JSON")
     plan_diff_cmd.add_argument(
-=======
 
     plan_sub = plan_cmd.add_subparsers(dest="plan_command")
     plan_diff = plan_sub.add_parser(
@@ -206,21 +204,15 @@
         help="Only include ontologies modified on or after the provided YYYY-MM-DD date",
     )
     plan_diff.add_argument(
->>>>>>> 7667fafa
         "--concurrent-plans",
         type=_parse_positive_int,
         help="Override maximum concurrent resolver planning workers",
     )
-<<<<<<< HEAD
     plan_diff_cmd.add_argument(
-=======
-    plan_diff.add_argument(
->>>>>>> 7667fafa
         "--concurrent-downloads",
         type=_parse_positive_int,
         help="Override concurrent downloads when using --dry-run",
     )
-<<<<<<< HEAD
     plan_diff_cmd.add_argument(
         "--allowed-hosts",
         help="Comma-separated list of additional hosts permitted for this run",
@@ -255,18 +247,6 @@
         action="store_true",
         help="Emit pruning summary as JSON",
     )
-=======
-    plan_diff.add_argument(
-        "--allowed-hosts",
-        help="Comma-separated list of additional hosts permitted for this run",
-    )
-    plan_diff.add_argument(
-        "--baseline",
-        type=Path,
-        help="Path to baseline plan JSON (default: ~/.data/ontology-fetcher/configs/plans/latest.json)",
-    )
-    plan_diff.add_argument("--json", action="store_true", help="Emit plan diff as JSON")
->>>>>>> 7667fafa
 
     show = subparsers.add_parser("show", help="Display ontology metadata")
     show.add_argument("id", help="Ontology identifier")
@@ -385,7 +365,6 @@
     return parsed
 
 
-<<<<<<< HEAD
 def _parse_allowed_hosts(value: Optional[str]) -> List[str]:
     """Split comma-delimited host allowlist argument into unique entries."""
 
@@ -438,7 +417,6 @@
             return f"{value:.1f} {unit}"
         value /= step
     return f"{value:.1f} PB"
-=======
 def _parse_since(value: str) -> datetime:
     """Parse YYYY-MM-DD strings into timezone-aware datetimes."""
 
@@ -502,7 +480,6 @@
         if candidate and candidate not in entries:
             entries.append(candidate)
     return entries
->>>>>>> 7667fafa
 
 
 def _apply_cli_overrides(config: ResolvedConfig, args) -> None:
@@ -627,11 +604,8 @@
             "headers": candidate.plan.headers,
             "version": candidate.plan.version,
             "license": candidate.plan.license,
-<<<<<<< HEAD
             "last_modified": candidate.plan.last_modified,
             "size_bytes": candidate.plan.content_length,
-=======
->>>>>>> 7667fafa
         }
         for candidate in getattr(plan, "candidates", ())
     ]
@@ -646,10 +620,7 @@
         "service": plan.plan.service,
         "headers": plan.plan.headers,
         "last_modified": plan.last_modified or plan.plan.last_modified,
-<<<<<<< HEAD
         "size_bytes": plan.size or plan.plan.content_length,
-=======
->>>>>>> 7667fafa
         "candidates": candidates,
     }
 
@@ -837,15 +808,10 @@
 
     since = _parse_since(getattr(args, "since", None))
     config, specs = _resolve_specs_from_args(args, base_config)
-<<<<<<< HEAD
-=======
-    since = getattr(args, "since", None)
->>>>>>> 7667fafa
     return plan_all(specs, config=config, since=since)
 
 
 def _handle_plan_diff(args, base_config: Optional[ResolvedConfig]) -> Dict[str, object]:
-<<<<<<< HEAD
     """Compare current plan output against a baseline plan file."""
 
     baseline_path: Path = getattr(args, "baseline", DEFAULT_PLAN_BASELINE)
@@ -934,7 +900,6 @@
         "dry_run": bool(args.dry_run),
         "messages": messages,
     }
-=======
     """Generate a diff between the current resolver plan and a baseline."""
 
     baseline_path = args.baseline or (CONFIG_DIR / "plans" / "latest.json")
@@ -1013,7 +978,6 @@
             parts.append(f"{field}: {previous} -> {current}")
         if parts:
             print(f"~ {oid}: {'; '.join(parts)}")
->>>>>>> 7667fafa
 
 
 def _doctor_report() -> Dict[str, object]:
@@ -1412,15 +1376,11 @@
         for name in validator_names
     ]
     logging_config = config.defaults.logging
-<<<<<<< HEAD
-    logger = setup_logging(logging_config)
-=======
     logger = setup_logging(
         level=logging_config.level,
         retention_days=logging_config.retention_days,
         max_log_size_mb=logging_config.max_log_size_mb,
     )
->>>>>>> 7667fafa
     results = run_validators(requests, logger)
     manifest["validation"] = {name: result.to_dict() for name, result in results.items()}
     manifest_path.write_text(json.dumps(manifest, indent=2))
@@ -1496,15 +1456,11 @@
         base_config = ResolvedConfig.from_defaults()
         base_config.defaults.logging.level = args.log_level
         logging_config = base_config.defaults.logging
-<<<<<<< HEAD
-        logger = setup_logging(logging_config)
-=======
         logger = setup_logging(
             level=logging_config.level,
             retention_days=logging_config.retention_days,
             max_log_size_mb=logging_config.max_log_size_mb,
         )
->>>>>>> 7667fafa
         if args.command == "pull":
             if getattr(args, "dry_run", False):
                 plans = _handle_pull(args, base_config, dry_run=True)
@@ -1552,7 +1508,6 @@
                 else:
                     _print_plan_diff(diff)
             else:
-<<<<<<< HEAD
                 if plans:
                     rows = format_plan_rows(plans)
                     print(
@@ -1585,7 +1540,6 @@
                     print("\n".join(messages))
                 total = summary.get("total_reclaimed_bytes", 0)
                 print(f"Reclaimed {_format_bytes(total)} across {summary.get('total_deleted', 0)} versions")
-=======
                 plans = _handle_plan(args, base_config)
                 if args.json:
                     json.dump([_plan_to_dict(plan) for plan in plans], sys.stdout, indent=2)
@@ -1601,7 +1555,6 @@
                         )
                     else:
                         print("No ontologies to process")
->>>>>>> 7667fafa
         elif args.command == "show":
             _handle_show(args)
         elif args.command == "validate":
