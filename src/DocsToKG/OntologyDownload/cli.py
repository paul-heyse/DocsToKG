--- conflicted
+++ resolved
@@ -47,10 +47,7 @@
     get_manifest_schema,
     infer_version_timestamp,
     load_config,
-<<<<<<< HEAD
-=======
     infer_version_timestamp,
->>>>>>> 7dd7c920
     parse_iso_datetime,
     parse_rate_limit_to_rps,
     parse_version_timestamp,
@@ -560,13 +557,10 @@
         config.defaults.http.allowed_hosts = existing
 
 
-<<<<<<< HEAD
-=======
 _RATE_LIMIT_RE = re.compile(r"^([\d.]+)/(second|sec|s|minute|min|m|hour|h)$")
 
 
 
->>>>>>> 7dd7c920
 def _results_to_dict(result: FetchResult) -> dict:
     """Convert a ``FetchResult`` instance into a JSON-friendly mapping.
 
@@ -685,8 +679,6 @@
     return payload
 
 
-<<<<<<< HEAD
-=======
 def _directory_size_bytes(path: Path) -> int:
     return _directory_size(path)
 
@@ -737,7 +729,6 @@
     return None
 
 
->>>>>>> 7dd7c920
 def _resolve_version_metadata(
     ontology_id: str, version: str
 ) -> Tuple[Path, Optional[datetime], int]:
