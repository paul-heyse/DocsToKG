"""Command-line orchestration for DocsToKG OntologyDownload."""

from __future__ import annotations

import argparse
import importlib
import json
import logging
import os
import re
import shutil
import subprocess
import sys
from datetime import datetime, timezone
from pathlib import Path
from typing import Dict, List, Optional, Sequence, Union

import requests
import yaml
from jsonschema import Draft202012Validator
from jsonschema.exceptions import SchemaError

from .api import _collect_plugin_details
from .errors import (
    ConfigError,
    ConfigurationError,
    OntologyDownloadError,
    UnsupportedPythonError,
)
from .formatters import (
    PLAN_TABLE_HEADERS,
    format_plan_rows,
    format_results_table,
    format_table,
    format_validation_summary,
)
from .io import format_bytes
from .logging_utils import setup_logging
from .manifests import (
    DEFAULT_LOCKFILE_PATH,
    DEFAULT_PLAN_BASELINE,
    collect_version_metadata,
    compute_plan_diff,
    ensure_manifest_path,
    format_plan_diff,
    load_latest_manifest,
    load_lockfile_payload,
    load_manifest,
    plan_to_dict,
    results_to_dict,
    specs_from_lock_payload,
    write_lockfile,
)
from .planning import (
    MANIFEST_SCHEMA_VERSION,
    FetchSpec,
    PlannedFetch,
    fetch_all,
    get_manifest_schema,
    parse_version_timestamp,
    plan_all,
    validate_manifest_dict,
)
from .settings import (
    CACHE_DIR,
    CONFIG_DIR,
    LOCAL_ONTOLOGY_DIR,
    LOG_DIR,
    STORAGE,
    ResolvedConfig,
    get_default_config,
    load_config,
    parse_rate_limit_to_rps,
    validate_config,
)
from .validation import (
    ValidationRequest,
    run_validators,
)


def _build_parser() -> argparse.ArgumentParser:
    """Configure the top-level CLI parser and subcommands.

    Returns:
        Argument parser providing the consolidated ``ontofetch`` CLI.
    """

    parser = argparse.ArgumentParser(
        prog="ontofetch",
        description="Ontology downloader for DocsToKG supporting OBO, OLS, BioPortal, SKOS, and XBRL sources.",
    )
    parser.add_argument(
        "--log-level",
        choices=["DEBUG", "INFO", "WARNING", "ERROR"],
        default="INFO",
        help="Set logging verbosity",
    )
    subparsers = parser.add_subparsers(dest="command", required=True)

    pull = subparsers.add_parser(
        "pull",
        help="Download ontologies",
        description="Download ontologies from configuration or ad-hoc specification.",
    )
    pull.add_argument("ids", nargs="*", help="Ontology identifiers to download")
    pull.add_argument(
        "--spec",
        type=Path,
        help="Path to sources.yaml (default: configs/sources.yaml)",
    )
    pull.add_argument("--force", action="store_true", help="Force redownload bypassing cache")
    pull.add_argument("--resolver", help="Resolver type for single ontology")
    pull.add_argument(
        "--target-formats",
        help="Comma-separated formats (e.g., owl,obo)",
    )
    pull.add_argument("--json", action="store_true", help="Emit pull results as JSON")
    pull.add_argument(
        "--dry-run",
        action="store_true",
        help="Preview resolver actions without downloading",
    )
    pull.add_argument(
        "--concurrent-downloads",
        type=_parse_positive_int,
        help="Override maximum concurrent downloads for this invocation",
    )
    pull.add_argument(
        "--concurrent-plans",
        type=_parse_positive_int,
        help="Override maximum concurrent planning workers (useful with --dry-run)",
    )
    pull.add_argument(
        "--allowed-hosts",
        help="Comma-separated list of additional hosts permitted for this run",
    )
    pull.add_argument(
        "--planner-probes",
        dest="planner_probes",
        action=argparse.BooleanOptionalAction,
        default=None,
        help="Enable or disable planner metadata HTTP probes (default: enabled).",
    )
    pull.add_argument(
        "--lock",
        type=Path,
        help="Path to ontologies.lock.json to pin downloads to exact planned inputs",
    )

    plan_cmd = subparsers.add_parser(
        "plan",
        help="Preview resolver plans without downloading",
        description="Plan resolver actions without performing downloads.",
    )
    plan_cmd.add_argument("ids", nargs="*", help="Ontology identifiers to plan")
    plan_cmd.add_argument(
        "--spec",
        type=Path,
        help="Path to sources.yaml (default: configs/sources.yaml)",
    )
    plan_cmd.add_argument("--resolver", help="Resolver type for single ontology")
    plan_cmd.add_argument("--target-formats", help="Comma-separated formats (e.g., owl,obo)")
    plan_cmd.add_argument(
        "--since",
        type=_parse_since_arg,
        help="Only include ontologies modified on or after YYYY-MM-DD",
    )
    plan_cmd.add_argument(
        "--concurrent-plans",
        type=_parse_positive_int,
        help="Override maximum concurrent resolver planning workers",
    )
    plan_cmd.add_argument(
        "--concurrent-downloads",
        type=_parse_positive_int,
        help="Override concurrent downloads when using --dry-run",
    )
    plan_cmd.add_argument(
        "--allowed-hosts",
        help="Comma-separated list of additional hosts permitted for this run",
    )
    plan_cmd.add_argument(
        "--planner-probes",
        dest="planner_probes",
        action=argparse.BooleanOptionalAction,
        default=None,
        help="Enable or disable planner metadata HTTP probes (default: enabled).",
    )
    plan_cmd.add_argument("--json", action="store_true", help="Emit plan details as JSON")
    plan_cmd.add_argument(
        "--lock-output",
        type=Path,
        default=DEFAULT_LOCKFILE_PATH,
        help=f"Write lockfile (default: {DEFAULT_LOCKFILE_PATH})",
    )
    plan_cmd.add_argument(
        "--no-lock",
        action="store_true",
        help="Skip writing the ontologies.lock.json file",
    )

    plan_diff = subparsers.add_parser(
        "plan-diff",
        help="Compare current plan output to a previous baseline",
        description="Generate a plan and compare it to a stored baseline to highlight differences.",
    )
    plan_diff.add_argument("ids", nargs="*", help="Ontology identifiers to include in the plan")
    plan_diff.add_argument(
        "--spec",
        type=Path,
        help="Path to sources.yaml (default: configs/sources.yaml)",
    )
    plan_diff.add_argument("--resolver", help="Resolver type for single ontology")
    plan_diff.add_argument("--target-formats", help="Comma-separated formats (e.g., owl,obo)")
    plan_diff.add_argument(
        "--since",
        type=_parse_since_arg,
        help="Only include ontologies modified on or after YYYY-MM-DD",
    )
    plan_diff.add_argument(
        "--baseline",
        type=Path,
        default=DEFAULT_PLAN_BASELINE,
        help=f"Baseline plan JSON file (default: {DEFAULT_PLAN_BASELINE})",
    )
    plan_diff.add_argument(
        "--update-baseline",
        action="store_true",
        help="Write the current plan to the baseline file after computing the diff",
    )
    plan_diff.add_argument(
        "--use-manifest",
        action="store_true",
        help="Compare planned metadata against the latest stored manifests",
    )
    plan_diff.add_argument(
        "--concurrent-plans",
        type=_parse_positive_int,
        help="Override maximum concurrent resolver planning workers",
    )
    plan_diff.add_argument(
        "--concurrent-downloads",
        type=_parse_positive_int,
        help="Override concurrent downloads when using --dry-run",
    )
    plan_diff.add_argument(
        "--allowed-hosts",
        help="Comma-separated list of additional hosts permitted for this run",
    )
    plan_diff.add_argument(
        "--planner-probes",
        dest="planner_probes",
        action=argparse.BooleanOptionalAction,
        default=None,
        help="Enable or disable planner metadata HTTP probes (default: enabled).",
    )
    plan_diff.add_argument("--json", action="store_true", help="Emit plan diff as JSON")
    plan_diff.add_argument(
        "--lock-output",
        type=Path,
        default=DEFAULT_LOCKFILE_PATH,
        help=f"Write lockfile (default: {DEFAULT_LOCKFILE_PATH})",
    )
    plan_diff.add_argument(
        "--no-lock",
        action="store_true",
        help="Skip writing the ontologies.lock.json file",
    )

    plugins_cmd = subparsers.add_parser(
        "plugins",
        help="List available resolver or validator plugins",
        description="Show resolver or validator plugins available in this environment.",
    )
    plugins_cmd.add_argument(
        "--kind",
        choices=("resolver", "validator", "all"),
        default="resolver",
        help="Plugin category to display (default: resolver)",
    )
    plugins_cmd.add_argument(
        "--json",
        action="store_true",
        help="Emit plugin inventory as JSON",
    )

    show = subparsers.add_parser("show", help="Display ontology metadata")
    show.add_argument("id", help="Ontology identifier")
    show.add_argument("--versions", action="store_true", help="List available versions")
    show.add_argument("--json", action="store_true", help="Output manifest as JSON")

    validate = subparsers.add_parser("validate", help="Re-run validation on downloaded ontologies")
    validate.add_argument("id", help="Ontology identifier")
    validate.add_argument("version", nargs="?", help="Specific version to validate")
    validate.add_argument("--json", action="store_true", help="Emit validation summary as JSON")
    validate.add_argument("--rdflib", action="store_true", help="Run only the RDFLib validator")
    validate.add_argument("--pronto", action="store_true", help="Include Pronto validation")
    validate.add_argument("--owlready2", action="store_true", help="Include Owlready2 validation")
    validate.add_argument("--robot", action="store_true", help="Include ROBOT validation")
    validate.add_argument("--arelle", action="store_true", help="Include Arelle validation")

    init = subparsers.add_parser("init", help="Create example sources.yaml configuration")
    init.add_argument("path", nargs="?", default=Path("sources.yaml"), type=Path)

    config_cmd = subparsers.add_parser("config", help="Configuration utilities")
    config_sub = config_cmd.add_subparsers(dest="config_command", required=True)
    config_validate = config_sub.add_parser("validate", help="Validate a configuration file")
    config_validate.add_argument(
        "--spec",
        type=Path,
        default=CONFIG_DIR / "sources.yaml",
        help="Path to configuration file (default: ~/.data/ontology-fetcher/configs/sources.yaml)",
    )
    config_validate.add_argument(
        "--json",
        action="store_true",
        help="Output validation result as JSON",
    )

    doctor = subparsers.add_parser("doctor", help="Diagnose environment issues")
    doctor.add_argument("--json", action="store_true", help="Output diagnostics as JSON")
    doctor.add_argument(
        "--fix",
        action="store_true",
        help="Attempt to create required directories, rotate logs, and scaffold API key placeholders",
    )

    prune = subparsers.add_parser("prune", help="Prune stored ontology versions")
    prune.add_argument(
        "--keep",
        type=_parse_positive_int,
        required=True,
        help="Number of versions to retain per ontology",
    )
    prune.add_argument(
        "--ids",
        nargs="*",
        help="Optional ontology identifiers to limit pruning scope",
    )
    prune.add_argument(
        "--dry-run",
        action="store_true",
        help="Preview deletions without removing files",
    )
    prune.add_argument(
        "--older-than",
        type=_parse_since_arg,
        help="Delete versions with timestamps older than YYYY-MM-DD",
    )
    prune.add_argument(
        "--json",
        action="store_true",
        help="Emit pruning summary as JSON",
    )

    return parser


EXAMPLE_SOURCES_YAML = """# Example configuration for ontology downloader\ndefaults:
  accept_licenses: ["CC-BY-4.0", "CC0-1.0", "OGL-UK-3.0"]
  normalize_to: ["ttl"]
  prefer_source: ["obo", "ols", "bioportal", "direct"]
  http:
    max_retries: 5
    timeout_sec: 30
    backoff_factor: 0.5
    per_host_rate_limit: "4/second"
    max_uncompressed_size_gb: 10
    validate_media_type: true
  validation:
    skip_reasoning_if_size_mb: 500
    parser_timeout_sec: 60
  logging:
    level: "INFO"
    max_log_size_mb: 100
    retention_days: 30
  enable_cas_mirror: false

ontologies:
  - id: hp
    resolver: obo
    target_formats: [owl, obo]
  - id: efo
    resolver: ols
  - id: ncit
    resolver: bioportal
    extras:
      acronym: NCIT
  - id: eurovoc
    resolver: skos
    extras:
      url: https://op.europa.eu/o/opportal-service/euvoc-download-handler?cellarURI=http%3A%2F%2Fpublications.europa.eu%2Fresource%2Fauthority%2Feurovoc
"""


def _parse_target_formats(value: Optional[str]) -> List[str]:
    """Normalize comma-separated target format strings.

    Args:
        value: Raw CLI argument possibly containing comma-delimited formats.

    Returns:
        List of stripped format identifiers, or an empty list when no formats are supplied.
    """
    if not value:
        return []
    return [item.strip() for item in value.split(",") if item.strip()]


def _parse_positive_int(value: str) -> int:
    """Parse CLI argument ensuring it is a positive integer.

    Args:
        value: Textual representation of a positive integer.

    Returns:
        Parsed positive integer value.

    Raises:
        argparse.ArgumentTypeError: If ``value`` is not a positive integer.
    """

    try:
        parsed = int(value)
    except (TypeError, ValueError) as exc:  # pragma: no cover - argparse handles message
        raise argparse.ArgumentTypeError("must be a positive integer") from exc
    if parsed <= 0:
        raise argparse.ArgumentTypeError("must be a positive integer")
    return parsed


def _parse_allowed_hosts(value: Optional[str]) -> List[str]:
    """Split comma-delimited host allowlist argument into unique entries.

    Args:
        value: Raw CLI argument containing comma-delimited hostnames.

    Returns:
        List of unique hostnames preserving input order.
    """

    if not value:
        return []
    entries: List[str] = []
    for host in value.split(","):
        candidate = host.strip()
        if candidate and candidate not in entries:
            entries.append(candidate)
    return entries


def _normalize_plan_args(args: Sequence[str]) -> List[str]:
    """Ensure ``plan`` command defaults to the ``run`` subcommand when omitted.

    Args:
        args: Original CLI argument vector.

    Returns:
        Updated argument list with explicit subcommands injected as needed.
    """

    return list(args)


def _parse_since_arg(value: str) -> datetime:
    """Parse ``YYYY-MM-DD`` strings into timezone-aware datetimes.

    Args:
        value: Date string provided on the command line.

    Returns:
        Timezone-aware datetime instance aligned to UTC.

    Raises:
        argparse.ArgumentTypeError: If ``value`` is not a valid date.
    """

    parsed = parse_version_timestamp(value)
    if parsed is None:
        raise argparse.ArgumentTypeError("must be YYYY-MM-DD")
    return parsed


def _parse_since(value: Optional[Union[str, datetime]]) -> Optional[datetime]:
    """Parse optional date input into timezone-aware datetimes.

    Args:
        value: Either a string date or a pre-parsed datetime.

    Returns:
        Normalized datetime in UTC, or ``None`` when not supplied.
    """

    if value is None:
        return None
    if isinstance(value, datetime):
        if value.tzinfo is None:
            return value.replace(tzinfo=timezone.utc)
        return value.astimezone(timezone.utc)
    text = value.strip()
    if not text:
        return None
    return _parse_since_arg(text)


def _apply_cli_overrides(config: ResolvedConfig, args) -> None:
    """Mutate resolved configuration based on CLI override arguments.

    Args:
        config: Resolved configuration subject to mutation.
        args: Parsed CLI namespace containing override values.
    """

    downloads = getattr(args, "concurrent_downloads", None)
    if downloads is not None:
        config.defaults.http.concurrent_downloads = downloads

    plans = getattr(args, "concurrent_plans", None)
    if plans is not None:
        config.defaults.http.concurrent_plans = plans

    merged_hosts = _parse_allowed_hosts(getattr(args, "allowed_hosts", None))
    if merged_hosts:
        existing = list(config.defaults.http.allowed_hosts or [])
        for host in merged_hosts:
            if host not in existing:
                existing.append(host)
        config.defaults.http.allowed_hosts = existing

    planner_override = getattr(args, "planner_probes", None)
    if planner_override is not None:
        config.defaults.planner.probing_enabled = bool(planner_override)


def _resolve_specs_from_args(
    args,
    base_config: Optional[ResolvedConfig],
    *,
    allow_empty: bool = False,
) -> tuple[ResolvedConfig, List[FetchSpec]]:
    """Return configuration and fetch specifications derived from CLI arguments."""

    target_formats = _parse_target_formats(getattr(args, "target_formats", None))
    config_path: Optional[Path] = getattr(args, "spec", None)
    ids: List[str] = list(getattr(args, "ids", []))
    if config_path is None and not ids:
        default_config = CONFIG_DIR / "sources.yaml"
        if default_config.exists():
            config_path = default_config

    if config_path:
        config = load_config(config_path)
    else:
        config = base_config or get_default_config(copy=True)

    config.defaults.logging.level = getattr(args, "log_level", config.defaults.logging.level)
    _apply_cli_overrides(config, args)

    lock_path: Optional[Path] = getattr(args, "lock", None)
    if lock_path is not None:
        lock_payload = load_lockfile_payload(lock_path)
        specs = specs_from_lock_payload(
            lock_payload,
            defaults=config.defaults,
            requested_ids=ids,
        )
        if not specs and not allow_empty:
            raise ConfigError(f"No matching entries found in lock file {lock_path}")
        config.defaults.resolver_fallback_enabled = False
        config.defaults.prefer_source = ["direct"]
        config.specs = specs
        logging.getLogger("DocsToKG.OntologyDownload").info(
            "using lockfile",
            extra={
                "stage": "plan",
                "lock_path": str(lock_path.expanduser()),
                "entries": len(specs),
            },
        )
        return config, specs

    if ids:
        resolver_name = getattr(args, "resolver", None) or config.defaults.prefer_source[0]
        formats = target_formats or config.defaults.normalize_to
        specs = [
            FetchSpec(id=oid, resolver=resolver_name, extras={}, target_formats=formats)
            for oid in ids
        ]
        return config, specs

    if config.specs:
        return config, config.specs

    if allow_empty:
        return config, []

    raise ConfigError("Please provide ontology IDs or --spec configuration")


def _handle_pull(
    args,
    base_config: Optional[ResolvedConfig],
    *,
    dry_run: bool = False,
    logger: Optional[logging.Logger] = None,
):
    """Execute the ``pull`` subcommand workflow."""

    config, specs = _resolve_specs_from_args(args, base_config)
    if dry_run:
        return plan_all(specs, config=config, logger=logger)
    return fetch_all(
        specs,
        config=config,
        logger=logger,
        force=getattr(args, "force", False),
    )


def _handle_plan(
    args,
    base_config: Optional[ResolvedConfig],
    *,
    logger: Optional[logging.Logger] = None,
) -> List[PlannedFetch]:
    """Resolve plans without executing downloads."""

    since = _parse_since(getattr(args, "since", None))
    config, specs = _resolve_specs_from_args(args, base_config)
    plans = plan_all(specs, config=config, since=since, logger=logger)
    if not getattr(args, "no_lock", False):
        lock_path = getattr(args, "lock_output", DEFAULT_LOCKFILE_PATH)
        write_lockfile(plans, lock_path)
    return plans


def _handle_plan_diff(args, base_config: Optional[ResolvedConfig]) -> Dict[str, object]:
    """Compare current plan output against a baseline plan file."""

    use_manifest = bool(getattr(args, "use_manifest", False))
    update_baseline = bool(getattr(args, "update_baseline", False))
    if use_manifest:
        baseline_payload: List[dict] = []
        baseline_path = None
    else:
        baseline_path = getattr(args, "baseline", DEFAULT_PLAN_BASELINE).expanduser()
        if baseline_path.exists():
            try:
                baseline_payload = json.loads(baseline_path.read_text()) or []
            except json.JSONDecodeError as exc:
                raise ConfigError(f"Baseline plan file {baseline_path} is not valid JSON") from exc
            if not isinstance(baseline_payload, list):
                raise ConfigError("Baseline plan must be a JSON array of plan entries")
        elif update_baseline:
            baseline_payload = []
            baseline_path.parent.mkdir(parents=True, exist_ok=True)
        else:
            raise ConfigError(f"Baseline plan file not found: {baseline_path}")

    since = _parse_since(getattr(args, "since", None))
    config, specs = _resolve_specs_from_args(args, base_config, allow_empty=True)
    plans = plan_all(specs, config=config, since=since)
    current_payload = [plan_to_dict(plan) for plan in plans]
    lock_written: Optional[str] = None
    if not getattr(args, "no_lock", False):
        lock_path = getattr(args, "lock_output", DEFAULT_LOCKFILE_PATH)
        lock_written = str(write_lockfile(plans, lock_path))

    if use_manifest:
        baseline_payload = []
        for plan in plans:
            manifest = load_latest_manifest(plan.spec.id)
            if not manifest:
                continue
            baseline_payload.append(
                {
                    "id": manifest.get("id") or plan.spec.id,
                    "resolver": manifest.get("resolver"),
                    "url": manifest.get("url"),
                    "version": manifest.get("version"),
                    "license": manifest.get("license"),
                    "media_type": manifest.get("content_type"),
                    "service": manifest.get("service"),
                    "last_modified": manifest.get("last_modified"),
                    "content_length": manifest.get("content_length"),
                    "sha256": manifest.get("sha256"),
                    "normalized_sha256": manifest.get("normalized_sha256"),
                    "fingerprint": manifest.get("fingerprint"),
                    "streaming_content_sha256": manifest.get("streaming_content_sha256"),
                    "streaming_prefix_sha256": manifest.get("streaming_prefix_sha256"),
                }
            )

    diff = compute_plan_diff(baseline_payload, current_payload)
    diff["baseline"] = "manifests" if use_manifest else str(baseline_path)
    if update_baseline and not use_manifest and baseline_path is not None:
        baseline_path.write_text(json.dumps(current_payload, indent=2))
        diff["baseline_updated"] = True
    else:
        diff["baseline_updated"] = False
    if lock_written:
        diff["lockfile"] = lock_written
    return diff


def _handle_plugins(args) -> Dict[str, Dict[str, Dict[str, str]]]:
    """Return plugin inventory for the requested kind."""

    if args.kind == "all":
        return {
            "resolver": dict(_collect_plugin_details("resolver")),
            "validator": dict(_collect_plugin_details("validator")),
        }
    return {args.kind: dict(_collect_plugin_details(args.kind))}


def _handle_prune(args, logger) -> Dict[str, object]:
    """Delete surplus ontology versions based on ``--keep`` and age filters."""

    keep = args.keep
    if keep <= 0:
        raise ConfigError("--keep must be a positive integer")

    threshold = getattr(args, "older_than", None)
    if threshold is not None and threshold.tzinfo is None:
        threshold = threshold.replace(tzinfo=timezone.utc)

    target_ids = args.ids or STORAGE.available_ontologies()
    target_ids = sorted(set(target_ids))

    summary: List[Dict[str, object]] = []
    total_reclaimed = 0
    total_deleted = 0
    messages: List[str] = []

    for ontology_id in target_ids:
        raw_metadata = collect_version_metadata(ontology_id)
        metadata = sorted(
            raw_metadata,
            key=lambda item: item.get("timestamp") or datetime.min.replace(tzinfo=timezone.utc),
            reverse=True,
        )
        if not metadata:
            continue

        removal_set = {entry["version"] for entry in metadata[keep:]}
        if threshold is not None:
            for entry in metadata:
                timestamp = entry.get("timestamp")
                if isinstance(timestamp, datetime) and timestamp < threshold:
                    removal_set.add(entry["version"])

        required = min(keep, len(metadata))
        retained_versions: List[str] = []
        for entry in metadata:
            version = entry["version"]
            if version in removal_set:
                continue
            retained_versions.append(version)
            if len(retained_versions) == required:
                break
        if len(retained_versions) < required:
            for entry in metadata:
                version = entry["version"]
                if version in retained_versions:
                    continue
                retained_versions.append(version)
                removal_set.discard(version)
                if len(retained_versions) == required:
                    break

        to_remove = [entry for entry in metadata if entry["version"] in removal_set]
        if not to_remove:
            if args.dry_run and threshold is not None:
                messages.append(f"[DRY-RUN] {ontology_id}: no versions matched prune criteria")
            continue

        retained_entries = [entry for entry in metadata if entry["version"] in retained_versions]

        reclaimed = 0
        deleted_versions: List[str] = []
        if args.dry_run:
            for entry in to_remove:
                reclaimed += int(entry.get("size") or 0)
                deleted_versions.append(entry["version"])
            total_deleted += len(to_remove)
        else:
            for entry in to_remove:
                version = entry["version"]
                reclaimed_bytes = STORAGE.delete_version(ontology_id, version)
                reclaimed += reclaimed_bytes
                total_deleted += 1
                deleted_versions.append(version)
                if logger is not None:
                    logger.info(
                        "pruned ontology version",
                        extra={
                            "ontology_id": ontology_id,
                            "version": version,
                            "freed_bytes": reclaimed_bytes,
                        },
                    )
            if retained_entries:
                STORAGE.set_latest_version(ontology_id, retained_entries[0]["version"])

        total_reclaimed += reclaimed
        keep_summary = ", ".join(entry["version"] for entry in retained_entries) or "none"
        summary.append(
            {
                "id": ontology_id,
                "deleted": deleted_versions,
                "retained": [entry["version"] for entry in retained_entries],
                "reclaimed_bytes": reclaimed,
                "threshold": threshold.isoformat() if threshold else None,
            }
        )
        if args.dry_run:
            age_note = f" older than {threshold.date()}" if threshold else ""
            messages.append(
                f"[DRY-RUN] {ontology_id}: keep {keep_summary}; would delete {len(deleted_versions)} version(s){age_note} freeing {format_bytes(reclaimed)}"
            )
        else:
            messages.append(
                f"Deleted {len(deleted_versions)} versions for {ontology_id} (freed {format_bytes(reclaimed)}; kept {keep_summary})"
            )

    return {
        "ontologies": summary,
        "total_deleted": total_deleted,
        "total_reclaimed_bytes": total_reclaimed,
        "dry_run": bool(args.dry_run),
        "messages": messages,
    }


def _doctor_report() -> Dict[str, object]:
    """Collect diagnostic information for the ``doctor`` command.

    Returns:
        Mapping capturing disk, dependency, network, and configuration status.
    """

    ontology_dir = LOCAL_ONTOLOGY_DIR
    created_for_diagnostics = False
    if not ontology_dir.exists():
        try:
            ontology_dir.mkdir(parents=True, exist_ok=True)
            created_for_diagnostics = True
        except OSError:
            # The directory could not be created (e.g., permissions). We'll
            # continue with fallback disk usage handling below.
            pass

    directories = {}
    for name, path in {
        "configs": CONFIG_DIR,
        "cache": CACHE_DIR,
        "logs": LOG_DIR,
        "ontologies": ontology_dir,
    }.items():
        entry = {
            "path": str(path),
            "exists": path.exists(),
            "writable": os.access(path, os.W_OK),
        }
        if name == "ontologies" and created_for_diagnostics:
            entry["created_for_diagnostics"] = True
        directories[name] = entry

    probe_path: Path = ontology_dir
    if not probe_path.exists():
        for candidate in ontology_dir.parents:
            if candidate.exists():
                probe_path = candidate
                break
        else:
            probe_path = Path("/")

<<<<<<< HEAD
    disk_usage = shutil.disk_usage(LOCAL_ONTOLOGY_DIR)
    default_floor_bytes = 10 * 1_000_000_000
    threshold_bytes = min(
        disk_usage.total,
        max(default_floor_bytes, int(disk_usage.total * 0.1)),
    )
    disk_report = {
        "total_bytes": disk_usage.total,
        "free_bytes": disk_usage.free,
        "total_gb": round(disk_usage.total / 1_000_000_000, 2),
        "free_gb": round(disk_usage.free / 1_000_000_000, 2),
        "threshold_bytes": threshold_bytes,
        "warning": disk_usage.free < threshold_bytes,
    }
=======
    try:
        disk_usage = shutil.disk_usage(probe_path)
    except (FileNotFoundError, PermissionError, OSError):  # pragma: no cover - defensive
        disk_report = {
            "path": str(probe_path),
            "total_bytes": None,
            "free_bytes": None,
            "total_gb": None,
            "free_gb": None,
            "threshold_bytes": None,
            "warning": True,
            "error": "Unable to determine disk usage for ontology directory",
        }
    else:
        threshold_bytes = max(10 * 1_000_000_000, int(disk_usage.total * 0.1))
        disk_report = {
            "path": str(probe_path),
            "total_bytes": disk_usage.total,
            "free_bytes": disk_usage.free,
            "total_gb": round(disk_usage.total / 1_000_000_000, 2),
            "free_gb": round(disk_usage.free / 1_000_000_000, 2),
            "threshold_bytes": threshold_bytes,
            "warning": disk_usage.free < threshold_bytes,
        }
>>>>>>> a6caab9a

    dependencies = {
        "rdflib": importlib.util.find_spec("rdflib") is not None,
        "pronto": importlib.util.find_spec("pronto") is not None,
        "owlready2": importlib.util.find_spec("owlready2") is not None,
        "arelle": importlib.util.find_spec("arelle") is not None,
    }

    robot_path = shutil.which("robot")
    robot_info: Dict[str, object] = {"available": bool(robot_path), "path": robot_path}
    if robot_path:
        try:
            completed = subprocess.run(
                [robot_path, "--version"],
                capture_output=True,
                text=True,
                timeout=5,
                check=False,
            )
            output = (completed.stdout or completed.stderr or "").strip()
            match = re.search(r"(\d+\.\d+(?:\.\d+)?)", output)
            if match:
                robot_info["version"] = match.group(1)
            if completed.returncode != 0:
                robot_info["detail"] = output or f"exit code {completed.returncode}"
        except (OSError, subprocess.SubprocessError) as exc:  # pragma: no cover - system dependent
            robot_info["error"] = str(exc)

    api_key_path = CONFIG_DIR / "bioportal_api_key.txt"
    bioportal = {
        "path": str(api_key_path),
        "configured": api_key_path.exists() and api_key_path.read_text().strip() != "",
    }

    network_targets = {
        "ols": "https://www.ebi.ac.uk/ols4/api/health",
        "bioportal": "https://data.bioontology.org",
        "bioregistry": "https://bioregistry.io",
    }
    network: Dict[str, Dict[str, object]] = {}
    for name, url in network_targets.items():
        result: Dict[str, object] = {"url": url}
        try:
            response = requests.head(url, timeout=3, allow_redirects=True)
            status = response.status_code
            ok = response.ok
            if status == 405:
                response = requests.get(url, timeout=3, allow_redirects=True)
                status = response.status_code
                ok = response.ok
            result.update({"ok": ok, "status": status})
            if not ok:
                result["detail"] = response.reason
        except requests.RequestException as exc:  # pragma: no cover - network variability
            result.update({"ok": False, "detail": str(exc)})
        network[name] = result

    rate_limits: Dict[str, object] = {
        "effective": ResolvedConfig.from_defaults().defaults.http.rate_limits,
    }
    config_path = CONFIG_DIR / "sources.yaml"
    if config_path.exists():
        try:
            raw = yaml.safe_load(config_path.read_text()) or {}
        except Exception as exc:  # pragma: no cover - YAML errors depend on file contents
            rate_limits["error"] = f"Failed to parse {config_path}: {exc}"  # type: ignore[assignment]
        else:
            http_section = raw.get("defaults", {}).get("http") if isinstance(raw, dict) else None
            configured = http_section.get("rate_limits") if isinstance(http_section, dict) else None
            if isinstance(configured, dict):
                valid: Dict[str, Dict[str, object]] = {}
                invalid: Dict[str, str] = {}
                for service, limit in configured.items():
                    text_value = str(limit)
                    rps = parse_rate_limit_to_rps(text_value)
                    if rps is None:
                        invalid[service] = text_value
                    else:
                        valid[service] = {
                            "value": text_value,
                            "requests_per_second": rps,
                        }
                if valid:
                    rate_limits["configured"] = valid
                if invalid:
                    rate_limits["invalid"] = invalid

    schema_report: Dict[str, object] = {"version": MANIFEST_SCHEMA_VERSION}
    try:
        Draft202012Validator.check_schema(get_manifest_schema())
        schema_report["schema_valid"] = True
    except SchemaError as exc:
        schema_report["schema_valid"] = False
        schema_report["error"] = str(exc)

    sample_manifest: Optional[Path] = None
    if LOCAL_ONTOLOGY_DIR.exists():
        for candidate in LOCAL_ONTOLOGY_DIR.rglob("manifest.json"):
            sample_manifest = candidate
            break

    if sample_manifest is not None:
        try:
            payload = json.loads(sample_manifest.read_text())
        except json.JSONDecodeError as exc:
            schema_report["sample"] = {
                "path": str(sample_manifest),
                "valid": False,
                "error": f"Invalid JSON: {exc}",
            }
        else:
            try:
                validate_manifest_dict(payload, source=sample_manifest)
            except ConfigurationError as exc:
                detail = str(exc.__cause__) if exc.__cause__ else str(exc)
                schema_report["sample"] = {
                    "path": str(sample_manifest),
                    "valid": False,
                    "error": detail,
                }
            else:
                schema_report["sample"] = {
                    "path": str(sample_manifest),
                    "valid": True,
                }
    else:
        schema_report["sample"] = {"path": None, "valid": None}

    storage_backend = {
        "backend": STORAGE.__class__.__name__,
        "remote": hasattr(STORAGE, "fs"),
    }

    report: Dict[str, object] = {
        "directories": directories,
        "disk": disk_report,
        "dependencies": dependencies,
        "robot": robot_info,
        "bioportal_api_key": bioportal,
        "network": network,
        "rate_limits": rate_limits,
        "manifest_schema": schema_report,
        "storage": storage_backend,
    }
    return report


def _apply_doctor_fixes(report: Dict[str, object]) -> List[str]:
    """Attempt to remediate common doctor issues and return action notes."""

    actions: List[str] = []

    for info in report.get("directories", {}).values():
        path = Path(info.get("path", ""))
        if not path:
            continue
        if not path.exists():
            path.mkdir(parents=True, exist_ok=True)
            actions.append(f"Created directory {path}")

    if LOG_DIR.exists():
        for log_file in LOG_DIR.glob("*.log"):
            target = log_file.parent / f"{log_file.name}.1"
            try:
                if target.exists():
                    target.unlink()
                log_file.rename(target)
                actions.append(f"Rotated log {log_file.name} -> {target.name}")
            except OSError as exc:
                actions.append(f"Failed to rotate {log_file.name}: {exc}")

    placeholders = {
        CONFIG_DIR / "bioportal_api_key.txt": "Add your BioPortal API key here\n",
        CONFIG_DIR / "ols_api_token.txt": "Add your OLS API token here\n",
    }
    for path, content in placeholders.items():
        try:
            if not path.exists() or not path.read_text().strip():
                path.parent.mkdir(parents=True, exist_ok=True)
                path.write_text(content)
                actions.append(f"Ensured placeholder {path.name}")
        except OSError as exc:
            actions.append(f"Failed to update {path}: {exc}")

    return actions


def _print_doctor_report(report: Dict[str, object]) -> None:
    """Render human-readable diagnostics from :func:`_doctor_report`.

    Args:
        report: Diagnostics mapping generated by :func:`_doctor_report`.
    """

    print("Directories:")
    for name, info in report["directories"].items():
        status = []
        if info["exists"]:
            status.append("exists")
        else:
            status.append("missing")
        if info["writable"]:
            status.append("writable")
        else:
            status.append("read-only")
        print(f"  - {name}: {', '.join(status)} ({info['path']})")

    disk = report["disk"]
    print(
        "Disk space: {free:.2f} GB free / {total:.2f} GB total".format(
            free=disk["free_gb"], total=disk["total_gb"]
        )
    )
    if disk.get("warning"):
        threshold_gb = disk["threshold_bytes"] / 1_000_000_000
        print(
            "  Warning: free space below threshold "
            f"({threshold_gb:.2f} GB; min(total capacity, max(10 GB, 10% of capacity)))."
        )

    print("Optional dependencies:")
    for name, available in report["dependencies"].items():
        status = "available" if available else "missing"
        print(f"  - {name}: {status}")

    robot = report["robot"]
    if robot.get("available"):
        version = robot.get("version", "unknown")
        detail = robot.get("detail") or robot.get("error")
        extra = f" (version {version})"
        if detail:
            extra += f" [{detail}]"
        print(f"ROBOT tool: available{extra}")
    else:
        print("ROBOT tool: not found in PATH")

    rate_limits = report["rate_limits"]
    configured = rate_limits.get("configured", {})
    if configured:
        print("Rate limits:")
        for service, info in configured.items():
            rps = info.get("requests_per_second")
            if rps is not None:
                print(f"  - {service}: {info['value']} (~{rps:.2f} req/s)")
            else:
                print(f"  - {service}: {info['value']}")
    if rate_limits.get("invalid"):
        print("  Invalid rate limits detected:")
        for service, value in rate_limits["invalid"].items():
            print(f"    * {service}: '{value}' (expected <number>/<unit>)")
    if rate_limits.get("error"):
        print(f"Rate limit check error: {rate_limits['error']}")

    schema = report.get("manifest_schema", {})
    if schema:
        status = "valid" if schema.get("schema_valid") else "invalid"
        print(
            f"Manifest schema ({schema.get('version', 'unknown')}): {status}"
            + (f" [{schema.get('error')}]" if schema.get("error") else "")
        )
        sample = schema.get("sample", {})
        sample_path = sample.get("path")
        if sample_path:
            sample_status = sample.get("valid")
            if sample_status is True:
                print(f"  Sample manifest: OK ({sample_path})")
            elif sample_status is False:
                error = sample.get("error", "UNKNOWN ERROR")
                print(f"  Sample manifest: invalid ({sample_path}) - {error}")
            else:
                print(f"  Sample manifest: not evaluated ({sample_path})")
        else:
            print("  Sample manifest: none discovered")

    print("Network connectivity:")
    for name, info in report["network"].items():
        status = "ok" if info.get("ok") else "failed"
        detail = info.get("detail") or info.get("status")
        print(f"  - {name}: {status} ({detail})")

    bioportal = report["bioportal_api_key"]
    if bioportal["configured"]:
        print(f"BioPortal API key: configured ({bioportal['path']})")
    else:
        print(f"BioPortal API key: missing ({bioportal['path']})")

    storage = report["storage"]
    backend_desc = storage.get("backend", "unknown")
    if storage.get("remote"):
        backend_desc += " (remote)"
    else:
        backend_desc += " (local)"
    print(f"Storage backend: {backend_desc}")


def _handle_show(args) -> None:
    """Display ontology manifest information for the ``show`` command.

    Args:
        args: Parsed CLI arguments including ontology identifier and output format.

    Returns:
        None

    Raises:
        ConfigError: When the manifest cannot be located.
    """
    if args.versions:
        versions = STORAGE.available_versions(args.id)
        if not versions:
            raise ConfigError(f"No versions stored for ontology '{args.id}'")
        for version in versions:
            print(version)
        return
    manifest_path = ensure_manifest_path(args.id, args.version)
    manifest = load_manifest(manifest_path)
    if args.json:
        json.dump(manifest, sys.stdout, indent=2)
        sys.stdout.write("\n")
    else:
        for key, value in manifest.items():
            print(f"{key}: {value}")


def _selected_validators(args) -> Sequence[str]:
    """Determine which validators should execute based on CLI flags.

    Args:
        args: Parsed CLI arguments for the ``validate`` command.

    Returns:
        Sequence containing validator names in execution order.
    """
    mapping = {
        "rdflib": args.rdflib,
        "pronto": args.pronto,
        "owlready2": args.owlready2,
        "robot": args.robot,
        "arelle": args.arelle,
    }
    chosen = [name for name, enabled in mapping.items() if enabled]
    return chosen or list(mapping.keys())


def _handle_validate(args, config: ResolvedConfig) -> dict:
    """Run validators for a previously downloaded ontology.

    Args:
        args: Parsed CLI arguments specifying ontology ID, version, and output format.
        config: Resolved configuration supplying validator defaults.

    Returns:
        Mapping of validator names to their structured result payloads.

    Raises:
        ConfigError: If the manifest or downloaded artifacts cannot be located.
    """
    manifest_path = ensure_manifest_path(args.id, args.version)
    manifest = load_manifest(manifest_path)
    version_dir = manifest_path.parent
    original_path = version_dir / "original" / manifest["filename"]
    validation_dir = version_dir / "validation"
    normalized_dir = version_dir / "normalized"
    validator_names = _selected_validators(args)
    requests = [
        ValidationRequest(name, original_path, normalized_dir, validation_dir, config)
        for name in validator_names
    ]
    logging_config = config.defaults.logging
    logger = setup_logging(
        level=logging_config.level,
        retention_days=logging_config.retention_days,
        max_log_size_mb=logging_config.max_log_size_mb,
    )
    results = run_validators(requests, logger)
    manifest["validation"] = {name: result.to_dict() for name, result in results.items()}
    manifest_path.write_text(json.dumps(manifest, indent=2))
    return manifest["validation"]


def _handle_init(path: Path) -> None:
    """Create a starter ``sources.yaml`` file for new installations.

    Args:
        path: Destination path for the generated configuration template.

    Raises:
        ConfigError: If the target file already exists.
    """
    if path.exists():
        raise ConfigError(f"Refusing to overwrite existing file {path}")
    path.write_text(EXAMPLE_SOURCES_YAML)
    print(f"Wrote example configuration to {path}")


def _handle_config_validate(path: Path) -> dict:
    """Validate a configuration file and return a summary report.

    Args:
        path: Filesystem path to the configuration file under validation.

    Returns:
        Dictionary describing validation status, ontology count, and file path.
    """
    config = validate_config(path)
    return {
        "ok": True,
        "ontologies": len(config.specs),
        "path": str(path),
    }


# --- Module Entry Points ---


def cli_main(argv: Optional[Sequence[str]] = None) -> int:
    """Entry point for the ontology downloader CLI.

    Args:
        argv: Optional argument vector supplied for testing or scripting.

    Returns:
        Process exit code indicating success (`0`) or failure.

    Raises:
        ConfigError: If configuration files are invalid or unsafe to overwrite.
        OntologyDownloadError: If download or validation operations fail.
    """
    raw_args = list(argv or sys.argv[1:])
    arg_list = _normalize_plan_args(raw_args)
    parser = _build_parser()
    args = parser.parse_args(arg_list)
    try:
        base_config = get_default_config(copy=True)
        base_config.defaults.logging.level = args.log_level
        logging_config = base_config.defaults.logging
        logger = setup_logging(
            level=logging_config.level,
            retention_days=logging_config.retention_days,
            max_log_size_mb=logging_config.max_log_size_mb,
        )
        if getattr(args, "json", False):
            for handler in logger.handlers:
                if isinstance(handler, logging.StreamHandler) and not isinstance(handler, logging.FileHandler):
                    handler.setStream(sys.stderr)
        if args.command == "pull":
            if getattr(args, "dry_run", False):
                plans = _handle_pull(args, base_config, dry_run=True, logger=logger)
                if args.json:
                    json.dump([plan_to_dict(plan) for plan in plans], sys.stdout, indent=2)
                    sys.stdout.write("\n")
                else:
                    if plans:
                        rows = format_plan_rows(plans)
                        print(format_table(PLAN_TABLE_HEADERS, rows))
                    else:
                        print("No ontologies to process")
            else:
                results = _handle_pull(args, base_config, dry_run=False, logger=logger)
                if args.json:
                    json.dump([results_to_dict(result) for result in results], sys.stdout, indent=2)
                    sys.stdout.write("\n")
                else:
                    if results:
                        print(format_results_table(results))
                    else:
                        print("No ontologies to process")
                for result in results:
                    logger.info(
                        "ontology processed",
                        extra={
                            "stage": "complete",
                            "ontology_id": result.spec.id,
                            "status": result.status,
                        },
                    )
        elif args.command == "plan":
            plans = _handle_plan(args, base_config, logger=logger)
            if args.json:
                json.dump([plan_to_dict(plan) for plan in plans], sys.stdout, indent=2)
                sys.stdout.write("\n")
            else:
                if plans:
                    rows = format_plan_rows(plans)
                    print(format_table(PLAN_TABLE_HEADERS, rows))
                else:
                    print("No ontologies to process")
        elif args.command == "plan-diff":
            diff = _handle_plan_diff(args, base_config)
            if args.json:
                json.dump(diff, sys.stdout, indent=2)
                sys.stdout.write("\n")
            else:
                lines = format_plan_diff(diff)
                if lines:
                    print("\n".join(lines))
                else:
                    print("No plan differences detected")
                if diff.get("baseline_updated"):
                    print(f"Updated baseline at {diff['baseline']}")
        elif args.command == "plugins":
            inventory = _handle_plugins(args)
            if args.json:
                json.dump(inventory, sys.stdout, indent=2)
                sys.stdout.write("\n")
            else:
                for kind, plugins in inventory.items():
                    print(f"{kind}:")
                    if not plugins:
                        print("  (none)")
                        continue
                    for name, data in plugins.items():
                        qualified = data.get("qualified")
                        version = data.get("version", "unknown")
                        print(f"  - {name} ({version}): {qualified}")
        elif args.command == "prune":
            summary = _handle_prune(args, logger)
            if args.json:
                json.dump(summary, sys.stdout, indent=2)
                sys.stdout.write("\n")
            else:
                messages = summary.get("messages", [])
                if messages:
                    print("\n".join(messages))
                total = summary.get("total_reclaimed_bytes", 0)
                deleted = summary.get("total_deleted", 0)
                label = "Dry-run" if summary.get("dry_run") else "Pruned"
                print(f"{label}: reclaimed {format_bytes(total)} across {deleted} versions")
        elif args.command == "show":
            _handle_show(args)
        elif args.command == "validate":
            summary = _handle_validate(args, base_config)
            if args.json:
                json.dump(summary, sys.stdout, indent=2)
                sys.stdout.write("\n")
            else:
                print(format_validation_summary(summary))
        elif args.command == "init":
            _handle_init(args.path)
        elif args.command == "config" and args.config_command == "validate":
            report = _handle_config_validate(args.spec)
            if args.json:
                json.dump(report, sys.stdout, indent=2)
                sys.stdout.write("\n")
            else:
                status = "passed" if report["ok"] else "failed"
                print(
                    f"Configuration {status} ({report['ontologies']} ontologies) -> {report['path']}"
                )
        elif args.command == "doctor":
            report = _doctor_report()
            fixes: List[str] = []
            if getattr(args, "fix", False):
                fixes = _apply_doctor_fixes(report)
                report = _doctor_report()
                if fixes:
                    report["fixes"] = fixes
            if args.json:
                json.dump(report, sys.stdout, indent=2)
                sys.stdout.write("\n")
            else:
                _print_doctor_report(report)
                if fixes:
                    print("\nApplied fixes:")
                    for action in fixes:
                        print(f"  - {action}")
        else:  # pragma: no cover - argparse should prevent unknown commands
            parser.error(f"Unsupported command: {args.command}")
        return 0
    except ConfigError as exc:
        print(f"Error: {exc}", file=sys.stderr)
        return 1
    except UnsupportedPythonError as exc:
        print(f"Error: {exc}", file=sys.stderr)
        return 2
    except OntologyDownloadError as exc:
        print(f"Error: {exc}", file=sys.stderr)
        return 1
    except Exception as exc:  # pylint: disable=broad-except
        print(f"Unexpected error: {exc}", file=sys.stderr)
        return 1<|MERGE_RESOLUTION|>--- conflicted
+++ resolved
@@ -877,7 +877,6 @@
         else:
             probe_path = Path("/")
 
-<<<<<<< HEAD
     disk_usage = shutil.disk_usage(LOCAL_ONTOLOGY_DIR)
     default_floor_bytes = 10 * 1_000_000_000
     threshold_bytes = min(
@@ -892,32 +891,6 @@
         "threshold_bytes": threshold_bytes,
         "warning": disk_usage.free < threshold_bytes,
     }
-=======
-    try:
-        disk_usage = shutil.disk_usage(probe_path)
-    except (FileNotFoundError, PermissionError, OSError):  # pragma: no cover - defensive
-        disk_report = {
-            "path": str(probe_path),
-            "total_bytes": None,
-            "free_bytes": None,
-            "total_gb": None,
-            "free_gb": None,
-            "threshold_bytes": None,
-            "warning": True,
-            "error": "Unable to determine disk usage for ontology directory",
-        }
-    else:
-        threshold_bytes = max(10 * 1_000_000_000, int(disk_usage.total * 0.1))
-        disk_report = {
-            "path": str(probe_path),
-            "total_bytes": disk_usage.total,
-            "free_bytes": disk_usage.free,
-            "total_gb": round(disk_usage.total / 1_000_000_000, 2),
-            "free_gb": round(disk_usage.free / 1_000_000_000, 2),
-            "threshold_bytes": threshold_bytes,
-            "warning": disk_usage.free < threshold_bytes,
-        }
->>>>>>> a6caab9a
 
     dependencies = {
         "rdflib": importlib.util.find_spec("rdflib") is not None,
