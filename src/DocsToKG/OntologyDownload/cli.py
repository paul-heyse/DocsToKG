--- conflicted
+++ resolved
@@ -45,10 +45,7 @@
     fetch_all,
     get_manifest_schema,
     load_config,
-<<<<<<< HEAD
     infer_version_timestamp,
-=======
->>>>>>> f2242eff
     parse_iso_datetime,
     parse_rate_limit_to_rps,
     parse_version_timestamp,
@@ -549,13 +546,6 @@
     return f"{value:.1f} PB"
 
 
-<<<<<<< HEAD
-=======
-def _directory_size_bytes(path: Path) -> int:
-    return _directory_size(path)
-
-
->>>>>>> f2242eff
 def _apply_cli_overrides(config: ResolvedConfig, args) -> None:
     """Mutate resolved configuration based on CLI override arguments.
 
@@ -581,13 +571,10 @@
         config.defaults.http.allowed_hosts = existing
 
 
-<<<<<<< HEAD
-=======
 _RATE_LIMIT_RE = re.compile(r"^([\d.]+)/(second|sec|s|minute|min|m|hour|h)$")
 
 
 
->>>>>>> f2242eff
 def _results_to_dict(result: FetchResult) -> dict:
     """Convert a ``FetchResult`` instance into a JSON-friendly mapping.
 
@@ -706,8 +693,6 @@
     return payload
 
 
-<<<<<<< HEAD
-=======
 def _directory_size_bytes(path: Path) -> int:
     return _directory_size(path)
 
@@ -758,7 +743,6 @@
     return None
 
 
->>>>>>> f2242eff
 def _resolve_version_metadata(
     ontology_id: str, version: str
 ) -> Tuple[Path, Optional[datetime], int]:
@@ -858,11 +842,7 @@
                 timestamp = datetime.fromtimestamp(manifest_path.stat().st_mtime, tz=timezone.utc)
             elif version_dir.exists():
                 timestamp = datetime.fromtimestamp(version_dir.stat().st_mtime, tz=timezone.utc)
-<<<<<<< HEAD
         size = _directory_size(version_dir)
-=======
-        size = _directory_size_bytes(version_dir)
->>>>>>> f2242eff
         metadata.append(
             {
                 "id": ontology_id,
