"""
Ontology Downloader CLI

This module exposes the `ontofetch` command-line experience for DocsToKG.
It provides entry points for downloading ontologies, inspecting manifests,
re-running validators, and bootstrapping configuration files. The CLI is
designed to support both automated pipelines and human operators by offering
structured JSON output, progress tables, and detailed error reporting.

Key Features:
- Multi-command interface covering pull, show, validate, init, and config tasks
- Seamless integration with resolver planning and validation subsystems
- Support for JSON output to aid automation and downstream tooling
- Logging configuration that aligns with DocsToKG observability standards

Dependencies:
- argparse: command-line parsing
- pathlib: filesystem path handling
- DocsToKG.OntologyDownload.core: download orchestration helpers
- DocsToKG.OntologyDownload.validators: validation pipeline execution

Usage:
    from DocsToKG.OntologyDownload import cli

    if __name__ == "__main__":
        raise SystemExit(cli.main())
"""

from __future__ import annotations

import argparse
import importlib.util
import json
import os
import re
import shutil
import subprocess
import sys
from datetime import datetime, timezone
<<<<<<< HEAD
from email.utils import parsedate_to_datetime
=======
>>>>>>> 3c743207
from pathlib import Path
from typing import Dict, List, Optional, Sequence, Tuple

import requests
import yaml

from .cli_utils import (
    format_plan_rows,
    format_results_table,
    format_table,
    format_validation_summary,
)
from .config import ConfigError, ResolvedConfig, load_config, validate_config
from .core import (
    FetchResult,
    FetchSpec,
    OntologyDownloadError,
    PlannedFetch,
    fetch_all,
    plan_all,
)
from .download import sanitize_filename
from .logging_config import setup_logging
from .storage import CACHE_DIR, CONFIG_DIR, LOCAL_ONTOLOGY_DIR, LOG_DIR, STORAGE
from .validators import ValidationRequest, run_validators

ONTOLOGY_DIR = LOCAL_ONTOLOGY_DIR

DEFAULT_PLAN_BASELINE = CACHE_DIR / "plans" / "baseline.json"

PLAN_DIFF_FIELDS = (
    "url",
    "version",
    "license",
    "media_type",
    "service",
    "last_modified",
    "size_bytes",
)

def _build_parser() -> argparse.ArgumentParser:
    """Configure the top-level CLI parser and subcommands.

    Returns:
        Parser instance with sub-commands for pull, show, validate, init, and config.

    Raises:
        None
    """
    parser = argparse.ArgumentParser(
        prog="ontofetch",
        description="Ontology downloader for DocsToKG supporting OBO, OLS, BioPortal, SKOS, XBRL sources.",
    )
    parser.add_argument(
        "--log-level",
        choices=["DEBUG", "INFO", "WARNING", "ERROR"],
        default="INFO",
        help="Set logging verbosity",
    )
    subparsers = parser.add_subparsers(dest="command", required=True)

    pull = subparsers.add_parser(
        "pull",
        help="Download ontologies",
        description="Download ontologies from configuration or ad-hoc specification.",
    )
    pull.add_argument("ids", nargs="*", help="Ontology identifiers to download")
    pull.add_argument(
        "--spec",
        type=Path,
        help="Path to sources.yaml (default: configs/sources.yaml)",
    )
    pull.add_argument("--force", action="store_true", help="Force redownload bypassing cache")
    pull.add_argument("--resolver", help="Resolver type for single ontology")
    pull.add_argument(
        "--target-formats",
        help="Comma-separated formats (e.g., owl,obo)",
    )
    pull.add_argument("--json", action="store_true", help="Emit pull results as JSON")
    pull.add_argument(
        "--dry-run", action="store_true", help="Preview resolver actions without downloading"
    )
    pull.add_argument(
        "--concurrent-downloads",
        type=_parse_positive_int,
        help="Override maximum concurrent downloads for this invocation",
    )
    pull.add_argument(
        "--allowed-hosts",
        help="Comma-separated list of additional hosts permitted for this run",
    )

    plan_cmd = subparsers.add_parser(
        "plan", help="Preview resolver plans without downloading", description="Plan resolver actions"
    )
    plan_sub = plan_cmd.add_subparsers(dest="plan_command")
    plan_sub.required = False

    plan_parent = argparse.ArgumentParser(add_help=False)
    plan_parent.add_argument("ids", nargs="*", help="Ontology identifiers to plan")
    plan_parent.add_argument(
        "--spec", type=Path, help="Path to sources.yaml (default: configs/sources.yaml)"
    )
<<<<<<< HEAD
    plan_parent.add_argument("--resolver", help="Resolver type for single ontology")
    plan_parent.add_argument("--target-formats", help="Comma-separated formats (e.g., owl,obo)")
    plan_parent.add_argument(
=======
    plan_cmd.add_argument("--resolver", help="Resolver type for single ontology")
    plan_cmd.add_argument("--target-formats", help="Comma-separated formats (e.g., owl,obo)")
    plan_cmd.add_argument(
        "--since",
        type=_parse_since,
        help="Only include ontologies modified on or after the provided YYYY-MM-DD date",
    )
    plan_cmd.add_argument("--json", action="store_true", help="Emit plan details as JSON")
    plan_cmd.add_argument(
>>>>>>> 3c743207
        "--concurrent-plans",
        type=_parse_positive_int,
        help="Override maximum concurrent resolver planning workers",
    )
<<<<<<< HEAD
    plan_parent.add_argument(
=======
    plan_cmd.add_argument(
>>>>>>> 3c743207
        "--concurrent-downloads",
        type=_parse_positive_int,
        help="Override concurrent downloads when using --dry-run",
    )
<<<<<<< HEAD
    plan_parent.add_argument(
        "--allowed-hosts",
        help="Comma-separated list of additional hosts permitted for this run",
    )

    plan_run = plan_sub.add_parser(
        "run",
        parents=[plan_parent],
        add_help=False,
        help="Preview resolver plans without downloading",
        description="Preview resolver plans without downloading",
    )
    plan_run.add_argument("--json", action="store_true", help="Emit plan details as JSON")
    plan_run.add_argument(
=======
    plan_cmd.add_argument(
        "--allowed-hosts",
        help="Comma-separated list of additional hosts permitted for this run",
    )
    plan_cmd.add_argument(
>>>>>>> 3c743207
        "--since",
        help="Only include ontologies modified on or after YYYY-MM-DD",
    )

<<<<<<< HEAD
    plan_diff = plan_sub.add_parser(
        "diff",
        parents=[plan_parent],
        add_help=False,
        help="Compare current plan with baseline",
        description="Compare current plan with baseline",
    )
    plan_diff.add_argument(
        "--baseline",
        type=Path,
        default=(CONFIG_DIR / "plans" / "baseline.json"),
        help="Path to baseline plan JSON file (default: ~/.data/ontology-fetcher/configs/plans/baseline.json)",
    )
    plan_diff.add_argument("--json", action="store_true", help="Emit diff results as JSON")
=======
    plan_diff_cmd = subparsers.add_parser(
        "plan-diff",
        help="Compare current plan output to a previous baseline",
        description="Generate a plan and compare it to a stored baseline to highlight differences.",
    )
    plan_diff_cmd.add_argument("ids", nargs="*", help="Ontology identifiers to plan")
    plan_diff_cmd.add_argument(
        "--spec",
        type=Path,
        help="Path to sources.yaml (default: configs/sources.yaml)",
    )
    plan_diff_cmd.add_argument("--resolver", help="Resolver type for single ontology")
    plan_diff_cmd.add_argument(
        "--target-formats",
        help="Comma-separated formats (e.g., owl,obo)",
    )
    plan_diff_cmd.add_argument(
        "--baseline",
        type=Path,
        default=DEFAULT_PLAN_BASELINE,
        help=f"Baseline plan JSON file (default: {DEFAULT_PLAN_BASELINE})",
    )
    plan_diff_cmd.add_argument("--json", action="store_true", help="Emit plan diff as JSON")
    plan_diff_cmd.add_argument(

    plan_sub = plan_cmd.add_subparsers(dest="plan_command")
    plan_diff = plan_sub.add_parser(
        "diff",
        help="Compare current resolver plans against a baseline file",
        description="Generate a diff between the current resolver plan and a stored baseline plan",
    )
    plan_diff.add_argument("ids", nargs="*", help="Ontology identifiers to plan")
    plan_diff.add_argument(
        "--spec", type=Path, help="Path to sources.yaml (default: configs/sources.yaml)"
    )
    plan_diff.add_argument("--resolver", help="Resolver type for single ontology")
    plan_diff.add_argument("--target-formats", help="Comma-separated formats (e.g., owl,obo)")
    plan_diff.add_argument(
        "--since",
        type=_parse_since,
        help="Only include ontologies modified on or after the provided YYYY-MM-DD date",
    )
    plan_diff.add_argument(
        "--concurrent-plans",
        type=_parse_positive_int,
        help="Override maximum concurrent resolver planning workers",
    )
    plan_diff_cmd.add_argument(
        "--concurrent-downloads",
        type=_parse_positive_int,
        help="Override concurrent downloads when using --dry-run",
    )
    plan_diff_cmd.add_argument(
        "--allowed-hosts",
        help="Comma-separated list of additional hosts permitted for this run",
    )
    plan_diff_cmd.add_argument(
        "--since",
        help="Only include ontologies modified on or after YYYY-MM-DD",
    )

    prune = subparsers.add_parser(
        "prune",
        help="Delete older ontology versions while retaining the most recent ones",
    )
    prune.add_argument(
        "--keep",
        required=True,
        type=_parse_positive_int,
        help="Number of most recent versions to retain per ontology",
    )
    prune.add_argument(
        "--ids",
        nargs="+",
        help="Optional list of ontology identifiers to prune",
    )
    prune.add_argument(
        "--dry-run",
        action="store_true",
        help="Show what would be deleted without removing any files",
    )
    prune.add_argument(
        "--json",
        action="store_true",
        help="Emit pruning summary as JSON",
    )
>>>>>>> 3c743207

    show = subparsers.add_parser("show", help="Display ontology metadata")
    show.add_argument("id", help="Ontology identifier")
    show.add_argument("--versions", action="store_true", help="List available versions")
    show.add_argument("--json", action="store_true", help="Output manifest as JSON")

    validate = subparsers.add_parser("validate", help="Re-run validation on downloaded ontologies")
    validate.add_argument("id", help="Ontology identifier")
    validate.add_argument("version", nargs="?", help="Specific version to validate")
    validate.add_argument("--json", action="store_true", help="Emit validation summary as JSON")
    validate.add_argument("--rdflib", action="store_true", help="Run only the RDFLib validator")
    validate.add_argument("--pronto", action="store_true", help="Include Pronto validation")
    validate.add_argument("--owlready2", action="store_true", help="Include Owlready2 validation")
    validate.add_argument("--robot", action="store_true", help="Include ROBOT validation")
    validate.add_argument("--arelle", action="store_true", help="Include Arelle validation")

    init = subparsers.add_parser("init", help="Create example sources.yaml configuration")
    init.add_argument("path", nargs="?", default=Path("sources.yaml"), type=Path)

    config_cmd = subparsers.add_parser("config", help="Configuration utilities")
    config_sub = config_cmd.add_subparsers(dest="config_command", required=True)
    config_validate = config_sub.add_parser("validate", help="Validate a configuration file")
    config_validate.add_argument(
        "--spec",
        type=Path,
        default=CONFIG_DIR / "sources.yaml",
        help="Path to configuration file (default: ~/.data/ontology-fetcher/configs/sources.yaml)",
    )
    config_validate.add_argument(
        "--json", action="store_true", help="Output validation result as JSON"
    )

    doctor = subparsers.add_parser("doctor", help="Diagnose environment issues")
    doctor.add_argument("--json", action="store_true", help="Output diagnostics as JSON")

<<<<<<< HEAD
    prune = subparsers.add_parser("prune", help="Manage stored ontology versions")
    prune.add_argument(
        "--keep",
        type=_parse_positive_int,
        required=True,
        help="Number of most recent versions to retain",
    )
    prune.add_argument("--ids", nargs="+", help="Specific ontology identifiers to prune")
    prune.add_argument("--dry-run", action="store_true", help="Preview deletions without removing files")
    prune.add_argument("--json", action="store_true", help="Emit prune summary as JSON")
=======
    prune = subparsers.add_parser("prune", help="Prune stored ontology versions")
    prune.add_argument("--keep", type=_parse_positive_int, required=True, help="Number of versions to retain per ontology")
    prune.add_argument(
        "--ids",
        nargs="*",
        help="Optional ontology identifiers to limit pruning scope",
    )
    prune.add_argument(
        "--dry-run",
        action="store_true",
        help="Preview deletions without removing files",
    )
    prune.add_argument(
        "--json",
        action="store_true",
        help="Emit pruning summary as JSON",
    )
>>>>>>> 3c743207

    return parser


EXAMPLE_SOURCES_YAML = """# Example configuration for ontology downloader\ndefaults:
  accept_licenses: ["CC-BY-4.0", "CC0-1.0", "OGL-UK-3.0"]
  normalize_to: ["ttl"]
  prefer_source: ["obo", "ols", "bioportal", "direct"]
  http:
    max_retries: 5
    timeout_sec: 30
    backoff_factor: 0.5
    per_host_rate_limit: "4/second"
    max_download_size_gb: 5
    validate_media_type: true
  validation:
    skip_reasoning_if_size_mb: 500
    parser_timeout_sec: 60
  logging:
    level: "INFO"
    max_log_size_mb: 100
    retention_days: 30

ontologies:
  - id: hp
    resolver: obo
    target_formats: [owl, obo]
  - id: efo
    resolver: ols
  - id: ncit
    resolver: bioportal
    extras:
      acronym: NCIT
  - id: eurovoc
    resolver: skos
    extras:
      url: https://op.europa.eu/o/opportal-service/euvoc-download-handler?cellarURI=http%3A%2F%2Fpublications.europa.eu%2Fresource%2Fauthority%2Feurovoc
"""


def _parse_target_formats(value: Optional[str]) -> List[str]:
    """Normalize comma-separated target format strings.

    Args:
        value: Raw CLI argument possibly containing comma-delimited formats.

    Returns:
        List of stripped format identifiers, or an empty list when no formats are supplied.
    """
    if not value:
        return []
    return [item.strip() for item in value.split(",") if item.strip()]


def _parse_positive_int(value: str) -> int:
    """Parse CLI argument ensuring it is a positive integer."""

    try:
        parsed = int(value)
    except (TypeError, ValueError) as exc:  # pragma: no cover - argparse handles message
        raise argparse.ArgumentTypeError("must be a positive integer") from exc
    if parsed <= 0:
        raise argparse.ArgumentTypeError("must be a positive integer")
    return parsed


def _parse_allowed_hosts(value: Optional[str]) -> List[str]:
    """Split comma-delimited host allowlist argument into unique entries."""

    if not value:
        return []
    entries: List[str] = []
    for host in value.split(","):
        candidate = host.strip()
        if candidate and candidate not in entries:
            entries.append(candidate)
    return entries


<<<<<<< HEAD
_PLAN_SUBCOMMANDS = {"run", "diff"}


def _normalize_plan_args(args: List[str]) -> List[str]:
    """Insert default ``run`` subcommand for ``plan`` invocations when omitted."""

    if not args or args[0] != "plan":
        return args
    if len(args) == 1:
        return ["plan", "run"]
    if args[1] in _PLAN_SUBCOMMANDS:
        return args
    if args[1].startswith("-"):
        return [args[0], "run", *args[1:]]
    return [args[0], "run", *args[1:]]
=======
def _parse_since(value: Optional[str]) -> Optional[datetime]:
    """Parse --since argument into timezone-aware datetime."""

    if not value:
        return None
    try:
        parsed = datetime.strptime(value, "%Y-%m-%d")
    except ValueError as exc:
        raise ConfigError("--since must be in YYYY-MM-DD format") from exc
    return parsed.replace(tzinfo=timezone.utc)


def _parse_iso8601(value: Optional[str]) -> Optional[datetime]:
    """Parse ISO8601 string into timezone-aware datetime."""

    if not value:
        return None
    try:
        parsed = datetime.fromisoformat(value.replace("Z", "+00:00"))
    except ValueError:
        return None
    if parsed.tzinfo is None:
        parsed = parsed.replace(tzinfo=timezone.utc)
    return parsed


def _format_bytes(num: int) -> str:
    """Return human-readable byte count representation."""

    step = 1024.0
    units = ["B", "KB", "MB", "GB", "TB"]
    value = float(num)
    for unit in units:
        if value < step or unit == units[-1]:
            if unit == "B":
                return f"{int(value)} {unit}"
            return f"{value:.1f} {unit}"
        value /= step
    return f"{value:.1f} PB"
def _parse_since(value: str) -> datetime:
    """Parse YYYY-MM-DD strings into timezone-aware datetimes."""

    try:
        parsed = datetime.strptime(value, "%Y-%m-%d")
    except ValueError as exc:  # pragma: no cover - argparse handles presentation
        raise argparse.ArgumentTypeError("must be YYYY-MM-DD") from exc
    return parsed.replace(tzinfo=timezone.utc)


def _directory_size(path: Path) -> int:
    """Return the cumulative size of files under ``path``."""

    if not path.exists():
        return 0
    total = 0
    for entry in path.rglob("*"):
        if entry.is_symlink() or not entry.is_file():
            continue
        try:
            total += entry.stat().st_size
        except OSError:  # pragma: no cover - filesystem race conditions
            continue
    return total


def _parse_version_timestamp(value: Optional[str]) -> Optional[datetime]:
    """Parse version or manifest timestamps into UTC datetimes."""

    if not value or not isinstance(value, str):
        return None
    text = value.strip()
    if not text:
        return None
    candidates = [text, text.replace("Z", "+00:00")]
    for candidate in candidates:
        try:
            parsed = datetime.fromisoformat(candidate)
        except ValueError:
            continue
        if parsed.tzinfo is None:
            return parsed.replace(tzinfo=timezone.utc)
        return parsed.astimezone(timezone.utc)
    for fmt in ("%Y-%m-%d", "%Y%m%d", "%Y-%m-%dT%H:%M:%S"):
        try:
            parsed = datetime.strptime(text, fmt)
        except ValueError:
            continue
        return parsed.replace(tzinfo=timezone.utc)
    return None


def _parse_allowed_hosts(value: Optional[str]) -> List[str]:
    """Split comma-delimited host allowlist argument into unique entries."""

    if not value:
        return []
    entries: List[str] = []
    for host in value.split(","):
        candidate = host.strip()
        if candidate and candidate not in entries:
            entries.append(candidate)
    return entries
>>>>>>> 3c743207


def _apply_cli_overrides(config: ResolvedConfig, args) -> None:
    """Mutate resolved configuration based on CLI override arguments."""

    downloads = getattr(args, "concurrent_downloads", None)
    if downloads is not None:
        config.defaults.http.concurrent_downloads = downloads

    plans = getattr(args, "concurrent_plans", None)
    if plans is not None:
        config.defaults.http.concurrent_plans = plans

    merged_hosts = _parse_allowed_hosts(getattr(args, "allowed_hosts", None))
    if merged_hosts:
        existing = list(config.defaults.http.allowed_hosts or [])
        for host in merged_hosts:
            if host not in existing:
                existing.append(host)
        config.defaults.http.allowed_hosts = existing


_RATE_LIMIT_RE = re.compile(r"^([\d.]+)/(second|sec|s|minute|min|m|hour|h)$")


def _rate_limit_to_rps(value: str) -> Optional[float]:
    """Convert rate limit string into requests-per-second float."""

    match = _RATE_LIMIT_RE.match(value)
    if not match:
        return None
    amount = float(match.group(1))
    unit = match.group(2)
    if unit in {"second", "sec", "s"}:
        return amount
    if unit in {"minute", "min", "m"}:
        return amount / 60.0
    if unit in {"hour", "h"}:
        return amount / 3600.0
    return None


def _results_to_dict(result: FetchResult) -> dict:
    """Convert a ``FetchResult`` instance into a JSON-friendly mapping.

    Args:
        result: Completed fetch result returned by :func:`fetch_one`.

    Returns:
        Dictionary containing resolver metadata, manifest location, and artifact list.
    """
    return {
        "id": result.spec.id,
        "resolver": result.spec.resolver,
        "status": result.status,
        "file": str(result.local_path),
        "sha256": result.sha256,
        "manifest": str(result.manifest_path),
        "artifacts": list(result.artifacts),
    }


def _compute_plan_diff(baseline: Sequence[dict], current: Sequence[dict]) -> Dict[str, object]:
    """Compute additions, removals, and modifications between plan snapshots."""

    baseline_index = {entry.get('id'): entry for entry in baseline if entry.get('id')}
    current_index = {entry.get('id'): entry for entry in current if entry.get('id')}
    baseline_ids = set(baseline_index)
    current_ids = set(current_index)

    added = [current_index[oid] for oid in sorted(current_ids - baseline_ids)]
    removed = [baseline_index[oid] for oid in sorted(baseline_ids - current_ids)]
    modified = []
    for oid in sorted(baseline_ids & current_ids):
        before = baseline_index[oid]
        after = current_index[oid]
        changes = {}
        for field in PLAN_DIFF_FIELDS:
            if before.get(field) != after.get(field):
                changes[field] = {"before": before.get(field), "after": after.get(field)}
        if changes:
            modified.append({"id": oid, "before": before, "after": after, "changes": changes})

    return {"added": added, "removed": removed, "modified": modified}


def _format_plan_diff(diff: Dict[str, object]) -> List[str]:
    """Render human-readable diff lines from plan comparison."""

    lines: List[str] = []
    for entry in diff.get('added', []):
        version = entry.get('version') or 'unknown'
        lines.append(f"+ {entry.get('id')} version={version} url={entry.get('url', '')}")
    for entry in diff.get('removed', []):
        version = entry.get('version') or 'unknown'
        lines.append(f"- {entry.get('id')} version={version} url={entry.get('url', '')}")
    for entry in diff.get('modified', []):
        changes = entry.get('changes', {})
        parts = [f"{field}: {payload.get('before')} -> {payload.get('after')}" for field, payload in changes.items()]
        detail = ', '.join(parts) if parts else 'no changes'
        lines.append(f"~ {entry.get('id')} {detail}")
    return lines


def _plan_to_dict(plan: PlannedFetch) -> dict:
    """Convert a planned fetch into a JSON-friendly dictionary.

    Args:
        plan: Planned fetch data produced by :func:`plan_one` or :func:`plan_all`.

    Returns:
        Mapping containing resolver metadata and planned download details suitable
        for serialization.
    """

    candidates = [
        {
            "resolver": candidate.resolver,
            "url": candidate.plan.url,
            "service": candidate.plan.service,
            "media_type": candidate.plan.media_type,
            "headers": candidate.plan.headers,
            "version": candidate.plan.version,
            "license": candidate.plan.license,
<<<<<<< HEAD
=======
            "last_modified": candidate.plan.last_modified,
            "size_bytes": candidate.plan.content_length,
>>>>>>> 3c743207
        }
        for candidate in getattr(plan, "candidates", ())
    ]

<<<<<<< HEAD
    payload = {
=======
    return {
>>>>>>> 3c743207
        "id": plan.spec.id,
        "resolver": plan.resolver,
        "url": plan.plan.url,
        "version": plan.plan.version,
        "license": plan.plan.license,
        "media_type": plan.plan.media_type,
        "service": plan.plan.service,
        "headers": plan.plan.headers,
<<<<<<< HEAD
        "candidates": candidates,
    }

    metadata = getattr(plan, "metadata", {}) or {}
    last_modified = metadata.get("last_modified")
    if last_modified:
        payload["last_modified"] = last_modified
    if metadata.get("content_length") is not None:
        payload["content_length"] = metadata["content_length"]
    if metadata.get("etag"):
        payload["etag"] = metadata["etag"]
    return payload


def _parse_iso_datetime(value: Optional[str]) -> Optional[datetime]:
    """Parse ISO formatted date strings into timezone-aware datetimes."""

    if not value:
        return None
    text = value.strip()
    if not text:
        return None
    if text.endswith("Z"):
        text = text[:-1] + "+00:00"
    try:
        parsed = datetime.fromisoformat(text)
    except ValueError:
        return None
    if parsed.tzinfo is None:
        parsed = parsed.replace(tzinfo=timezone.utc)
    else:
        parsed = parsed.astimezone(timezone.utc)
    return parsed


def _parse_http_datetime(value: Optional[str]) -> Optional[datetime]:
    """Parse HTTP header datetime strings into timezone-aware datetimes."""

    if not value:
        return None
    try:
        parsed = parsedate_to_datetime(value)
    except (TypeError, ValueError):
        return None
    if parsed.tzinfo is None:
        parsed = parsed.replace(tzinfo=timezone.utc)
    else:
        parsed = parsed.astimezone(timezone.utc)
    return parsed


def _extract_response_metadata(response: requests.Response) -> Dict[str, object]:
    """Return structured metadata from an HTTP response."""

    metadata: Dict[str, object] = {}
    last_modified = response.headers.get("Last-Modified")
    parsed_last_modified = _parse_http_datetime(last_modified)
    if parsed_last_modified:
        metadata["last_modified"] = parsed_last_modified.isoformat()
    etag = response.headers.get("ETag")
    if etag:
        metadata["etag"] = etag
    content_length = response.headers.get("Content-Length")
    if content_length:
        try:
            metadata["content_length"] = int(content_length)
        except ValueError:
            pass
    return metadata


def _collect_plan_metadata(plans: Sequence[PlannedFetch], config: ResolvedConfig) -> None:
    """Augment planned fetches with remote metadata via HEAD requests."""

    if not plans:
        return

    headers = config.defaults.http.polite_http_headers()
    timeout = max(1, config.defaults.http.timeout_sec)

    for plan in plans:
        metadata: Dict[str, object] = {}
        response: Optional[requests.Response] = None
        try:
            response = requests.head(
                plan.plan.url,
                headers=headers,
                timeout=timeout,
                allow_redirects=True,
            )
            if response.status_code == 405:
                response.close()
                response = requests.get(
                    plan.plan.url,
                    headers=headers,
                    timeout=timeout,
                    allow_redirects=True,
                    stream=True,
                )
            metadata.update(_extract_response_metadata(response))
        except requests.RequestException as exc:  # pragma: no cover - network variability
            metadata.setdefault("metadata_error", str(exc))
        finally:
            if response is not None:
                response.close()
        if metadata:
            plan.metadata.update(metadata)


def _directory_size_bytes(path: Path) -> int:
    """Return the cumulative size of files within ``path``."""

    total = 0
    for entry in path.rglob("*"):
        try:
            if entry.is_file():
                total += entry.stat().st_size
        except OSError:
            continue
    return total


def _format_size(num_bytes: int) -> str:
    """Format byte counts using human-readable units."""

    units = ["B", "KB", "MB", "GB", "TB"]
    size = float(num_bytes)
    for unit in units:
        if size < 1024 or unit == units[-1]:
            return f"{size:.2f} {unit}"
        size /= 1024
    return f"{num_bytes} B"


def _infer_version_timestamp(version: str) -> Optional[datetime]:
    """Attempt to derive a datetime from a version string."""

    candidates = [version, version.replace("_", "-"), version.replace("/", "-")]
    formats = [
        "%Y-%m-%d",
        "%Y%m%d",
        "%Y-%m-%dT%H:%M:%S",
        "%Y%m%dT%H%M%S",
        "%Y-%m-%d-%H-%M-%S",
    ]
    for candidate in candidates:
        for fmt in formats:
            try:
                parsed = datetime.strptime(candidate, fmt)
            except ValueError:
                continue
            return parsed.replace(tzinfo=timezone.utc)
    return None


def _resolve_version_metadata(ontology_id: str, version: str) -> Tuple[Path, Optional[datetime], int]:
    """Return path, timestamp, and size metadata for a stored version."""

    path = STORAGE.version_path(ontology_id, version)
    manifest_path = path / "manifest.json"
    timestamp: Optional[datetime] = None
    if manifest_path.exists():
        try:
            manifest = json.loads(manifest_path.read_text())
        except json.JSONDecodeError:
            manifest = {}
        else:
            timestamp = _parse_iso_datetime(manifest.get("downloaded_at"))
    if timestamp is None:
        timestamp = _infer_version_timestamp(version)
    if timestamp is None:
        try:
            timestamp = datetime.fromtimestamp(path.stat().st_mtime, tz=timezone.utc)
        except OSError:
            timestamp = None
    size = _directory_size_bytes(path)
    return path, timestamp, size


def _diff_plans(
    current: Sequence[dict], baseline: Sequence[dict]
) -> Dict[str, List[dict]]:
    """Return structured diff between current and baseline plan payloads."""

    def _normalize(entries: Sequence[dict]) -> Dict[str, dict]:
        mapping: Dict[str, dict] = {}
        for entry in entries:
            identifier = str(entry.get("id"))
            mapping[identifier] = dict(entry)
        return mapping

    current_map = _normalize(current)
    baseline_map = _normalize(baseline)

    added: List[dict] = []
    removed: List[dict] = []
    modified: List[dict] = []

    for oid in sorted(set(current_map) | set(baseline_map)):
        if oid not in baseline_map:
            added.append(current_map[oid])
            continue
        if oid not in current_map:
            removed.append(baseline_map[oid])
            continue
        before = baseline_map[oid]
        after = current_map[oid]
        changes: Dict[str, Dict[str, object]] = {}
        for field in ("url", "version", "license", "media_type", "content_length"):
            if before.get(field) != after.get(field):
                changes[field] = {
                    "previous": before.get(field),
                    "current": after.get(field),
                }
        if before.get("last_modified") != after.get("last_modified"):
            changes["last_modified"] = {
                "previous": before.get("last_modified"),
                "current": after.get("last_modified"),
            }
        if changes:
            modified.append({"id": oid, "changes": changes})

    return {"added": added, "removed": removed, "modified": modified}


def _print_plan_diff(diff: Dict[str, List[dict]]) -> None:
    """Render human-readable plan diff results."""

    if not diff["added"] and not diff["removed"] and not diff["modified"]:
        print("No plan differences detected.")
        return

    for entry in diff["added"]:
        version = entry.get("version") or "unknown"
        print(f"+ {entry['id']} {version} -> {entry.get('url', '')}")
    for entry in diff["removed"]:
        version = entry.get("version") or "unknown"
        print(f"- {entry['id']} {version} -> {entry.get('url', '')}")
    for entry in diff["modified"]:
        changes = ", ".join(
            f"{field}: {change['previous']} -> {change['current']}"
            for field, change in entry["changes"].items()
        )
        print(f"~ {entry['id']} {changes}")

    total_added = len(diff["added"])
    total_removed = len(diff["removed"])
    total_modified = len(diff["modified"])
    print(
        f"Summary: +{total_added} added, -{total_removed} removed, ~{total_modified} modified"
    )


def _handle_plan_diff(args, base_config: Optional[ResolvedConfig]) -> Dict[str, List[dict]]:
    """Generate plan diff between current run and baseline file."""

    config, specs = _resolve_specs_from_args(args, base_config)
    plans = plan_all(specs, config=config)
    _collect_plan_metadata(plans, config)
    current_payload = [_plan_to_dict(plan) for plan in plans]

    baseline_path: Path = args.baseline
    if not baseline_path.exists():
        raise ConfigError(f"Baseline plan not found at {baseline_path}")
    try:
        baseline_payload = json.loads(baseline_path.read_text()) or []
    except json.JSONDecodeError as exc:
        raise ConfigError(f"Failed to parse baseline plan at {baseline_path}: {exc}") from exc

    if not isinstance(baseline_payload, list):
        raise ConfigError("Baseline plan must be a JSON array of plan objects")

    return _diff_plans(current_payload, baseline_payload)


def _handle_prune(args) -> Dict[str, object]:
    """Delete surplus ontology versions according to CLI arguments."""

    keep = args.keep
    if keep <= 0:
        raise ConfigError("--keep must be a positive integer")

    ontology_ids = args.ids or STORAGE.available_ontologies()
    ontology_ids = sorted(dict.fromkeys(ontology_ids))

    summary: Dict[str, object] = {
        "deleted_versions": 0,
        "freed_bytes": 0,
        "potential_bytes": 0,
        "ontologies": {},
        "dry_run": bool(args.dry_run),
=======
        "last_modified": plan.last_modified or plan.plan.last_modified,
        "size_bytes": plan.size or plan.plan.content_length,
        "candidates": candidates,
>>>>>>> 3c743207
    }

    if not ontology_ids:
        return summary

    for ontology_id in ontology_ids:
        versions = STORAGE.available_versions(ontology_id)
        if not versions:
            continue
        metadata = []
        for version in versions:
            path, timestamp, size = _resolve_version_metadata(ontology_id, version)
            metadata.append(
                {
                    "version": version,
                    "timestamp": timestamp,
                    "timestamp_iso": timestamp.isoformat() if timestamp else None,
                    "size": size,
                    "path": path,
                }
            )

        metadata.sort(
            key=lambda item: (
                item["timestamp"] or datetime(1970, 1, 1, tzinfo=timezone.utc),
                item["version"],
            )
        )

        survivors = metadata[-keep:] if keep < len(metadata) else metadata
        to_delete = metadata[:-keep] if keep < len(metadata) else []
        summary["ontologies"][ontology_id] = {
            "kept": [entry["version"] for entry in survivors],
            "deleted": [entry["version"] for entry in to_delete],
            "total_versions": len(metadata),
        }

        if args.dry_run:
            for entry in to_delete:
                summary["potential_bytes"] += entry["size"]
                size_label = _format_size(entry["size"])
                timestamp_label = entry["timestamp_iso"] or "unknown"
                print(
                    f"DRY RUN: {ontology_id} would delete {entry['version']}"
                    f" ({size_label}) [timestamp {timestamp_label}]"
                )
            continue

        for entry in to_delete:
            reclaimed = STORAGE.delete_version(ontology_id, entry["version"])
            reclaimed = reclaimed or entry["size"]
            summary["freed_bytes"] += reclaimed
            summary["deleted_versions"] += 1
            print(
                f"Deleted {ontology_id} {entry['version']} ({_format_size(reclaimed)})"
            )

        if survivors:
            newest = max(
                survivors,
                key=lambda item: (
                    item["timestamp"] or datetime(1970, 1, 1, tzinfo=timezone.utc),
                    item["version"],
                ),
            )
            STORAGE.set_latest_version(ontology_id, newest["version"])

    if args.dry_run:
        print(
            "Dry run complete. Would free"
            f" {_format_size(summary['potential_bytes'])} across"
            f" {sum(len(info['deleted']) for info in summary['ontologies'].values())} versions"
        )
    else:
        print(
            f"Freed {_format_size(summary['freed_bytes'])} across"
            f" {summary['deleted_versions']} deleted versions"
        )

    return summary


def _ensure_manifest_path(ontology_id: str, version: Optional[str]) -> Path:
    """Return the manifest path for a given ontology and version.

    Args:
        ontology_id: Identifier for the ontology whose manifest is requested.
        version: Optional version string; when omitted the latest available is used.

    Returns:
        Path to the manifest JSON file on disk.

    Raises:
        ConfigError: If the ontology or manifest cannot be located locally.
    """
    selected_version = version
    if selected_version:
        local_dir = STORAGE.ensure_local_version(ontology_id, selected_version)
    else:
        versions = STORAGE.available_versions(ontology_id)
        if not versions:
            raise ConfigError(f"No versions stored for ontology '{ontology_id}'")
        selected_version = versions[-1]
        local_dir = STORAGE.ensure_local_version(ontology_id, selected_version)
    manifest_path = local_dir / "manifest.json"
    if not manifest_path.exists():
        raise ConfigError(f"Manifest not found for ontology '{ontology_id}' at {selected_version}")
    return manifest_path


def _load_manifest(manifest_path: Path) -> dict:
    """Read and parse a manifest JSON document from disk.

    Args:
        manifest_path: Filesystem location of the manifest file.

    Returns:
        Dictionary representation of the manifest contents.
    """
    return json.loads(manifest_path.read_text())


def _collect_version_metadata(ontology_id: str) -> List[Dict[str, object]]:
    """Return sorted metadata entries for stored ontology versions."""

    safe_id = sanitize_filename(ontology_id)
    base_dir = LOCAL_ONTOLOGY_DIR / safe_id
    metadata: List[Dict[str, object]] = []
    for version in STORAGE.available_versions(ontology_id):
        if version == "latest":
            continue
        safe_version = sanitize_filename(version)
        version_dir = base_dir / safe_version
        manifest_path = version_dir / "manifest.json"
        timestamp = None
        if manifest_path.exists():
            try:
                manifest_data = json.loads(manifest_path.read_text())
            except json.JSONDecodeError:
                manifest_data = {}
            timestamp = _parse_iso8601((manifest_data or {}).get('downloaded_at'))
            if timestamp is None:
                timestamp = _parse_iso8601((manifest_data or {}).get('last_modified'))
        if timestamp is None:
            if manifest_path.exists():
                timestamp = datetime.fromtimestamp(manifest_path.stat().st_mtime, tz=timezone.utc)
            elif version_dir.exists():
                timestamp = datetime.fromtimestamp(version_dir.stat().st_mtime, tz=timezone.utc)
        size = 0
        if version_dir.exists():
            for path in version_dir.rglob('*'):
                if path.is_file():
                    size += path.stat().st_size
        metadata.append({"id": ontology_id, "version": version, "timestamp": timestamp, "size": size, "path": version_dir})

    metadata.sort(key=lambda item: item['timestamp'] or datetime.min.replace(tzinfo=timezone.utc), reverse=True)
    return metadata


def _update_latest_symlink(ontology_id: str, target: Path) -> None:
    """Ensure latest marker references the provided target directory."""

    safe_id = sanitize_filename(ontology_id)
    base_dir = LOCAL_ONTOLOGY_DIR / safe_id
    base_dir.mkdir(parents=True, exist_ok=True)
    latest_link = base_dir / 'latest'
    if not target.exists():
        return
    try:
        if latest_link.is_symlink() or latest_link.exists():
            if latest_link.is_dir() and not latest_link.is_symlink():
                shutil.rmtree(latest_link)
            else:
                latest_link.unlink()
    except OSError:
        if latest_link.exists() and latest_link.is_dir():
            shutil.rmtree(latest_link, ignore_errors=True)
        elif latest_link.exists() or latest_link.is_symlink():
            try:
                latest_link.unlink()
            except OSError:
                pass
    try:
        latest_link.symlink_to(target, target_is_directory=True)
    except OSError:
        latest_link.write_text(str(target))


def _resolve_specs_from_args(
    args,
    base_config: Optional[ResolvedConfig],
    *,
    allow_empty: bool = False,
) -> tuple[ResolvedConfig, List[FetchSpec]]:
    """Return configuration and fetch specifications derived from CLI arguments.

    Args:
        args: Parsed command-line arguments for `pull`/`plan` commands.
        base_config: Optional pre-loaded configuration used when no spec file is supplied.

    Returns:
        Tuple containing the active resolved configuration and the list of fetch specs
        that should be processed.

    Raises:
        ConfigError: If neither explicit IDs nor a configuration file are provided.
    """

    target_formats = _parse_target_formats(getattr(args, "target_formats", None))
    config_path: Optional[Path] = getattr(args, "spec", None)
    ids: Sequence[str] = getattr(args, "ids", [])
    if config_path is None and not ids:
        default_config = CONFIG_DIR / "sources.yaml"
        if default_config.exists():
            config_path = default_config

    if config_path:
        config = load_config(config_path)
    else:
        config = base_config or ResolvedConfig.from_defaults()

    config.defaults.logging.level = getattr(args, "log_level", config.defaults.logging.level)
    _apply_cli_overrides(config, args)

    if ids:
        resolver_name = getattr(args, "resolver", None) or config.defaults.prefer_source[0]
        formats = target_formats or config.defaults.normalize_to
        specs = [
            FetchSpec(id=oid, resolver=resolver_name, extras={}, target_formats=formats)
            for oid in ids
        ]
        return config, specs

    if config.specs:
        return config, config.specs

    if allow_empty:
        return config, []

    raise ConfigError("Please provide ontology IDs or --spec configuration")


def _handle_pull(
    args,
    base_config: Optional[ResolvedConfig],
    *,
    dry_run: bool = False,
):
    """Execute the ``pull`` subcommand workflow."""

    config, specs = _resolve_specs_from_args(args, base_config)
    if dry_run:
        return plan_all(specs, config=config)
    return fetch_all(
        specs,
        config=config,
        force=getattr(args, "force", False),
    )


def _handle_plan(args, base_config: Optional[ResolvedConfig]) -> List[PlannedFetch]:
    """Resolve plans without executing downloads."""

    since = _parse_since(getattr(args, "since", None))
    config, specs = _resolve_specs_from_args(args, base_config)
<<<<<<< HEAD
    plans = plan_all(specs, config=config)
    _collect_plan_metadata(plans, config)

    since_value = getattr(args, "since", None)
    if since_value:
        since_dt = _parse_iso_datetime(f"{since_value}T00:00:00+00:00")
        if since_dt is None:
            try:
                parsed = datetime.strptime(since_value, "%Y-%m-%d")
            except ValueError as exc:
                raise ConfigError("--since must be formatted as YYYY-MM-DD") from exc
            since_dt = parsed.replace(tzinfo=timezone.utc)
        filtered: List[PlannedFetch] = []
        for plan in plans:
            metadata_time = _parse_iso_datetime(plan.metadata.get("last_modified"))
            if metadata_time is None or metadata_time >= since_dt:
                filtered.append(plan)
        plans = filtered
    return plans


=======
    return plan_all(specs, config=config, since=since)


def _handle_plan_diff(args, base_config: Optional[ResolvedConfig]) -> Dict[str, object]:
    """Compare current plan output against a baseline plan file."""

    baseline_path: Path = getattr(args, "baseline", DEFAULT_PLAN_BASELINE)
    baseline_path = baseline_path.expanduser()
    if not baseline_path.exists():
        raise ConfigError(f"Baseline plan file not found: {baseline_path}")
    try:
        baseline_payload = json.loads(baseline_path.read_text())
    except json.JSONDecodeError as exc:
        raise ConfigError(f"Baseline plan file {baseline_path} is not valid JSON") from exc

    since = _parse_since(getattr(args, "since", None))
    config, specs = _resolve_specs_from_args(args, base_config, allow_empty=True)
    plans = plan_all(specs, config=config, since=since)
    current_payload = [_plan_to_dict(plan) for plan in plans]
    return _compute_plan_diff(baseline_payload, current_payload)


def _handle_prune(args, logger) -> Dict[str, object]:
    """Delete surplus ontology versions based on ``--keep`` parameter."""

    keep = args.keep
    if keep <= 0:
        raise ConfigError("--keep must be a positive integer")

    target_ids = args.ids or STORAGE.available_ontologies()
    target_ids = sorted(set(target_ids))

    summary: List[Dict[str, object]] = []
    total_reclaimed = 0
    total_deleted = 0
    messages: List[str] = []

    for ontology_id in target_ids:
        metadata = _collect_version_metadata(ontology_id)
        if len(metadata) <= keep:
            continue
        retained = metadata[:keep]
        to_remove = metadata[keep:]
        reclaimed = 0
        deleted_versions: List[str] = []
        for item in to_remove:
            deleted_versions.append(item["version"])
            if args.dry_run:
                reclaimed += item["size"]
            else:
                reclaimed_bytes = STORAGE.delete_version(ontology_id, item["version"])
                reclaimed += reclaimed_bytes
                total_deleted += 1
                if logger is not None:
                    logger.info(
                        "pruned ontology version",
                        extra={
                            "ontology_id": ontology_id,
                            "version": item["version"],
                            "freed_bytes": reclaimed_bytes,
                        },
                    )
        if not args.dry_run and retained:
            _update_latest_symlink(ontology_id, retained[0]["path"])
        total_reclaimed += reclaimed
        if args.dry_run:
            total_deleted += len(to_remove)
        summary.append(
            {
                "id": ontology_id,
                "deleted": deleted_versions,
                "retained": [entry["version"] for entry in retained],
                "reclaimed_bytes": reclaimed,
            }
        )
        if args.dry_run:
            for item in to_remove:
                messages.append(
                    f"[DRY-RUN] {ontology_id} version {item['version']} would free {_format_bytes(item['size'])}"
                )
        elif deleted_versions:
            messages.append(
                f"Deleted {len(deleted_versions)} versions for {ontology_id} (freed {_format_bytes(reclaimed)})"
            )

    return {
        "ontologies": summary,
        "total_deleted": total_deleted,
        "total_reclaimed_bytes": total_reclaimed,
        "dry_run": bool(args.dry_run),
        "messages": messages,
    }
    """Generate a diff between the current resolver plan and a baseline."""

    baseline_path = args.baseline or (CONFIG_DIR / "plans" / "latest.json")
    if not baseline_path.exists():
        raise ConfigError(f"Baseline plan not found at {baseline_path}")
    try:
        baseline_data = json.loads(baseline_path.read_text())
    except json.JSONDecodeError as exc:
        raise ConfigError(f"Baseline plan at {baseline_path} is not valid JSON") from exc
    if not isinstance(baseline_data, list):
        raise ConfigError("Baseline plan must be a JSON array of plan entries")

    baseline_map = {
        entry.get("id"): entry
        for entry in baseline_data
        if isinstance(entry, dict) and entry.get("id")
    }

    config, specs = _resolve_specs_from_args(args, base_config)
    since = getattr(args, "since", None)
    current_plans = plan_all(specs, config=config, since=since)
    current_map = {plan.spec.id: _plan_to_dict(plan) for plan in current_plans}

    added_ids = sorted(set(current_map) - set(baseline_map))
    removed_ids = sorted(set(baseline_map) - set(current_map))
    shared_ids = sorted(set(current_map) & set(baseline_map))

    added = [current_map[oid] for oid in added_ids]
    removed = [baseline_map[oid] for oid in removed_ids]
    modified = []

    for oid in shared_ids:
        current = current_map[oid]
        previous = baseline_map[oid]
        changes: Dict[str, Dict[str, Optional[str]]] = {}
        for field in ("url", "version", "license", "media_type", "last_modified"):
            if current.get(field) != previous.get(field):
                changes[field] = {
                    "previous": previous.get(field),
                    "current": current.get(field),
                }
        if changes:
            modified.append({"id": oid, "changes": changes, "previous": previous, "current": current})

    return {"added": added, "removed": removed, "modified": modified, "baseline": str(baseline_path)}


def _print_plan_diff(diff: Dict[str, object]) -> None:
    """Render a human-readable diff report for resolver plans."""

    added = diff.get("added", []) or []
    removed = diff.get("removed", []) or []
    modified = diff.get("modified", []) or []

    if not added and not removed and not modified:
        print("No plan differences found")
        return

    for entry in added:
        version = entry.get("version") or "unknown"
        url = entry.get("url") or "unknown"
        print(f"+ {entry.get('id')}: {url} (version {version})")

    for entry in removed:
        version = entry.get("version") or "unknown"
        url = entry.get("url") or "unknown"
        print(f"- {entry.get('id')}: {url} (version {version})")

    for entry in modified:
        oid = entry.get("id")
        changes = entry.get("changes", {}) or {}
        parts = []
        for field, change in changes.items():
            previous = change.get("previous") or "unknown"
            current = change.get("current") or "unknown"
            parts.append(f"{field}: {previous} -> {current}")
        if parts:
            print(f"~ {oid}: {'; '.join(parts)}")


>>>>>>> 3c743207
def _doctor_report() -> Dict[str, object]:
    """Collect diagnostic information for the ``doctor`` command."""

    directories = {}
    for name, path in {
        "configs": CONFIG_DIR,
        "cache": CACHE_DIR,
        "logs": LOG_DIR,
        "ontologies": LOCAL_ONTOLOGY_DIR,
    }.items():
        directories[name] = {
            "path": str(path),
            "exists": path.exists(),
            "writable": os.access(path, os.W_OK),
        }

    disk_usage = shutil.disk_usage(LOCAL_ONTOLOGY_DIR)
    threshold_bytes = max(10 * 1_000_000_000, int(disk_usage.total * 0.1))
    disk_report = {
        "total_bytes": disk_usage.total,
        "free_bytes": disk_usage.free,
        "total_gb": round(disk_usage.total / 1_000_000_000, 2),
        "free_gb": round(disk_usage.free / 1_000_000_000, 2),
        "threshold_bytes": threshold_bytes,
        "warning": disk_usage.free < threshold_bytes,
    }

    dependencies = {
        "rdflib": importlib.util.find_spec("rdflib") is not None,
        "pronto": importlib.util.find_spec("pronto") is not None,
        "owlready2": importlib.util.find_spec("owlready2") is not None,
        "arelle": importlib.util.find_spec("arelle") is not None,
    }

    robot_path = shutil.which("robot")
    robot_info: Dict[str, object] = {"available": bool(robot_path), "path": robot_path}
    if robot_path:
        try:
            completed = subprocess.run(
                [robot_path, "--version"],
                capture_output=True,
                text=True,
                timeout=5,
                check=False,
            )
            output = (completed.stdout or completed.stderr or "").strip()
            match = re.search(r"(\d+\.\d+(?:\.\d+)?)", output)
            if match:
                robot_info["version"] = match.group(1)
            if completed.returncode != 0:
                robot_info["detail"] = output or f"exit code {completed.returncode}"
        except (OSError, subprocess.SubprocessError) as exc:  # pragma: no cover - system dependent
            robot_info["error"] = str(exc)

    api_key_path = CONFIG_DIR / "bioportal_api_key.txt"
    bioportal = {
        "path": str(api_key_path),
        "configured": api_key_path.exists() and api_key_path.read_text().strip() != "",
    }

    network_targets = {
        "ols": "https://www.ebi.ac.uk/ols4/api/health",
        "bioportal": "https://data.bioontology.org",
        "bioregistry": "https://bioregistry.io",
    }
    network: Dict[str, Dict[str, object]] = {}
    for name, url in network_targets.items():
        result: Dict[str, object] = {"url": url}
        try:
            response = requests.head(url, timeout=3, allow_redirects=True)
            status = response.status_code
            ok = response.ok
            if status == 405:
                response = requests.get(url, timeout=3, allow_redirects=True)
                status = response.status_code
                ok = response.ok
            result.update({"ok": ok, "status": status})
            if not ok:
                result["detail"] = response.reason
        except requests.RequestException as exc:  # pragma: no cover - network variability
            result.update({"ok": False, "detail": str(exc)})
        network[name] = result

    rate_limits: Dict[str, object] = {
        "effective": ResolvedConfig.from_defaults().defaults.http.rate_limits,
    }
    config_path = CONFIG_DIR / "sources.yaml"
    if config_path.exists():
        try:
            raw = yaml.safe_load(config_path.read_text()) or {}
        except Exception as exc:  # pragma: no cover - YAML errors depend on file contents
            rate_limits["error"] = f"Failed to parse {config_path}: {exc}"  # type: ignore[assignment]
        else:
            http_section = (
                raw.get("defaults", {}).get("http") if isinstance(raw, dict) else None
            )
            configured = http_section.get("rate_limits") if isinstance(http_section, dict) else None
            if isinstance(configured, dict):
                valid: Dict[str, Dict[str, object]] = {}
                invalid: Dict[str, str] = {}
                for service, limit in configured.items():
                    text_value = str(limit)
                    rps = _rate_limit_to_rps(text_value)
                    if rps is None:
                        invalid[service] = text_value
                    else:
                        valid[service] = {
                            "value": text_value,
                            "requests_per_second": rps,
                        }
                if valid:
                    rate_limits["configured"] = valid
                if invalid:
                    rate_limits["invalid"] = invalid

    storage_backend = {
        "backend": STORAGE.__class__.__name__,
        "remote": hasattr(STORAGE, "fs"),
    }

    report: Dict[str, object] = {
        "directories": directories,
        "disk": disk_report,
        "dependencies": dependencies,
        "robot": robot_info,
        "bioportal_api_key": bioportal,
        "network": network,
        "rate_limits": rate_limits,
        "storage": storage_backend,
    }
    return report


def _print_doctor_report(report: Dict[str, object]) -> None:
    """Render human-readable diagnostics from :func:`_doctor_report`.

    Args:
        report: Diagnostics mapping generated by :func:`_doctor_report`.
    """

    print("Directories:")
    for name, info in report["directories"].items():
        status = []
        if info["exists"]:
            status.append("exists")
        else:
            status.append("missing")
        if info["writable"]:
            status.append("writable")
        else:
            status.append("read-only")
        print(f"  - {name}: {', '.join(status)} ({info['path']})")

    disk = report["disk"]
    print(
        "Disk space: {free:.2f} GB free / {total:.2f} GB total".format(
            free=disk["free_gb"], total=disk["total_gb"]
        )
    )
    if disk.get("warning"):
        threshold_gb = disk["threshold_bytes"] / 1_000_000_000
        print(
            f"  Warning: free space below threshold ({threshold_gb:.2f} GB)."
        )

    print("Optional dependencies:")
    for name, available in report["dependencies"].items():
        status = "available" if available else "missing"
        print(f"  - {name}: {status}")

    robot = report["robot"]
    if robot.get("available"):
        version = robot.get("version", "unknown")
        detail = robot.get("detail") or robot.get("error")
        extra = f" (version {version})"
        if detail:
            extra += f" [{detail}]"
        print(f"ROBOT tool: available{extra}")
    else:
        print("ROBOT tool: not found in PATH")

    rate_limits = report["rate_limits"]
    configured = rate_limits.get("configured", {})
    if configured:
        print("Rate limits:")
        for service, info in configured.items():
            rps = info.get("requests_per_second")
            if rps is not None:
                print(f"  - {service}: {info['value']} (~{rps:.2f} req/s)")
            else:
                print(f"  - {service}: {info['value']}")
    if rate_limits.get("invalid"):
        print("  Invalid rate limits detected:")
        for service, value in rate_limits["invalid"].items():
            print(f"    * {service}: '{value}' (expected <number>/<unit>)")
    if rate_limits.get("error"):
        print(f"Rate limit check error: {rate_limits['error']}")

    print("Network connectivity:")
    for name, info in report["network"].items():
        status = "ok" if info.get("ok") else "failed"
        detail = info.get("detail") or info.get("status")
        print(f"  - {name}: {status} ({detail})")

    bioportal = report["bioportal_api_key"]
    if bioportal["configured"]:
        print(f"BioPortal API key: configured ({bioportal['path']})")
    else:
        print(f"BioPortal API key: missing ({bioportal['path']})")

    storage = report["storage"]
    backend_desc = storage.get("backend", "unknown")
    if storage.get("remote"):
        backend_desc += " (remote)"
    else:
        backend_desc += " (local)"
    print(f"Storage backend: {backend_desc}")


def _handle_prune(args) -> Dict[str, object]:
    """Delete surplus ontology versions while retaining the newest entries."""

    keep = args.keep
    requested_ids = list(dict.fromkeys(args.ids or []))
    ontology_ids = requested_ids or STORAGE.available_ontologies()
    total_deleted = 0
    total_bytes = 0
    details: List[Dict[str, object]] = []

    for ontology_id in sorted(ontology_ids):
        safe_id = sanitize_filename(ontology_id)
        ontology_dir = LOCAL_ONTOLOGY_DIR / safe_id
        if not ontology_dir.exists():
            continue
        versions = STORAGE.available_versions(ontology_id)
        if len(versions) <= keep:
            continue

        metadata = []
        for version in versions:
            safe_version = sanitize_filename(version)
            version_dir = ontology_dir / safe_version
            manifest_path = version_dir / "manifest.json"
            timestamp = None
            if manifest_path.exists():
                try:
                    manifest_data = json.loads(manifest_path.read_text())
                except json.JSONDecodeError:
                    manifest_data = {}
                timestamp = _parse_version_timestamp(
                    manifest_data.get("downloaded_at")
                    or manifest_data.get("created_at")
                    or manifest_data.get("last_modified")
                    or manifest_data.get("version")
                )
            if timestamp is None and manifest_path.exists():
                timestamp = datetime.fromtimestamp(manifest_path.stat().st_mtime, timezone.utc)
            if timestamp is None and version_dir.exists():
                timestamp = datetime.fromtimestamp(version_dir.stat().st_mtime, timezone.utc)
            size_bytes = _directory_size(version_dir)
            metadata.append(
                {
                    "version": version,
                    "path": version_dir,
                    "timestamp": timestamp,
                    "size_bytes": size_bytes,
                }
            )

        metadata.sort(
            key=lambda item: (
                item["timestamp"] or datetime.min.replace(tzinfo=timezone.utc),
                item["version"],
            ),
            reverse=True,
        )

        to_keep = metadata[:keep]
        to_delete = metadata[keep:]
        if not to_delete:
            continue

        newest_path = to_keep[0]["path"] if to_keep else None

        for entry in to_delete:
            details.append(
                {
                    "id": ontology_id,
                    "version": entry["version"],
                    "path": str(entry["path"]),
                    "size_bytes": entry["size_bytes"],
                }
            )
            total_deleted += 1
            total_bytes += entry["size_bytes"]
            if not args.dry_run:
                STORAGE.delete_version(ontology_id, entry["version"])

        if not args.dry_run and newest_path is not None:
            latest_link = ontology_dir / "latest"
            if latest_link.exists() or latest_link.is_symlink():
                try:
                    latest_link.unlink()
                except OSError:
                    pass
                try:
                    latest_link.symlink_to(newest_path)
                except OSError:
                    try:
                        latest_link.write_text(str(newest_path))
                    except OSError:
                        pass

    return {
        "deleted_versions": total_deleted,
        "freed_bytes": total_bytes,
        "details": details,
        "dry_run": bool(args.dry_run),
        "keep": keep,
    }


def _handle_show(args) -> None:
    """Display ontology manifest information for the ``show`` command.

    Args:
        args: Parsed CLI arguments including ontology identifier and output format.

    Returns:
        None

    Raises:
        ConfigError: When the manifest cannot be located.
    """
    if args.versions:
        versions = STORAGE.available_versions(args.id)
        if not versions:
            raise ConfigError(f"No versions stored for ontology '{args.id}'")
        for version in versions:
            print(version)
        return
    manifest_path = _ensure_manifest_path(args.id, args.version)
    manifest = _load_manifest(manifest_path)
    if args.json:
        json.dump(manifest, sys.stdout, indent=2)
        sys.stdout.write("\n")
    else:
        for key, value in manifest.items():
            print(f"{key}: {value}")


def _selected_validators(args) -> Sequence[str]:
    """Determine which validators should execute based on CLI flags.

    Args:
        args: Parsed CLI arguments for the ``validate`` command.

    Returns:
        Sequence containing validator names in execution order.
    """
    mapping = {
        "rdflib": args.rdflib,
        "pronto": args.pronto,
        "owlready2": args.owlready2,
        "robot": args.robot,
        "arelle": args.arelle,
    }
    chosen = [name for name, enabled in mapping.items() if enabled]
    return chosen or list(mapping.keys())


def _handle_validate(args, config: ResolvedConfig) -> dict:
    """Run validators for a previously downloaded ontology.

    Args:
        args: Parsed CLI arguments specifying ontology ID, version, and output format.
        config: Resolved configuration supplying validator defaults.

    Returns:
        Mapping of validator names to their structured result payloads.

    Raises:
        ConfigError: If the manifest or downloaded artifacts cannot be located.
    """
    manifest_path = _ensure_manifest_path(args.id, args.version)
    manifest = _load_manifest(manifest_path)
    version_dir = manifest_path.parent
    original_path = version_dir / "original" / manifest["filename"]
    validation_dir = version_dir / "validation"
    normalized_dir = version_dir / "normalized"
    validator_names = _selected_validators(args)
    requests = [
        ValidationRequest(name, original_path, normalized_dir, validation_dir, config)
        for name in validator_names
    ]
    logging_config = config.defaults.logging
    logger = setup_logging(
        level=logging_config.level,
        retention_days=logging_config.retention_days,
        max_log_size_mb=logging_config.max_log_size_mb,
    )
    results = run_validators(requests, logger)
    manifest["validation"] = {name: result.to_dict() for name, result in results.items()}
    manifest_path.write_text(json.dumps(manifest, indent=2))
    return manifest["validation"]


def _handle_init(path: Path) -> None:
    """Create a starter ``sources.yaml`` file for new installations.

    Args:
        path: Destination path for the generated configuration template.

    Returns:
        None

    Raises:
        ConfigError: If the target file already exists.
    """
    if path.exists():
        raise ConfigError(f"Refusing to overwrite existing file {path}")
    path.write_text(EXAMPLE_SOURCES_YAML)
    print(f"Wrote example configuration to {path}")


def _handle_config_validate(path: Path) -> dict:
    """Validate a configuration file and return a summary report.

    Args:
        path: Filesystem path to the configuration file under validation.

    Returns:
        Dictionary describing validation status, ontology count, and file path.
    """
    config = validate_config(path)
    return {
        "ok": True,
        "ontologies": len(config.specs),
        "path": str(path),
    }


def _normalize_argv(argv: Sequence[str]) -> List[str]:
    """Rewrite legacy composite commands to explicit subcommands."""

    tokens = list(argv)
    try:
        index = tokens.index("plan")
    except ValueError:
        return tokens
    if index + 1 < len(tokens) and tokens[index + 1] == "diff":
        return tokens[:index] + ["plan-diff"] + tokens[index + 2 :]
    return tokens


def main(argv: Optional[Sequence[str]] = None) -> int:
    """Entry point for the ontology downloader CLI.

    Args:
        argv: Optional argument vector supplied for testing or scripting.

    Returns:
        Process exit code indicating success (`0`) or failure.

    Raises:
        ConfigError: If configuration files are invalid or unsafe to overwrite.
        OntologyDownloadError: If download or validation operations fail.
    """
    raw_args = list(argv or sys.argv[1:])
    normalized_args = _normalize_argv(raw_args)
    parser = _build_parser()
<<<<<<< HEAD
    if argv is None:
        arg_list = list(sys.argv[1:])
    else:
        arg_list = list(argv)
    arg_list = _normalize_plan_args(arg_list)
    args = parser.parse_args(arg_list)
=======
    args = parser.parse_args(normalized_args)
>>>>>>> 3c743207
    try:
        base_config = ResolvedConfig.from_defaults()
        base_config.defaults.logging.level = args.log_level
        logging_config = base_config.defaults.logging
        logger = setup_logging(
            level=logging_config.level,
            retention_days=logging_config.retention_days,
            max_log_size_mb=logging_config.max_log_size_mb,
        )
        if args.command == "pull":
            if getattr(args, "dry_run", False):
                plans = _handle_pull(args, base_config, dry_run=True)
                if args.json:
                    json.dump([_plan_to_dict(plan) for plan in plans], sys.stdout, indent=2)
                    sys.stdout.write("\n")
                else:
                    if plans:
                        rows = format_plan_rows(plans)
                        print(
                            format_table(
                                ("id", "resolver", "service", "media_type", "url"),
                                rows,
                            )
                        )
                    else:
                        print("No ontologies to process")
            else:
                results = _handle_pull(args, base_config, dry_run=False)
                if args.json:
                    json.dump(
                        [_results_to_dict(result) for result in results], sys.stdout, indent=2
                    )
                    sys.stdout.write("\n")
                else:
                    if results:
                        print(format_results_table(results))
                    else:
                        print("No ontologies to process")
                for result in results:
                    logger.info(
                        "ontology processed",
                        extra={
                            "stage": "complete",
                            "ontology_id": result.spec.id,
                            "status": result.status,
                        },
                    )
        elif args.command == "plan":
<<<<<<< HEAD
            if getattr(args, "plan_command", "run") == "diff":
=======
            if getattr(args, "plan_command", None) == "diff":
>>>>>>> 3c743207
                diff = _handle_plan_diff(args, base_config)
                if args.json:
                    json.dump(diff, sys.stdout, indent=2)
                    sys.stdout.write("\n")
                else:
                    _print_plan_diff(diff)
            else:
<<<<<<< HEAD
                plans = _handle_plan(args, base_config)
                if args.json:
                    json.dump([_plan_to_dict(plan) for plan in plans], sys.stdout, indent=2)
                    sys.stdout.write("\n")
                else:
=======
                if plans:
                    rows = format_plan_rows(plans)
                    print(
                        format_table(
                            ("id", "resolver", "service", "media_type", "url"),
                            rows,
                        )
                    )
                else:
                    print("No ontologies to process")
        elif args.command == "plan-diff":
            diff = _handle_plan_diff(args, base_config)
            if args.json:
                json.dump(diff, sys.stdout, indent=2)
                sys.stdout.write("\n")
            else:
                lines = _format_plan_diff(diff)
                if lines:
                    print("\n".join(lines))
                else:
                    print("No plan differences detected")
        elif args.command == "prune":
            summary = _handle_prune(args, logger)
            if args.json:
                json.dump(summary, sys.stdout, indent=2)
                sys.stdout.write("\n")
            else:
                messages = summary.get("messages", [])
                if messages:
                    print("\n".join(messages))
                total = summary.get("total_reclaimed_bytes", 0)
                print(f"Reclaimed {_format_bytes(total)} across {summary.get('total_deleted', 0)} versions")
                plans = _handle_plan(args, base_config)
                if args.json:
                    json.dump([_plan_to_dict(plan) for plan in plans], sys.stdout, indent=2)
                    sys.stdout.write("\n")
                else:
>>>>>>> 3c743207
                    if plans:
                        rows = format_plan_rows(plans)
                        print(
                            format_table(
                                ("id", "resolver", "service", "media_type", "url"),
                                rows,
                            )
                        )
                    else:
                        print("No ontologies to process")
        elif args.command == "show":
            _handle_show(args)
        elif args.command == "validate":
            summary = _handle_validate(args, base_config)
            if args.json:
                json.dump(summary, sys.stdout, indent=2)
                sys.stdout.write("\n")
            else:
                print(format_validation_summary(summary))
        elif args.command == "init":
            _handle_init(args.path)
        elif args.command == "config" and args.config_command == "validate":
            report = _handle_config_validate(args.spec)
            if args.json:
                json.dump(report, sys.stdout, indent=2)
                sys.stdout.write("\n")
            else:
                status = "passed" if report["ok"] else "failed"
                print(
                    f"Configuration {status} ({report['ontologies']} ontologies) -> {report['path']}"
                )
        elif args.command == "doctor":
            report = _doctor_report()
            if args.json:
                json.dump(report, sys.stdout, indent=2)
                sys.stdout.write("\n")
            else:
                _print_doctor_report(report)
        elif args.command == "prune":
            summary = _handle_prune(args)
            if args.json:
                json.dump(summary, sys.stdout, indent=2)
                sys.stdout.write("\n")
<<<<<<< HEAD
=======
            else:
                deleted = summary["deleted_versions"]
                freed_gb = summary["freed_bytes"] / 1_000_000_000 if summary["freed_bytes"] else 0
                if deleted == 0:
                    print("No versions eligible for pruning")
                else:
                    mode = "Dry-run" if summary["dry_run"] else "Pruned"
                    print(f"{mode}: removed {deleted} versions (~{freed_gb:.2f} GB)")
                    for entry in summary["details"]:
                        size_mb = entry["size_bytes"] / 1_000_000 if entry["size_bytes"] else 0
                        print(
                            f"  - {entry['id']} {entry['version']} (~{size_mb:.2f} MB) -> {entry['path']}"
                        )
>>>>>>> 3c743207
        return 0
    except ConfigError as exc:
        print(f"Error: {exc}", file=sys.stderr)
        return 1
    except OntologyDownloadError as exc:
        print(f"Error: {exc}", file=sys.stderr)
        return 1
    except Exception as exc:  # pylint: disable=broad-except
        print(f"Unexpected error: {exc}", file=sys.stderr)
        return 1


if __name__ == "__main__":  # pragma: no cover
    sys.exit(main())<|MERGE_RESOLUTION|>--- conflicted
+++ resolved
@@ -37,10 +37,7 @@
 import subprocess
 import sys
 from datetime import datetime, timezone
-<<<<<<< HEAD
 from email.utils import parsedate_to_datetime
-=======
->>>>>>> 3c743207
 from pathlib import Path
 from typing import Dict, List, Optional, Sequence, Tuple
 
@@ -144,11 +141,9 @@
     plan_parent.add_argument(
         "--spec", type=Path, help="Path to sources.yaml (default: configs/sources.yaml)"
     )
-<<<<<<< HEAD
     plan_parent.add_argument("--resolver", help="Resolver type for single ontology")
     plan_parent.add_argument("--target-formats", help="Comma-separated formats (e.g., owl,obo)")
     plan_parent.add_argument(
-=======
     plan_cmd.add_argument("--resolver", help="Resolver type for single ontology")
     plan_cmd.add_argument("--target-formats", help="Comma-separated formats (e.g., owl,obo)")
     plan_cmd.add_argument(
@@ -158,21 +153,15 @@
     )
     plan_cmd.add_argument("--json", action="store_true", help="Emit plan details as JSON")
     plan_cmd.add_argument(
->>>>>>> 3c743207
         "--concurrent-plans",
         type=_parse_positive_int,
         help="Override maximum concurrent resolver planning workers",
     )
-<<<<<<< HEAD
-    plan_parent.add_argument(
-=======
     plan_cmd.add_argument(
->>>>>>> 3c743207
         "--concurrent-downloads",
         type=_parse_positive_int,
         help="Override concurrent downloads when using --dry-run",
     )
-<<<<<<< HEAD
     plan_parent.add_argument(
         "--allowed-hosts",
         help="Comma-separated list of additional hosts permitted for this run",
@@ -187,18 +176,15 @@
     )
     plan_run.add_argument("--json", action="store_true", help="Emit plan details as JSON")
     plan_run.add_argument(
-=======
     plan_cmd.add_argument(
         "--allowed-hosts",
         help="Comma-separated list of additional hosts permitted for this run",
     )
     plan_cmd.add_argument(
->>>>>>> 3c743207
         "--since",
         help="Only include ontologies modified on or after YYYY-MM-DD",
     )
 
-<<<<<<< HEAD
     plan_diff = plan_sub.add_parser(
         "diff",
         parents=[plan_parent],
@@ -213,7 +199,6 @@
         help="Path to baseline plan JSON file (default: ~/.data/ontology-fetcher/configs/plans/baseline.json)",
     )
     plan_diff.add_argument("--json", action="store_true", help="Emit diff results as JSON")
-=======
     plan_diff_cmd = subparsers.add_parser(
         "plan-diff",
         help="Compare current plan output to a previous baseline",
@@ -300,7 +285,6 @@
         action="store_true",
         help="Emit pruning summary as JSON",
     )
->>>>>>> 3c743207
 
     show = subparsers.add_parser("show", help="Display ontology metadata")
     show.add_argument("id", help="Ontology identifier")
@@ -336,7 +320,6 @@
     doctor = subparsers.add_parser("doctor", help="Diagnose environment issues")
     doctor.add_argument("--json", action="store_true", help="Output diagnostics as JSON")
 
-<<<<<<< HEAD
     prune = subparsers.add_parser("prune", help="Manage stored ontology versions")
     prune.add_argument(
         "--keep",
@@ -347,7 +330,6 @@
     prune.add_argument("--ids", nargs="+", help="Specific ontology identifiers to prune")
     prune.add_argument("--dry-run", action="store_true", help="Preview deletions without removing files")
     prune.add_argument("--json", action="store_true", help="Emit prune summary as JSON")
-=======
     prune = subparsers.add_parser("prune", help="Prune stored ontology versions")
     prune.add_argument("--keep", type=_parse_positive_int, required=True, help="Number of versions to retain per ontology")
     prune.add_argument(
@@ -365,7 +347,6 @@
         action="store_true",
         help="Emit pruning summary as JSON",
     )
->>>>>>> 3c743207
 
     return parser
 
@@ -445,7 +426,6 @@
     return entries
 
 
-<<<<<<< HEAD
 _PLAN_SUBCOMMANDS = {"run", "diff"}
 
 
@@ -461,7 +441,6 @@
     if args[1].startswith("-"):
         return [args[0], "run", *args[1:]]
     return [args[0], "run", *args[1:]]
-=======
 def _parse_since(value: Optional[str]) -> Optional[datetime]:
     """Parse --since argument into timezone-aware datetime."""
 
@@ -564,7 +543,6 @@
         if candidate and candidate not in entries:
             entries.append(candidate)
     return entries
->>>>>>> 3c743207
 
 
 def _apply_cli_overrides(config: ResolvedConfig, args) -> None:
@@ -689,20 +667,14 @@
             "headers": candidate.plan.headers,
             "version": candidate.plan.version,
             "license": candidate.plan.license,
-<<<<<<< HEAD
-=======
             "last_modified": candidate.plan.last_modified,
             "size_bytes": candidate.plan.content_length,
->>>>>>> 3c743207
         }
         for candidate in getattr(plan, "candidates", ())
     ]
 
-<<<<<<< HEAD
     payload = {
-=======
     return {
->>>>>>> 3c743207
         "id": plan.spec.id,
         "resolver": plan.resolver,
         "url": plan.plan.url,
@@ -711,7 +683,6 @@
         "media_type": plan.plan.media_type,
         "service": plan.plan.service,
         "headers": plan.plan.headers,
-<<<<<<< HEAD
         "candidates": candidates,
     }
 
@@ -1003,11 +974,9 @@
         "potential_bytes": 0,
         "ontologies": {},
         "dry_run": bool(args.dry_run),
-=======
         "last_modified": plan.last_modified or plan.plan.last_modified,
         "size_bytes": plan.size or plan.plan.content_length,
         "candidates": candidates,
->>>>>>> 3c743207
     }
 
     if not ontology_ids:
@@ -1273,7 +1242,6 @@
 
     since = _parse_since(getattr(args, "since", None))
     config, specs = _resolve_specs_from_args(args, base_config)
-<<<<<<< HEAD
     plans = plan_all(specs, config=config)
     _collect_plan_metadata(plans, config)
 
@@ -1295,7 +1263,6 @@
     return plans
 
 
-=======
     return plan_all(specs, config=config, since=since)
 
 
@@ -1468,7 +1435,6 @@
             print(f"~ {oid}: {'; '.join(parts)}")
 
 
->>>>>>> 3c743207
 def _doctor_report() -> Dict[str, object]:
     """Collect diagnostic information for the ``doctor`` command."""
 
@@ -1940,16 +1906,12 @@
     raw_args = list(argv or sys.argv[1:])
     normalized_args = _normalize_argv(raw_args)
     parser = _build_parser()
-<<<<<<< HEAD
     if argv is None:
         arg_list = list(sys.argv[1:])
     else:
         arg_list = list(argv)
     arg_list = _normalize_plan_args(arg_list)
     args = parser.parse_args(arg_list)
-=======
-    args = parser.parse_args(normalized_args)
->>>>>>> 3c743207
     try:
         base_config = ResolvedConfig.from_defaults()
         base_config.defaults.logging.level = args.log_level
@@ -1998,11 +1960,7 @@
                         },
                     )
         elif args.command == "plan":
-<<<<<<< HEAD
             if getattr(args, "plan_command", "run") == "diff":
-=======
-            if getattr(args, "plan_command", None) == "diff":
->>>>>>> 3c743207
                 diff = _handle_plan_diff(args, base_config)
                 if args.json:
                     json.dump(diff, sys.stdout, indent=2)
@@ -2010,13 +1968,11 @@
                 else:
                     _print_plan_diff(diff)
             else:
-<<<<<<< HEAD
                 plans = _handle_plan(args, base_config)
                 if args.json:
                     json.dump([_plan_to_dict(plan) for plan in plans], sys.stdout, indent=2)
                     sys.stdout.write("\n")
                 else:
-=======
                 if plans:
                     rows = format_plan_rows(plans)
                     print(
@@ -2054,7 +2010,6 @@
                     json.dump([_plan_to_dict(plan) for plan in plans], sys.stdout, indent=2)
                     sys.stdout.write("\n")
                 else:
->>>>>>> 3c743207
                     if plans:
                         rows = format_plan_rows(plans)
                         print(
@@ -2098,8 +2053,6 @@
             if args.json:
                 json.dump(summary, sys.stdout, indent=2)
                 sys.stdout.write("\n")
-<<<<<<< HEAD
-=======
             else:
                 deleted = summary["deleted_versions"]
                 freed_gb = summary["freed_bytes"] / 1_000_000_000 if summary["freed_bytes"] else 0
@@ -2113,7 +2066,6 @@
                         print(
                             f"  - {entry['id']} {entry['version']} (~{size_mb:.2f} MB) -> {entry['path']}"
                         )
->>>>>>> 3c743207
         return 0
     except ConfigError as exc:
         print(f"Error: {exc}", file=sys.stderr)
