"""Command-line orchestration for DocsToKG OntologyDownload."""

from __future__ import annotations

import argparse
import importlib
import json
import logging
import os
import re
import shutil
import subprocess
import sys
from datetime import datetime, timezone
from pathlib import Path
from typing import Dict, List, Optional, Sequence, Union

import requests
import yaml
from jsonschema import Draft202012Validator
from jsonschema.exceptions import SchemaError

from .api import _collect_plugin_details
from .errors import (
    ConfigError,
    ConfigurationError,
    OntologyDownloadError,
    UnsupportedPythonError,
)
from .formatters import (
    PLAN_TABLE_HEADERS,
    format_plan_rows,
    format_results_table,
    format_table,
    format_validation_summary,
)
from .io import format_bytes
from .logging_utils import _cleanup_logs, setup_logging
from .manifests import (
    DEFAULT_LOCKFILE_PATH,
    DEFAULT_PLAN_BASELINE,
    collect_version_metadata,
    compute_plan_diff,
    ensure_manifest_path,
    format_plan_diff,
    load_latest_manifest,
    load_lockfile_payload,
    load_manifest,
    plan_to_dict,
    results_to_dict,
    specs_from_lock_payload,
    write_lockfile,
)
from .planning import (
    MANIFEST_SCHEMA_VERSION,
    BatchFetchError,
    BatchPlanningError,
    FetchSpec,
    PlannedFetch,
    fetch_all,
    get_manifest_schema,
    parse_version_timestamp,
    plan_all,
    validate_manifest_dict,
)
from .settings import (
    CACHE_DIR,
    CONFIG_DIR,
    LOCAL_ONTOLOGY_DIR,
    LOG_DIR,
    STORAGE,
    ResolvedConfig,
    get_default_config,
    load_config,
    parse_rate_limit_to_rps,
    validate_config,
)
from .validation import (
    ValidationRequest,
    run_validators,
)


def _build_parser() -> argparse.ArgumentParser:
    """Configure the top-level CLI parser and subcommands.

    Returns:
        Argument parser providing the consolidated ``ontofetch`` CLI.
    """

    parser = argparse.ArgumentParser(
        prog="ontofetch",
        description="Ontology downloader for DocsToKG supporting OBO, OLS, BioPortal, SKOS, and XBRL sources.",
    )
    parser.add_argument(
        "--log-level",
        choices=["DEBUG", "INFO", "WARNING", "ERROR"],
        default="INFO",
        help="Set logging verbosity",
    )
    subparsers = parser.add_subparsers(dest="command", required=True)

    pull = subparsers.add_parser(
        "pull",
        help="Download ontologies",
        description="Download ontologies from configuration or ad-hoc specification.",
    )
    pull.add_argument("ids", nargs="*", help="Ontology identifiers to download")
    pull.add_argument(
        "--spec",
        type=Path,
        help="Path to sources.yaml (default: configs/sources.yaml)",
    )
    pull.add_argument("--force", action="store_true", help="Force redownload bypassing cache")
    pull.add_argument("--resolver", help="Resolver type for single ontology")
    pull.add_argument(
        "--target-formats",
        help="Comma-separated formats (e.g., owl,obo)",
    )
    pull.add_argument("--json", action="store_true", help="Emit pull results as JSON")
    pull.add_argument(
        "--dry-run",
        action="store_true",
        help="Preview resolver actions without downloading",
    )
    pull.add_argument(
        "--concurrent-downloads",
        type=_parse_positive_int,
        help="Override maximum concurrent downloads for this invocation",
    )
    pull.add_argument(
        "--concurrent-plans",
        type=_parse_positive_int,
        help="Override maximum concurrent planning workers (useful with --dry-run)",
    )
    pull.add_argument(
        "--allowed-hosts",
        help="Comma-separated list of additional hosts permitted for this run",
    )
    pull.add_argument(
        "--planner-probes",
        dest="planner_probes",
        action=argparse.BooleanOptionalAction,
        default=None,
        help="Enable or disable planner metadata HTTP probes (default: enabled).",
    )
    pull.add_argument(
        "--lock",
        type=Path,
        help="Path to ontologies.lock.json to pin downloads to exact planned inputs",
    )

    plan_cmd = subparsers.add_parser(
        "plan",
        help="Preview resolver plans without downloading",
        description="Plan resolver actions without performing downloads.",
    )
    plan_cmd.add_argument("ids", nargs="*", help="Ontology identifiers to plan")
    plan_cmd.add_argument(
        "--spec",
        type=Path,
        help="Path to sources.yaml (default: configs/sources.yaml)",
    )
    plan_cmd.add_argument("--resolver", help="Resolver type for single ontology")
    plan_cmd.add_argument("--target-formats", help="Comma-separated formats (e.g., owl,obo)")
    plan_cmd.add_argument(
        "--since",
        type=_parse_since_arg,
        help="Only include ontologies modified on or after YYYY-MM-DD",
    )
    plan_cmd.add_argument(
        "--concurrent-plans",
        type=_parse_positive_int,
        help="Override maximum concurrent resolver planning workers",
    )
    plan_cmd.add_argument(
        "--concurrent-downloads",
        type=_parse_positive_int,
        help="Override concurrent downloads when using --dry-run",
    )
    plan_cmd.add_argument(
        "--allowed-hosts",
        help="Comma-separated list of additional hosts permitted for this run",
    )
    plan_cmd.add_argument(
        "--planner-probes",
        dest="planner_probes",
        action=argparse.BooleanOptionalAction,
        default=None,
        help="Enable or disable planner metadata HTTP probes (default: enabled).",
    )
    plan_cmd.add_argument("--json", action="store_true", help="Emit plan details as JSON")
    plan_cmd.add_argument(
        "--lock-output",
        type=Path,
        default=DEFAULT_LOCKFILE_PATH,
        help=f"Write lockfile (default: {DEFAULT_LOCKFILE_PATH})",
    )
    plan_cmd.add_argument(
        "--no-lock",
        action="store_true",
        help="Skip writing the ontologies.lock.json file",
    )

    plan_diff = subparsers.add_parser(
        "plan-diff",
        help="Compare current plan output to a previous baseline",
        description="Generate a plan and compare it to a stored baseline to highlight differences.",
    )
    plan_diff.add_argument("ids", nargs="*", help="Ontology identifiers to include in the plan")
    plan_diff.add_argument(
        "--spec",
        type=Path,
        help="Path to sources.yaml (default: configs/sources.yaml)",
    )
    plan_diff.add_argument("--resolver", help="Resolver type for single ontology")
    plan_diff.add_argument("--target-formats", help="Comma-separated formats (e.g., owl,obo)")
    plan_diff.add_argument(
        "--since",
        type=_parse_since_arg,
        help="Only include ontologies modified on or after YYYY-MM-DD",
    )
    plan_diff.add_argument(
        "--baseline",
        type=Path,
        default=DEFAULT_PLAN_BASELINE,
        help=f"Baseline plan JSON file (default: {DEFAULT_PLAN_BASELINE})",
    )
    plan_diff.add_argument(
        "--update-baseline",
        action="store_true",
        help="Write the current plan to the baseline file after computing the diff",
    )
    plan_diff.add_argument(
        "--use-manifest",
        action="store_true",
        help="Compare planned metadata against the latest stored manifests",
    )
    plan_diff.add_argument(
        "--concurrent-plans",
        type=_parse_positive_int,
        help="Override maximum concurrent resolver planning workers",
    )
    plan_diff.add_argument(
        "--concurrent-downloads",
        type=_parse_positive_int,
        help="Override concurrent downloads when using --dry-run",
    )
    plan_diff.add_argument(
        "--allowed-hosts",
        help="Comma-separated list of additional hosts permitted for this run",
    )
    plan_diff.add_argument(
        "--planner-probes",
        dest="planner_probes",
        action=argparse.BooleanOptionalAction,
        default=None,
        help="Enable or disable planner metadata HTTP probes (default: enabled).",
    )
    plan_diff.add_argument("--json", action="store_true", help="Emit plan diff as JSON")
    plan_diff.add_argument(
        "--lock-output",
        type=Path,
        default=DEFAULT_LOCKFILE_PATH,
        help=f"Write lockfile (default: {DEFAULT_LOCKFILE_PATH})",
    )
    plan_diff.add_argument(
        "--no-lock",
        action="store_true",
        help="Skip writing the ontologies.lock.json file",
    )

    plugins_cmd = subparsers.add_parser(
        "plugins",
        help="List available resolver or validator plugins",
        description="Show resolver or validator plugins available in this environment.",
    )
    plugins_cmd.add_argument(
        "--kind",
        choices=("resolver", "validator", "all"),
        default="resolver",
        help="Plugin category to display (default: resolver)",
    )
    plugins_cmd.add_argument(
        "--json",
        action="store_true",
        help="Emit plugin inventory as JSON",
    )

    show = subparsers.add_parser("show", help="Display ontology metadata")
    show.add_argument("id", help="Ontology identifier")
    show.add_argument("--versions", action="store_true", help="List available versions")
    show.add_argument("--json", action="store_true", help="Output manifest as JSON")

    validate = subparsers.add_parser("validate", help="Re-run validation on downloaded ontologies")
    validate.add_argument("id", help="Ontology identifier")
    validate.add_argument("version", nargs="?", help="Specific version to validate")
    validate.add_argument("--json", action="store_true", help="Emit validation summary as JSON")
    validate.add_argument("--rdflib", action="store_true", help="Run only the RDFLib validator")
    validate.add_argument("--pronto", action="store_true", help="Include Pronto validation")
    validate.add_argument("--owlready2", action="store_true", help="Include Owlready2 validation")
    validate.add_argument("--robot", action="store_true", help="Include ROBOT validation")
    validate.add_argument("--arelle", action="store_true", help="Include Arelle validation")

    init = subparsers.add_parser("init", help="Create example sources.yaml configuration")
    init.add_argument("path", nargs="?", default=Path("sources.yaml"), type=Path)

    config_cmd = subparsers.add_parser("config", help="Configuration utilities")
    config_sub = config_cmd.add_subparsers(dest="config_command", required=True)
    config_validate = config_sub.add_parser("validate", help="Validate a configuration file")
    config_validate.add_argument(
        "--spec",
        type=Path,
        default=CONFIG_DIR / "sources.yaml",
        help="Path to configuration file (default: ~/.data/ontology-fetcher/configs/sources.yaml)",
    )
    config_validate.add_argument(
        "--json",
        action="store_true",
        help="Output validation result as JSON",
    )

    doctor = subparsers.add_parser("doctor", help="Diagnose environment issues")
    doctor.add_argument("--json", action="store_true", help="Output diagnostics as JSON")
    doctor.add_argument(
        "--fix",
        action="store_true",
        help="Attempt to create required directories, rotate logs, and scaffold API key placeholders",
    )

    prune = subparsers.add_parser("prune", help="Prune stored ontology versions")
    prune.add_argument(
        "--keep",
        type=_parse_positive_int,
        required=True,
        help="Number of versions to retain per ontology",
    )
    prune.add_argument(
        "--ids",
        nargs="*",
        help="Optional ontology identifiers to limit pruning scope",
    )
    prune.add_argument(
        "--dry-run",
        action="store_true",
        help="Preview deletions without removing files",
    )
    prune.add_argument(
        "--older-than",
        type=_parse_since_arg,
        help="Delete versions with timestamps older than YYYY-MM-DD",
    )
    prune.add_argument(
        "--json",
        action="store_true",
        help="Emit pruning summary as JSON",
    )

    return parser


EXAMPLE_SOURCES_YAML = """# Example configuration for ontology downloader\ndefaults:
  accept_licenses: ["CC-BY-4.0", "CC0-1.0", "OGL-UK-3.0"]
  normalize_to: ["ttl"]
  prefer_source: ["obo", "ols", "bioportal", "direct"]
  http:
    max_retries: 5
    timeout_sec: 30
    backoff_factor: 0.5
    per_host_rate_limit: "4/second"
    max_uncompressed_size_gb: 10
    validate_media_type: true
  validation:
    skip_reasoning_if_size_mb: 500
    parser_timeout_sec: 60
  logging:
    level: "INFO"
    max_log_size_mb: 100
    retention_days: 30
  enable_cas_mirror: false

ontologies:
  - id: hp
    resolver: obo
    target_formats: [owl, obo]
  - id: efo
    resolver: ols
  - id: ncit
    resolver: bioportal
    extras:
      acronym: NCIT
  - id: eurovoc
    resolver: skos
    extras:
      url: https://op.europa.eu/o/opportal-service/euvoc-download-handler?cellarURI=http%3A%2F%2Fpublications.europa.eu%2Fresource%2Fauthority%2Feurovoc
"""


def _parse_target_formats(value: Optional[str]) -> List[str]:
    """Normalize comma-separated target format strings.

    Args:
        value: Raw CLI argument possibly containing comma-delimited formats.

    Returns:
        List of stripped format identifiers, or an empty list when no formats are supplied.
    """
    if not value:
        return []
    return [item.strip() for item in value.split(",") if item.strip()]


def _parse_positive_int(value: str) -> int:
    """Parse CLI argument ensuring it is a positive integer.

    Args:
        value: Textual representation of a positive integer.

    Returns:
        Parsed positive integer value.

    Raises:
        argparse.ArgumentTypeError: If ``value`` is not a positive integer.
    """

    try:
        parsed = int(value)
    except (TypeError, ValueError) as exc:  # pragma: no cover - argparse handles message
        raise argparse.ArgumentTypeError("must be a positive integer") from exc
    if parsed <= 0:
        raise argparse.ArgumentTypeError("must be a positive integer")
    return parsed


def _parse_allowed_hosts(value: Optional[str]) -> List[str]:
    """Split comma-delimited host allowlist argument into unique entries.

    Args:
        value: Raw CLI argument containing comma-delimited hostnames.

    Returns:
        List of unique hostnames preserving input order.
    """

    if not value:
        return []
    entries: List[str] = []
    for host in value.split(","):
        candidate = host.strip()
        if candidate and candidate not in entries:
            entries.append(candidate)
    return entries


def _normalize_plan_args(args: Sequence[str]) -> List[str]:
    """Ensure ``plan`` command defaults to the ``run`` subcommand when omitted.

    Args:
        args: Original CLI argument vector.

    Returns:
        Updated argument list with explicit subcommands injected as needed.
    """

    return list(args)


def _parse_since_arg(value: str) -> datetime:
    """Parse ``YYYY-MM-DD`` strings into timezone-aware datetimes.

    Args:
        value: Date string provided on the command line.

    Returns:
        Timezone-aware datetime instance aligned to UTC.

    Raises:
        argparse.ArgumentTypeError: If ``value`` is not a valid date.
    """

    parsed = parse_version_timestamp(value)
    if parsed is None:
        raise argparse.ArgumentTypeError("must be YYYY-MM-DD")
    return parsed


def _parse_since(value: Optional[Union[str, datetime]]) -> Optional[datetime]:
    """Parse optional date input into timezone-aware datetimes.

    Args:
        value: Either a string date or a pre-parsed datetime.

    Returns:
        Normalized datetime in UTC, or ``None`` when not supplied.
    """

    if value is None:
        return None
    if isinstance(value, datetime):
        if value.tzinfo is None:
            return value.replace(tzinfo=timezone.utc)
        return value.astimezone(timezone.utc)
    text = value.strip()
    if not text:
        return None
    return _parse_since_arg(text)


def _apply_cli_overrides(config: ResolvedConfig, args) -> None:
    """Mutate resolved configuration based on CLI override arguments.

    Args:
        config: Resolved configuration subject to mutation.
        args: Parsed CLI namespace containing override values.
    """

    downloads = getattr(args, "concurrent_downloads", None)
    if downloads is not None:
        config.defaults.http.concurrent_downloads = downloads

    plans = getattr(args, "concurrent_plans", None)
    if plans is not None:
        config.defaults.http.concurrent_plans = plans

    merged_hosts = _parse_allowed_hosts(getattr(args, "allowed_hosts", None))
    if merged_hosts:
        existing = list(config.defaults.http.allowed_hosts or [])
        for host in merged_hosts:
            if host not in existing:
                existing.append(host)
        config.defaults.http.allowed_hosts = existing

    planner_override = getattr(args, "planner_probes", None)
    if planner_override is not None:
        config.defaults.planner.probing_enabled = bool(planner_override)


def _resolve_specs_from_args(
    args,
    base_config: Optional[ResolvedConfig],
    *,
    allow_empty: bool = False,
) -> tuple[ResolvedConfig, List[FetchSpec]]:
    """Return configuration and fetch specifications derived from CLI arguments."""

    target_formats = _parse_target_formats(getattr(args, "target_formats", None))
    config_path: Optional[Path] = getattr(args, "spec", None)
    ids: List[str] = list(getattr(args, "ids", []))
    if config_path is None and not ids:
        default_config = CONFIG_DIR / "sources.yaml"
        if default_config.exists():
            config_path = default_config

    if config_path:
        config = load_config(config_path)
    else:
        config = base_config or get_default_config(copy=True)

    config.defaults.logging.level = getattr(args, "log_level", config.defaults.logging.level)
    _apply_cli_overrides(config, args)

    lock_path: Optional[Path] = getattr(args, "lock", None)
    if lock_path is not None:
        lock_payload = load_lockfile_payload(lock_path)
        specs = specs_from_lock_payload(
            lock_payload,
            defaults=config.defaults,
            requested_ids=ids,
        )
        if not specs and not allow_empty:
            raise ConfigError(f"No matching entries found in lock file {lock_path}")
        config.defaults.resolver_fallback_enabled = False
        config.defaults.prefer_source = ["direct"]
        config.specs = specs
        logging.getLogger("DocsToKG.OntologyDownload").info(
            "using lockfile",
            extra={
                "stage": "plan",
                "lock_path": str(lock_path.expanduser()),
                "entries": len(specs),
            },
        )
        return config, specs

    if ids:
        resolver_override = getattr(args, "resolver", None)
        default_resolver = None
        if config.defaults.prefer_source:
            default_resolver = config.defaults.prefer_source[0]
        fallback_resolver = resolver_override or default_resolver or "obo"
        fallback_formats = (
            tuple(target_formats)
            if target_formats
            else tuple(config.defaults.normalize_to)
        )

        specs_by_id = {spec.id: spec for spec in config.specs or []}
        resolved_specs: List[FetchSpec] = []
        for oid in ids:
            existing = specs_by_id.get(oid)
            if existing is not None:
                resolved_specs.append(
                    FetchSpec(
                        id=existing.id,
                        resolver=existing.resolver,
                        extras=dict(existing.extras),
                        target_formats=tuple(existing.target_formats),
                    )
                )
            else:
                resolved_specs.append(
                    FetchSpec(
                        id=oid,
                        resolver=fallback_resolver,
                        extras={},
                        target_formats=fallback_formats,
                    )
                )
        return config, resolved_specs

    if config.specs:
        return config, config.specs

    if allow_empty:
        return config, []

    raise ConfigError("Please provide ontology IDs or --spec configuration")


def _handle_pull(
    args,
    base_config: Optional[ResolvedConfig],
    *,
    dry_run: bool = False,
    logger: Optional[logging.Logger] = None,
):
    """Execute the ``pull`` subcommand workflow."""

    config, specs = _resolve_specs_from_args(args, base_config)
    if dry_run:
        return plan_all(specs, config=config, logger=logger)
    return fetch_all(
        specs,
        config=config,
        logger=logger,
        force=getattr(args, "force", False),
    )


def _handle_plan(
    args,
    base_config: Optional[ResolvedConfig],
    *,
    logger: Optional[logging.Logger] = None,
) -> List[PlannedFetch]:
    """Resolve plans without executing downloads."""

    since = _parse_since(getattr(args, "since", None))
    config, specs = _resolve_specs_from_args(args, base_config)
    plans = plan_all(specs, config=config, since=since, logger=logger)
    if not getattr(args, "no_lock", False):
        lock_path = getattr(args, "lock_output", DEFAULT_LOCKFILE_PATH)
        write_lockfile(plans, lock_path)
    return plans


def _handle_plan_diff(args, base_config: Optional[ResolvedConfig]) -> Dict[str, object]:
    """Compare current plan output against a baseline plan file."""

    use_manifest = bool(getattr(args, "use_manifest", False))
    update_baseline = bool(getattr(args, "update_baseline", False))
    if use_manifest:
        baseline_payload: List[dict] = []
        baseline_path = None
    else:
        baseline_path = getattr(args, "baseline", DEFAULT_PLAN_BASELINE).expanduser()
        if baseline_path.exists():
            try:
                baseline_payload = json.loads(baseline_path.read_text()) or []
            except json.JSONDecodeError as exc:
                raise ConfigError(f"Baseline plan file {baseline_path} is not valid JSON") from exc
            if not isinstance(baseline_payload, list):
                raise ConfigError("Baseline plan must be a JSON array of plan entries")
        elif update_baseline:
            baseline_payload = []
            baseline_path.parent.mkdir(parents=True, exist_ok=True)
        else:
            raise ConfigError(f"Baseline plan file not found: {baseline_path}")

    since = _parse_since(getattr(args, "since", None))
    config, specs = _resolve_specs_from_args(args, base_config, allow_empty=True)
    plans = plan_all(specs, config=config, since=since)
    current_payload = [plan_to_dict(plan) for plan in plans]
    lock_written: Optional[str] = None
    if not getattr(args, "no_lock", False):
        lock_path = getattr(args, "lock_output", DEFAULT_LOCKFILE_PATH)
        lock_written = str(write_lockfile(plans, lock_path))

    if use_manifest:
        baseline_payload = []
        for plan in plans:
            manifest = load_latest_manifest(plan.spec.id)
            if not manifest:
                continue
            baseline_payload.append(
                {
                    "id": manifest.get("id") or plan.spec.id,
                    "resolver": manifest.get("resolver"),
                    "url": manifest.get("url"),
                    "version": manifest.get("version"),
                    "license": manifest.get("license"),
                    "media_type": manifest.get("content_type"),
                    "service": manifest.get("service"),
                    "last_modified": manifest.get("last_modified"),
                    "content_length": manifest.get("content_length"),
                    "sha256": manifest.get("sha256"),
                    "normalized_sha256": manifest.get("normalized_sha256"),
                    "fingerprint": manifest.get("fingerprint"),
                    "streaming_content_sha256": manifest.get("streaming_content_sha256"),
                    "streaming_prefix_sha256": manifest.get("streaming_prefix_sha256"),
                }
            )

    diff = compute_plan_diff(baseline_payload, current_payload)
    diff["baseline"] = "manifests" if use_manifest else str(baseline_path)
    if update_baseline and not use_manifest and baseline_path is not None:
        baseline_path.write_text(json.dumps(current_payload, indent=2))
        diff["baseline_updated"] = True
    else:
        diff["baseline_updated"] = False
    if lock_written:
        diff["lockfile"] = lock_written
    return diff


def _handle_plugins(args) -> Dict[str, Dict[str, Dict[str, str]]]:
    """Return plugin inventory for the requested kind."""

    if args.kind == "all":
        return {
            "resolver": dict(_collect_plugin_details("resolver")),
            "validator": dict(_collect_plugin_details("validator")),
        }
    return {args.kind: dict(_collect_plugin_details(args.kind))}


def _handle_prune(args, logger) -> Dict[str, object]:
    """Delete surplus ontology versions based on ``--keep`` and age filters."""

    keep = args.keep
    if keep <= 0:
        raise ConfigError("--keep must be a positive integer")

    threshold = getattr(args, "older_than", None)
    if threshold is not None and threshold.tzinfo is None:
        threshold = threshold.replace(tzinfo=timezone.utc)

    target_ids = args.ids or STORAGE.available_ontologies()
    target_ids = sorted(set(target_ids))

    summary: List[Dict[str, object]] = []
    total_reclaimed = 0
    total_deleted = 0
    messages: List[str] = []

    for ontology_id in target_ids:
        raw_metadata = collect_version_metadata(ontology_id)
        metadata = sorted(
            raw_metadata,
            key=lambda item: item.get("timestamp") or datetime.min.replace(tzinfo=timezone.utc),
            reverse=True,
        )
        if not metadata:
            continue

        removal_set = {entry["version"] for entry in metadata[keep:]}
        if threshold is not None:
            for entry in metadata:
                timestamp = entry.get("timestamp")
                if isinstance(timestamp, datetime) and timestamp < threshold:
                    removal_set.add(entry["version"])

        required = min(keep, len(metadata))
        retained_versions: List[str] = []
        for entry in metadata:
            version = entry["version"]
            if version in removal_set:
                continue
            retained_versions.append(version)
            if len(retained_versions) == required:
                break
        if len(retained_versions) < required:
            for entry in metadata:
                version = entry["version"]
                if version in retained_versions:
                    continue
                retained_versions.append(version)
                removal_set.discard(version)
                if len(retained_versions) == required:
                    break

        to_remove = [entry for entry in metadata if entry["version"] in removal_set]
        if not to_remove:
            if args.dry_run and threshold is not None:
                messages.append(f"[DRY-RUN] {ontology_id}: no versions matched prune criteria")
            continue

        retained_entries = [entry for entry in metadata if entry["version"] in retained_versions]

        reclaimed = 0
        deleted_versions: List[str] = []
        if args.dry_run:
            for entry in to_remove:
                reclaimed += int(entry.get("size") or 0)
                deleted_versions.append(entry["version"])
            total_deleted += len(to_remove)
        else:
            for entry in to_remove:
                version = entry["version"]
                reclaimed_bytes = STORAGE.delete_version(ontology_id, version)
                reclaimed += reclaimed_bytes
                total_deleted += 1
                deleted_versions.append(version)
                if logger is not None:
                    logger.info(
                        "pruned ontology version",
                        extra={
                            "ontology_id": ontology_id,
                            "version": version,
                            "freed_bytes": reclaimed_bytes,
                        },
                    )
            if retained_entries:
                STORAGE.set_latest_version(ontology_id, retained_entries[0]["version"])

        total_reclaimed += reclaimed
        keep_summary = ", ".join(entry["version"] for entry in retained_entries) or "none"
        summary.append(
            {
                "id": ontology_id,
                "deleted": deleted_versions,
                "retained": [entry["version"] for entry in retained_entries],
                "reclaimed_bytes": reclaimed,
                "threshold": threshold.isoformat() if threshold else None,
            }
        )
        if args.dry_run:
            age_note = f" older than {threshold.date()}" if threshold else ""
            messages.append(
                f"[DRY-RUN] {ontology_id}: keep {keep_summary}; would delete {len(deleted_versions)} version(s){age_note} freeing {format_bytes(reclaimed)}"
            )
        else:
            messages.append(
                f"Deleted {len(deleted_versions)} versions for {ontology_id} (freed {format_bytes(reclaimed)}; kept {keep_summary})"
            )

    return {
        "ontologies": summary,
        "total_deleted": total_deleted,
        "total_reclaimed_bytes": total_reclaimed,
        "dry_run": bool(args.dry_run),
        "messages": messages,
    }


<<<<<<< HEAD
def _read_api_key_status(path: Path) -> Dict[str, object]:
    """Return diagnostic metadata for an API key file.

    Args:
        path: Target file path to inspect.

    Returns:
        Mapping including the path, whether it exists, configuration status, and
        any error encountered while reading the contents.
    """

    info: Dict[str, object] = {"path": str(path), "exists": path.exists(), "configured": False}
    if not info["exists"]:
        return info

    try:
        info["configured"] = path.read_text().strip() != ""
    except OSError as exc:
        info["error"] = f"{exc.__class__.__name__}: {exc}"

    return info
=======
def _bioportal_api_key_status(path: Path) -> Dict[str, object]:
    """Return configuration status for the BioPortal API key file."""

    status: Dict[str, object] = {"path": str(path), "configured": False}

    if not path.exists():
        return status

    try:
        contents = path.read_text()
    except (OSError, UnicodeDecodeError) as exc:
        status["error"] = f"{exc.__class__.__name__}: {exc}"
        return status

    if contents.strip():
        status["configured"] = True

    return status
>>>>>>> 56c20c40


def _doctor_report() -> Dict[str, object]:
    """Collect diagnostic information for the ``doctor`` command.

    Returns:
        Mapping capturing disk, dependency, network, and configuration status.
    """

    ontology_dir = LOCAL_ONTOLOGY_DIR
    created_for_diagnostics = False
    if not ontology_dir.exists():
        try:
            ontology_dir.mkdir(parents=True, exist_ok=True)
            created_for_diagnostics = True
        except OSError:
            # The directory could not be created (e.g., permissions). We'll
            # continue with fallback disk usage handling below.
            pass

    directories = {}
    for name, path in {
        "configs": CONFIG_DIR,
        "cache": CACHE_DIR,
        "logs": LOG_DIR,
        "ontologies": ontology_dir,
    }.items():
        entry = {
            "path": str(path),
            "exists": path.exists(),
            "writable": os.access(path, os.W_OK),
        }
        if name == "ontologies" and created_for_diagnostics:
            entry["created_for_diagnostics"] = True
        directories[name] = entry

    probe_path: Path = ontology_dir
    if not probe_path.exists():
        for candidate in ontology_dir.parents:
            if candidate.exists():
                probe_path = candidate
                break
        else:
            probe_path = Path("/")

    disk_report: Dict[str, object] = {"path": str(probe_path)}
    try:
        disk_usage = shutil.disk_usage(probe_path)
    except OSError as exc:
        disk_report["error"] = str(exc)
    else:
        default_floor_bytes = 10 * 1_000_000_000
        threshold_bytes = min(
            disk_usage.total,
            max(default_floor_bytes, int(disk_usage.total * 0.1)),
        )
        disk_report.update(
            {
                "total_bytes": disk_usage.total,
                "free_bytes": disk_usage.free,
                "total_gb": round(disk_usage.total / 1_000_000_000, 2),
                "free_gb": round(disk_usage.free / 1_000_000_000, 2),
                "threshold_bytes": threshold_bytes,
                "warning": disk_usage.free < threshold_bytes,
            }
        )

    dependencies = {
        "rdflib": importlib.util.find_spec("rdflib") is not None,
        "pronto": importlib.util.find_spec("pronto") is not None,
        "owlready2": importlib.util.find_spec("owlready2") is not None,
        "arelle": importlib.util.find_spec("arelle") is not None,
    }

    robot_path = shutil.which("robot")
    robot_info: Dict[str, object] = {"available": bool(robot_path), "path": robot_path}
    if robot_path:
        try:
            completed = subprocess.run(
                [robot_path, "--version"],
                capture_output=True,
                text=True,
                timeout=5,
                check=False,
            )
            output = (completed.stdout or completed.stderr or "").strip()
            match = re.search(r"(\d+\.\d+(?:\.\d+)?)", output)
            if match:
                robot_info["version"] = match.group(1)
            if completed.returncode != 0:
                robot_info["detail"] = output or f"exit code {completed.returncode}"
        except (OSError, subprocess.SubprocessError) as exc:  # pragma: no cover - system dependent
            robot_info["error"] = str(exc)

    api_key_path = CONFIG_DIR / "bioportal_api_key.txt"
<<<<<<< HEAD
    bioportal = _read_api_key_status(api_key_path)
=======
    bioportal = _bioportal_api_key_status(api_key_path)
>>>>>>> 56c20c40

    network_targets = {
        "ols": "https://www.ebi.ac.uk/ols4/api/health",
        "bioportal": "https://data.bioontology.org",
        "bioregistry": "https://bioregistry.io",
    }
    network: Dict[str, Dict[str, object]] = {}
    for name, url in network_targets.items():
        result: Dict[str, object] = {"url": url}
        try:
            response = requests.head(url, timeout=3, allow_redirects=True)
            status = response.status_code
            ok = response.ok
            if status == 405:
                response = requests.get(url, timeout=3, allow_redirects=True)
                status = response.status_code
                ok = response.ok
            result.update({"ok": ok, "status": status})
            if not ok:
                result["detail"] = response.reason
        except requests.RequestException as exc:  # pragma: no cover - network variability
            result.update({"ok": False, "detail": str(exc)})
        network[name] = result

    rate_limits: Dict[str, object] = {
        "effective": ResolvedConfig.from_defaults().defaults.http.rate_limits,
    }
    config_path = CONFIG_DIR / "sources.yaml"
    if config_path.exists():
        try:
            raw = yaml.safe_load(config_path.read_text()) or {}
        except Exception as exc:  # pragma: no cover - YAML errors depend on file contents
            rate_limits["error"] = f"Failed to parse {config_path}: {exc}"  # type: ignore[assignment]
        else:
            http_section = raw.get("defaults", {}).get("http") if isinstance(raw, dict) else None
            configured = http_section.get("rate_limits") if isinstance(http_section, dict) else None
            if isinstance(configured, dict):
                valid: Dict[str, Dict[str, object]] = {}
                invalid: Dict[str, str] = {}
                for service, limit in configured.items():
                    text_value = str(limit)
                    rps = parse_rate_limit_to_rps(text_value)
                    if rps is None:
                        invalid[service] = text_value
                    else:
                        valid[service] = {
                            "value": text_value,
                            "requests_per_second": rps,
                        }
                if valid:
                    rate_limits["configured"] = valid
                if invalid:
                    rate_limits["invalid"] = invalid

    schema_report: Dict[str, object] = {"version": MANIFEST_SCHEMA_VERSION}
    try:
        Draft202012Validator.check_schema(get_manifest_schema())
        schema_report["schema_valid"] = True
    except SchemaError as exc:
        schema_report["schema_valid"] = False
        schema_report["error"] = str(exc)

    sample_manifest: Optional[Path] = None
    if LOCAL_ONTOLOGY_DIR.exists():
        for candidate in LOCAL_ONTOLOGY_DIR.rglob("manifest.json"):
            sample_manifest = candidate
            break

    if sample_manifest is not None:
        try:
            payload = json.loads(sample_manifest.read_text())
        except json.JSONDecodeError as exc:
            schema_report["sample"] = {
                "path": str(sample_manifest),
                "valid": False,
                "error": f"Invalid JSON: {exc}",
            }
        else:
            try:
                validate_manifest_dict(payload, source=sample_manifest)
            except ConfigurationError as exc:
                detail = str(exc.__cause__) if exc.__cause__ else str(exc)
                schema_report["sample"] = {
                    "path": str(sample_manifest),
                    "valid": False,
                    "error": detail,
                }
            else:
                schema_report["sample"] = {
                    "path": str(sample_manifest),
                    "valid": True,
                }
    else:
        schema_report["sample"] = {"path": None, "valid": None}

    storage_backend = {
        "backend": STORAGE.__class__.__name__,
        "remote": hasattr(STORAGE, "fs"),
    }

    report: Dict[str, object] = {
        "directories": directories,
        "disk": disk_report,
        "dependencies": dependencies,
        "robot": robot_info,
        "bioportal_api_key": bioportal,
        "network": network,
        "rate_limits": rate_limits,
        "manifest_schema": schema_report,
        "storage": storage_backend,
    }
    return report


def _apply_doctor_fixes(report: Dict[str, object]) -> List[str]:
    """Attempt to remediate common doctor issues and return action notes."""

    actions: List[str] = []

    for info in report.get("directories", {}).values():
        path = Path(info.get("path", ""))
        if not path:
            continue
        if not path.exists():
            path.mkdir(parents=True, exist_ok=True)
            actions.append(f"Created directory {path}")

    if LOG_DIR.exists():
        retention_days = ResolvedConfig.from_defaults().defaults.logging.retention_days
        try:
            rotations = _cleanup_logs(LOG_DIR, retention_days)
            actions.extend(rotations)
        except OSError as exc:
            actions.append(f"Failed to rotate logs in {LOG_DIR}: {exc}")

    placeholders = {
        CONFIG_DIR / "bioportal_api_key.txt": "Add your BioPortal API key here\n",
        CONFIG_DIR / "ols_api_token.txt": "Add your OLS API token here\n",
    }
    for path, content in placeholders.items():
        try:
            if not path.exists() or not path.read_text().strip():
                path.parent.mkdir(parents=True, exist_ok=True)
                path.write_text(content)
                actions.append(f"Ensured placeholder {path.name}")
        except OSError as exc:
            actions.append(f"Failed to update {path}: {exc}")

    return actions


def _print_doctor_report(report: Dict[str, object]) -> None:
    """Render human-readable diagnostics from :func:`_doctor_report`.

    Args:
        report: Diagnostics mapping generated by :func:`_doctor_report`.
    """

    print("Directories:")
    for name, info in report["directories"].items():
        status = []
        if info["exists"]:
            status.append("exists")
        else:
            status.append("missing")
        if info["writable"]:
            status.append("writable")
        else:
            status.append("read-only")
        print(f"  - {name}: {', '.join(status)} ({info['path']})")

    disk = report["disk"]
    disk_path = disk.get("path")
    label = f"Disk space ({disk_path})" if disk_path else "Disk space"
    if "free_gb" in disk and "total_gb" in disk:
        print(
            f"{label}: {disk['free_gb']:.2f} GB free / {disk['total_gb']:.2f} GB total"
        )
        if disk.get("warning"):
            threshold_gb = disk["threshold_bytes"] / 1_000_000_000
            print(
                "  Warning: free space below threshold "
                f"({threshold_gb:.2f} GB; min(total capacity, max(10 GB, 10% of capacity)))."
            )
    else:
        print(f"{label}: unavailable")
        error_info = disk.get("error")
        if error_info:
            if isinstance(error_info, dict):
                error_type = error_info.get("type")
                message = error_info.get("message")
                if error_type and message:
                    detail = f"{error_type}: {message}"
                else:
                    detail = message or error_type or "Unknown error"
            else:
                detail = str(error_info)
            print(f"  Error: {detail}")

    print("Optional dependencies:")
    for name, available in report["dependencies"].items():
        status = "available" if available else "missing"
        print(f"  - {name}: {status}")

    robot = report["robot"]
    if robot.get("available"):
        version = robot.get("version", "unknown")
        detail = robot.get("detail") or robot.get("error")
        extra = f" (version {version})"
        if detail:
            extra += f" [{detail}]"
        print(f"ROBOT tool: available{extra}")
    else:
        print("ROBOT tool: not found in PATH")

    rate_limits = report["rate_limits"]
    configured = rate_limits.get("configured", {})
    if configured:
        print("Rate limits:")
        for service, info in configured.items():
            rps = info.get("requests_per_second")
            if rps is not None:
                print(f"  - {service}: {info['value']} (~{rps:.2f} req/s)")
            else:
                print(f"  - {service}: {info['value']}")
    if rate_limits.get("invalid"):
        print("  Invalid rate limits detected:")
        for service, value in rate_limits["invalid"].items():
            print(f"    * {service}: '{value}' (expected <number>/<unit>)")
    if rate_limits.get("error"):
        print(f"Rate limit check error: {rate_limits['error']}")

    schema = report.get("manifest_schema", {})
    if schema:
        status = "valid" if schema.get("schema_valid") else "invalid"
        print(
            f"Manifest schema ({schema.get('version', 'unknown')}): {status}"
            + (f" [{schema.get('error')}]" if schema.get("error") else "")
        )
        sample = schema.get("sample", {})
        sample_path = sample.get("path")
        if sample_path:
            sample_status = sample.get("valid")
            if sample_status is True:
                print(f"  Sample manifest: OK ({sample_path})")
            elif sample_status is False:
                error = sample.get("error", "UNKNOWN ERROR")
                print(f"  Sample manifest: invalid ({sample_path}) - {error}")
            else:
                print(f"  Sample manifest: not evaluated ({sample_path})")
        else:
            print("  Sample manifest: none discovered")

    print("Network connectivity:")
    for name, info in report["network"].items():
        status = "ok" if info.get("ok") else "failed"
        detail = info.get("detail") or info.get("status")
        print(f"  - {name}: {status} ({detail})")

    bioportal = report["bioportal_api_key"]
    if bioportal["configured"]:
        print(f"BioPortal API key: configured ({bioportal['path']})")
    else:
        print(f"BioPortal API key: missing ({bioportal['path']})")

    storage = report["storage"]
    backend_desc = storage.get("backend", "unknown")
    if storage.get("remote"):
        backend_desc += " (remote)"
    else:
        backend_desc += " (local)"
    print(f"Storage backend: {backend_desc}")


def _handle_show(args) -> None:
    """Display ontology manifest information for the ``show`` command.

    Args:
        args: Parsed CLI arguments including ontology identifier and output format.

    Returns:
        None

    Raises:
        ConfigError: When the manifest cannot be located.
    """
    if args.versions:
        versions = STORAGE.available_versions(args.id)
        if not versions:
            raise ConfigError(f"No versions stored for ontology '{args.id}'")
        for version in versions:
            print(version)
        return
    manifest_path = ensure_manifest_path(args.id, args.version)
    manifest = load_manifest(manifest_path)
    if args.json:
        json.dump(manifest, sys.stdout, indent=2)
        sys.stdout.write("\n")
    else:
        for key, value in manifest.items():
            print(f"{key}: {value}")


def _selected_validators(args) -> Sequence[str]:
    """Determine which validators should execute based on CLI flags.

    Args:
        args: Parsed CLI arguments for the ``validate`` command.

    Returns:
        Sequence containing validator names in execution order.
    """
    mapping = {
        "rdflib": args.rdflib,
        "pronto": args.pronto,
        "owlready2": args.owlready2,
        "robot": args.robot,
        "arelle": args.arelle,
    }
    chosen = [name for name, enabled in mapping.items() if enabled]
    return chosen or list(mapping.keys())


def _handle_validate(args, config: ResolvedConfig) -> dict:
    """Run validators for a previously downloaded ontology.

    Args:
        args: Parsed CLI arguments specifying ontology ID, version, and output format.
        config: Resolved configuration supplying validator defaults.

    Returns:
        Mapping of validator names to their structured result payloads.

    Raises:
        ConfigError: If the manifest or downloaded artifacts cannot be located.
    """
    manifest_path = ensure_manifest_path(args.id, args.version)
    manifest = load_manifest(manifest_path)
    version_dir = manifest_path.parent
    original_path = version_dir / "original" / manifest["filename"]
    validation_dir = version_dir / "validation"
    normalized_dir = version_dir / "normalized"
    validator_names = _selected_validators(args)
    requests = [
        ValidationRequest(name, original_path, normalized_dir, validation_dir, config)
        for name in validator_names
    ]
    logging_config = config.defaults.logging
    logger = setup_logging(
        level=logging_config.level,
        retention_days=logging_config.retention_days,
        max_log_size_mb=logging_config.max_log_size_mb,
    )
    results = run_validators(requests, logger)
    manifest["validation"] = {name: result.to_dict() for name, result in results.items()}
    manifest_path.write_text(json.dumps(manifest, indent=2))
    return manifest["validation"]


def _handle_init(path: Path) -> None:
    """Create a starter ``sources.yaml`` file for new installations.

    Args:
        path: Destination path for the generated configuration template.

    Raises:
        ConfigError: If the target file already exists.
    """
    if path.exists():
        raise ConfigError(f"Refusing to overwrite existing file {path}")
    path.write_text(EXAMPLE_SOURCES_YAML)
    print(f"Wrote example configuration to {path}")


def _handle_config_validate(path: Path) -> dict:
    """Validate a configuration file and return a summary report.

    Args:
        path: Filesystem path to the configuration file under validation.

    Returns:
        Dictionary describing validation status, ontology count, and file path.
    """
    config = validate_config(path)
    return {
        "ok": True,
        "ontologies": len(config.specs),
        "path": str(path),
    }


# --- Error handling helpers ---


def _emit_batch_failure(exc: Union[BatchPlanningError, BatchFetchError], args) -> None:
    """Print a concise error message and optionally serialize partial results."""

    message = exc.args[0] if exc.args else str(exc)
    print(f"Error: {message}", file=sys.stderr)
    if not getattr(args, "json", False):
        return

    payload: List[dict]
    if isinstance(exc, BatchPlanningError):
        payload = [plan_to_dict(plan) for plan in getattr(exc, "completed", [])]
    else:
        payload = [results_to_dict(result) for result in getattr(exc, "completed", [])]

    json.dump(payload, sys.stdout, indent=2)
    sys.stdout.write("\n")


# --- Module Entry Points ---


def cli_main(argv: Optional[Sequence[str]] = None) -> int:
    """Entry point for the ontology downloader CLI.

    Args:
        argv: Optional argument vector supplied for testing or scripting.

    Returns:
        Process exit code indicating success (`0`) or failure.

    Raises:
        ConfigError: If configuration files are invalid or unsafe to overwrite.
        OntologyDownloadError: If download or validation operations fail.
    """
    raw_args = list(argv or sys.argv[1:])
    arg_list = _normalize_plan_args(raw_args)
    parser = _build_parser()
    args = parser.parse_args(arg_list)
    try:
        base_config = get_default_config(copy=True)
        base_config.defaults.logging.level = args.log_level
        logging_config = base_config.defaults.logging
        logger = setup_logging(
            level=logging_config.level,
            retention_days=logging_config.retention_days,
            max_log_size_mb=logging_config.max_log_size_mb,
        )
        if getattr(args, "json", False):
            for handler in logger.handlers:
                if isinstance(handler, logging.StreamHandler) and not isinstance(handler, logging.FileHandler):
                    handler.setStream(sys.stderr)
        if args.command == "pull":
            if getattr(args, "dry_run", False):
                plans = _handle_pull(args, base_config, dry_run=True, logger=logger)
                if args.json:
                    json.dump([plan_to_dict(plan) for plan in plans], sys.stdout, indent=2)
                    sys.stdout.write("\n")
                else:
                    if plans:
                        rows = format_plan_rows(plans)
                        print(format_table(PLAN_TABLE_HEADERS, rows))
                    else:
                        print("No ontologies to process")
            else:
                results = _handle_pull(args, base_config, dry_run=False, logger=logger)
                if args.json:
                    json.dump([results_to_dict(result) for result in results], sys.stdout, indent=2)
                    sys.stdout.write("\n")
                else:
                    if results:
                        print(format_results_table(results))
                    else:
                        print("No ontologies to process")
                for result in results:
                    logger.info(
                        "ontology processed",
                        extra={
                            "stage": "complete",
                            "ontology_id": result.spec.id,
                            "status": result.status,
                        },
                    )
        elif args.command == "plan":
            plans = _handle_plan(args, base_config, logger=logger)
            if args.json:
                json.dump([plan_to_dict(plan) for plan in plans], sys.stdout, indent=2)
                sys.stdout.write("\n")
            else:
                if plans:
                    rows = format_plan_rows(plans)
                    print(format_table(PLAN_TABLE_HEADERS, rows))
                else:
                    print("No ontologies to process")
        elif args.command == "plan-diff":
            diff = _handle_plan_diff(args, base_config)
            if args.json:
                json.dump(diff, sys.stdout, indent=2)
                sys.stdout.write("\n")
            else:
                lines = format_plan_diff(diff)
                if lines:
                    print("\n".join(lines))
                else:
                    print("No plan differences detected")
                if diff.get("baseline_updated"):
                    print(f"Updated baseline at {diff['baseline']}")
        elif args.command == "plugins":
            inventory = _handle_plugins(args)
            if args.json:
                json.dump(inventory, sys.stdout, indent=2)
                sys.stdout.write("\n")
            else:
                for kind, plugins in inventory.items():
                    print(f"{kind}:")
                    if not plugins:
                        print("  (none)")
                        continue
                    for name, data in plugins.items():
                        qualified = data.get("qualified")
                        version = data.get("version", "unknown")
                        print(f"  - {name} ({version}): {qualified}")
        elif args.command == "prune":
            summary = _handle_prune(args, logger)
            if args.json:
                json.dump(summary, sys.stdout, indent=2)
                sys.stdout.write("\n")
            else:
                messages = summary.get("messages", [])
                if messages:
                    print("\n".join(messages))
                total = summary.get("total_reclaimed_bytes", 0)
                deleted = summary.get("total_deleted", 0)
                label = "Dry-run" if summary.get("dry_run") else "Pruned"
                print(f"{label}: reclaimed {format_bytes(total)} across {deleted} versions")
        elif args.command == "show":
            _handle_show(args)
        elif args.command == "validate":
            summary = _handle_validate(args, base_config)
            if args.json:
                json.dump(summary, sys.stdout, indent=2)
                sys.stdout.write("\n")
            else:
                print(format_validation_summary(summary))
        elif args.command == "init":
            _handle_init(args.path)
        elif args.command == "config" and args.config_command == "validate":
            report = _handle_config_validate(args.spec)
            if args.json:
                json.dump(report, sys.stdout, indent=2)
                sys.stdout.write("\n")
            else:
                status = "passed" if report["ok"] else "failed"
                print(
                    f"Configuration {status} ({report['ontologies']} ontologies) -> {report['path']}"
                )
        elif args.command == "doctor":
            report = _doctor_report()
            fixes: List[str] = []
            if getattr(args, "fix", False):
                fixes = _apply_doctor_fixes(report)
                report = _doctor_report()
                if fixes:
                    report["fixes"] = fixes
            if args.json:
                json.dump(report, sys.stdout, indent=2)
                sys.stdout.write("\n")
            else:
                _print_doctor_report(report)
                if fixes:
                    print("\nApplied fixes:")
                    for action in fixes:
                        print(f"  - {action}")
        else:  # pragma: no cover - argparse should prevent unknown commands
            parser.error(f"Unsupported command: {args.command}")
        return 0
    except BatchPlanningError as exc:
        _emit_batch_failure(exc, args)
        return 1
    except BatchFetchError as exc:
        _emit_batch_failure(exc, args)
        return 1
    except ConfigError as exc:
        print(f"Error: {exc}", file=sys.stderr)
        return 1
    except UnsupportedPythonError as exc:
        print(f"Error: {exc}", file=sys.stderr)
        return 2
    except OntologyDownloadError as exc:
        print(f"Error: {exc}", file=sys.stderr)
        return 1
    except Exception as exc:  # pylint: disable=broad-except
        print(f"Unexpected error: {exc}", file=sys.stderr)
        return 1<|MERGE_RESOLUTION|>--- conflicted
+++ resolved
@@ -863,7 +863,6 @@
     }
 
 
-<<<<<<< HEAD
 def _read_api_key_status(path: Path) -> Dict[str, object]:
     """Return diagnostic metadata for an API key file.
 
@@ -885,26 +884,6 @@
         info["error"] = f"{exc.__class__.__name__}: {exc}"
 
     return info
-=======
-def _bioportal_api_key_status(path: Path) -> Dict[str, object]:
-    """Return configuration status for the BioPortal API key file."""
-
-    status: Dict[str, object] = {"path": str(path), "configured": False}
-
-    if not path.exists():
-        return status
-
-    try:
-        contents = path.read_text()
-    except (OSError, UnicodeDecodeError) as exc:
-        status["error"] = f"{exc.__class__.__name__}: {exc}"
-        return status
-
-    if contents.strip():
-        status["configured"] = True
-
-    return status
->>>>>>> 56c20c40
 
 
 def _doctor_report() -> Dict[str, object]:
@@ -1000,11 +979,7 @@
             robot_info["error"] = str(exc)
 
     api_key_path = CONFIG_DIR / "bioportal_api_key.txt"
-<<<<<<< HEAD
     bioportal = _read_api_key_status(api_key_path)
-=======
-    bioportal = _bioportal_api_key_status(api_key_path)
->>>>>>> 56c20c40
 
     network_targets = {
         "ols": "https://www.ebi.ac.uk/ols4/api/health",
