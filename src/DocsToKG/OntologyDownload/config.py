"""
Ontology Download Configuration

This module centralizes configuration models, parsing helpers, and validation
logic for the ontology downloader service. It reads YAML configuration files,
merges default values, applies environment overrides, and ensures that the
resulting settings are ready for downstream document processing and download
pipelines.
"""

from __future__ import annotations

import logging
import os
import sys
from dataclasses import dataclass, field
from pathlib import Path
from typing import TYPE_CHECKING, Dict, Iterable, List, Mapping, MutableMapping, Optional, Sequence

try:  # pragma: no cover - optional dependency
    import yaml  # type: ignore
except ModuleNotFoundError:  # pragma: no cover - lightweight YAML fallback for tests
    class _YAMLError(Exception):
        pass

    def _parse_scalar(value: str):
        lowered = value.lower()
        if lowered in {"true", "yes"}:
            return True
        if lowered in {"false", "no"}:
            return False
        if lowered in {"null", "none", ""}:
            return None
        if value.startswith("[") and value.endswith("]"):
            inner = value[1:-1].strip()
            if not inner:
                return []
            return [_parse_scalar(part.strip()) for part in inner.split(",")]
        if (value.startswith("\"") and value.endswith("\"")) or (
            value.startswith("'") and value.endswith("'")
        ):
            return value[1:-1]
        try:
            if "." in value:
                return float(value)
            return int(value)
        except ValueError:
            return value

    def _peek_next(lines, start: int):
        for index in range(start, len(lines)):
            raw = lines[index]
            stripped = raw.strip()
            if not stripped or stripped.startswith("#"):
                continue
            indent = len(raw) - len(raw.lstrip(" "))
            return indent, stripped
        return None

    def _safe_load(text: str):
        lines = text.splitlines()
        stack: List[tuple[int, object]] = []
        root: Optional[object] = None
        index = 0
        while index < len(lines):
            raw = lines[index]
            stripped = raw.strip()
            index += 1
            if not stripped or stripped.startswith("#"):
                continue
            indent = len(raw) - len(raw.lstrip(" "))
            while stack and indent < stack[-1][0]:
                stack.pop()
            parent = stack[-1][1] if stack else None

            if stripped.startswith("- "):
                if parent is None or not isinstance(parent, list):
                    raise _YAMLError("List item without list context")
                entry_text = stripped[2:].strip()
                if not entry_text:
                    item: object = {}
                    parent.append(item)
                    stack.append((indent + 2, item))
                elif ":" in entry_text:
                    key, value = entry_text.split(":", 1)
                    item = {key.strip(): _parse_scalar(value.strip())}
                    parent.append(item)
                    stack.append((indent + 2, item))
                else:
                    parent.append(_parse_scalar(entry_text))
                continue

            if ":" in stripped:
                key, value = stripped.split(":", 1)
                key = key.strip()
                value = value.strip()
                if parent is None:
                    if root is None:
                        root = {}
                        stack.append((indent, root))
                        parent = root
                    elif isinstance(root, dict):
                        parent = root
                    else:
                        raise _YAMLError("Multiple root nodes not supported")
                if value == "":
                    next_info = _peek_next(lines, index)
                    if next_info and next_info[0] > indent and next_info[1].startswith("- "):
                        new_container: object = []
                    else:
                        new_container = {}
                    parent[key] = new_container  # type: ignore[index]
                    stack.append((indent + 2, new_container))
                else:
                    parent[key] = _parse_scalar(value)  # type: ignore[index]
                continue

            raise _YAMLError(f"Unsupported YAML syntax: {stripped}")

        return root or {}

    class _FallbackYAML:
        YAMLError = _YAMLError

        @staticmethod
        def safe_load(text: str):
            return _safe_load(text)

    yaml = _FallbackYAML()  # type: ignore

if TYPE_CHECKING:  # pragma: no cover - type checking only
    from .core import FetchSpec


class ConfigError(RuntimeError):
    """Raised when ontology configuration files are invalid or inconsistent."""


PYTHON_MIN_VERSION = (3, 9)


def ensure_python_version() -> None:
    """Ensure the interpreter meets the minimum supported version.

    Args:
        None

    Returns:
        None

    Raises:
        SystemExit: If Python is older than the minimum version supported by
            the ontology downloader tooling.
    """

    if sys.version_info < PYTHON_MIN_VERSION:
        print("Error: Python 3.9+ required", file=sys.stderr)
        raise SystemExit(1)


@dataclass(slots=True)
<<<<<<< HEAD
class LoggingConfig:
    """Logging configuration for both console and file handlers."""

=======
class LoggingConfiguration:
    """Structured logging options for ontology download operations.

    Attributes:
        level: Logging level name (e.g., `INFO`, `DEBUG`).
        max_log_size_mb: Maximum individual log file size before rotation.
        retention_days: Number of days to keep logs prior to compression.
    """
>>>>>>> 634ac0bf
    level: str = "INFO"
    max_log_size_mb: int = 100
    retention_days: int = 30


@dataclass(slots=True)
<<<<<<< HEAD
class ValidationConfig:
    """Validation limits governing parser execution."""

=======
class ValidationConfiguration:
    """Settings that control ontology validation behaviours.

    Attributes:
        skip_reasoning_if_size_mb: Threshold that disables reasoning for large
            ontology downloads, preventing excessive processing time.
        parser_timeout_sec: Maximum parsing duration before timing out.
    """
    skip_reasoning_if_size_mb: int = 500
>>>>>>> 634ac0bf
    parser_timeout_sec: int = 60
    max_memory_mb: int = 2048
    skip_reasoning_if_size_mb: int = 500


@dataclass(slots=True)
<<<<<<< HEAD
class HTTPConfig:
    """HTTP and download related configuration values."""

=======
class DownloadConfiguration:
    """HTTP download and retry settings for ontology sources.

    Attributes:
        max_retries: Number of retries for transient download failures.
        timeout_sec: Timeout for request connection and read operations.
        download_timeout_sec: Upper bound for whole file downloads.
        backoff_factor: Backoff multiplier used between retry attempts.
        per_host_rate_limit: Token bucket rate limit definition per host.
        max_download_size_gb: Maximum allowed ontology archive size.
    """
>>>>>>> 634ac0bf
    max_retries: int = 5
    timeout_sec: int = 30
    download_timeout_sec: int = 300
    backoff_factor: float = 0.5
    per_host_rate_limit: str = "4/second"
    max_download_size_gb: float = 5.0
    concurrent_downloads: int = 1

    def rate_limit_per_second(self) -> float:
        """Convert the textual rate limit to a per-second float value.

        Args:
            None

        Returns:
            Number of allowed download tokens per second for each host.

        Raises:
            ConfigError: If the configured rate limit does not use a per-second
            unit or the numeric portion cannot be parsed.
        """
        value, _, unit = self.per_host_rate_limit.partition("/")
        try:
            tokens = float(value)
        except ValueError as exc:  # pragma: no cover - validated earlier
            raise ConfigError(f"Invalid per_host_rate_limit value: {self.per_host_rate_limit}") from exc
        if unit.strip() not in {"second", "sec", "s"}:
            raise ConfigError("per_host_rate_limit must be expressed per second")
        return tokens


@dataclass(slots=True)
<<<<<<< HEAD
class DefaultsConfig:
=======
class DefaultsConfiguration:
    """Collection of default settings applied to ontology fetch specifications.

    Attributes:
        accept_licenses: License identifiers allowed for automated downloads.
        normalize_to: Output formats to produce after ontology normalization.
        prefer_source: Resolver preference order when one is not specified.
        http: Download configuration shared across ontology fetch operations.
        validation: Validation configuration for ontologies post-download.
        logging: Logging configuration applied to the downloader runtime.
        continue_on_error: Whether to proceed after non-fatal download errors.
        concurrent_downloads: Maximum concurrent download workers to run.
    """
>>>>>>> 634ac0bf
    accept_licenses: Sequence[str] = field(default_factory=lambda: ["CC-BY-4.0", "CC0-1.0", "OGL-UK-3.0"])
    normalize_to: Sequence[str] = field(default_factory=lambda: ["ttl"])
    prefer_source: Sequence[str] = field(default_factory=lambda: ["obo", "ols", "bioportal", "direct"])
    http: HTTPConfig = field(default_factory=HTTPConfig)
    validation: ValidationConfig = field(default_factory=ValidationConfig)
    logging: LoggingConfig = field(default_factory=LoggingConfig)
    continue_on_error: bool = True


DEFAULT_MAX_CONCURRENT_DOWNLOADS = 3


@dataclass(slots=True)
class ResolvedConfig:
<<<<<<< HEAD
    defaults: DefaultsConfig
=======
    """Container for merged configuration defaults and fetch specifications.

    Attributes:
        defaults: Finalized default settings applied to fetch specs.
        specs: Sequence of ontology fetch specifications to execute.
    """
    defaults: DefaultsConfiguration
>>>>>>> 634ac0bf
    specs: Sequence["FetchSpec"]

    @classmethod
    def from_defaults(cls) -> "ResolvedConfig":
<<<<<<< HEAD
        return cls(defaults=DefaultsConfig(), specs=())
=======
        """Build an empty resolved configuration using library defaults.

        Args:
            None

        Returns:
            ResolvedConfig with default settings and no fetch specifications.
        """
        return cls(defaults=DefaultsConfiguration(), specs=())
>>>>>>> 634ac0bf


def _coerce_sequence(value: Optional[Iterable[str]]) -> List[str]:
    """Normalize configuration entries into a list of strings.

    Args:
        value: Raw configuration value which may be None, a string, or an
            iterable of string-like items.

    Returns:
        List of string values that are safe for downstream processing.
    """
    if value is None:
        return []
    if isinstance(value, str):
        return [value]
    return [str(item) for item in value]


def get_env_overrides() -> Dict[str, str]:
    """Extract ontology downloader overrides from environment variables.

    Args:
        None

    Returns:
        Mapping of normalized environment keys (lowercase without prefix) to
        their string values for supported overrides.
    """
    prefix = "ONTOFETCH_"
    return {key[len(prefix) :].lower(): value for key, value in os.environ.items() if key.startswith(prefix)}


<<<<<<< HEAD
def _build_defaults(raw_defaults: Mapping[str, object]) -> DefaultsConfig:
    template = DefaultsConfig()
=======
def merge_defaults(raw_config: Mapping[str, object]) -> ResolvedConfig:
    """Merge YAML configuration with defaults and environment overrides.

    Args:
        raw_config: Configuration tree parsed from `sources.yaml`.

    Returns:
        Resolved configuration that includes defaults and concrete fetch specs.

    Raises:
        ConfigError: If the configuration structure is invalid.
    """
    defaults_section = raw_config.get("defaults", {})
    if not isinstance(defaults_section, Mapping):
        raise ConfigError("'defaults' section must be a mapping")
>>>>>>> 634ac0bf

    http_defaults = raw_defaults.get("http") if isinstance(raw_defaults.get("http"), Mapping) else {}
    validation_defaults = (
        raw_defaults.get("validation") if isinstance(raw_defaults.get("validation"), Mapping) else {}
    )
    logging_defaults = raw_defaults.get("logging") if isinstance(raw_defaults.get("logging"), Mapping) else {}

    defaults = DefaultsConfig(
        accept_licenses=_coerce_sequence(raw_defaults.get("accept_licenses")) or list(template.accept_licenses),
        normalize_to=_coerce_sequence(raw_defaults.get("normalize_to")) or list(template.normalize_to),
        prefer_source=_coerce_sequence(raw_defaults.get("prefer_source")) or list(template.prefer_source),
        http=HTTPConfig(
            max_retries=int(http_defaults.get("max_retries", template.http.max_retries)),
            timeout_sec=int(http_defaults.get("timeout_sec", template.http.timeout_sec)),
            download_timeout_sec=int(
                http_defaults.get("download_timeout_sec", template.http.download_timeout_sec)
            ),
            backoff_factor=float(http_defaults.get("backoff_factor", template.http.backoff_factor)),
            per_host_rate_limit=str(
                http_defaults.get("per_host_rate_limit", template.http.per_host_rate_limit)
            ),
            max_download_size_gb=float(
                http_defaults.get("max_download_size_gb", template.http.max_download_size_gb)
            ),
            concurrent_downloads=int(
                http_defaults.get("concurrent_downloads", template.http.concurrent_downloads)
            ),
        ),
        validation=ValidationConfig(
            parser_timeout_sec=int(
                validation_defaults.get("parser_timeout_sec", template.validation.parser_timeout_sec)
            ),
            max_memory_mb=int(
                validation_defaults.get("max_memory_mb", template.validation.max_memory_mb)
            ),
            skip_reasoning_if_size_mb=int(
                validation_defaults.get("skip_reasoning_if_size_mb", template.validation.skip_reasoning_if_size_mb)
            ),
        ),
        logging=LoggingConfig(
            level=str(logging_defaults.get("level", template.logging.level)),
            max_log_size_mb=int(
                logging_defaults.get("max_log_size_mb", template.logging.max_log_size_mb)
            ),
            retention_days=int(
                logging_defaults.get("retention_days", template.logging.retention_days)
            ),
        ),
        continue_on_error=bool(raw_defaults.get("continue_on_error", template.continue_on_error)),
    )

    return defaults


def _apply_env_overrides(defaults: DefaultsConfig) -> None:
    overrides = get_env_overrides()
    logger = logging.getLogger("DocsToKG.OntologyDownload")
    if "max_retries" in overrides:
        defaults.http.max_retries = int(overrides["max_retries"])
        logger.info(
            "Config overridden by env var: ONTOFETCH_MAX_RETRIES=%s",
            overrides["max_retries"],
            extra={"stage": "config"},
        )
    if "timeout_sec" in overrides:
        defaults.http.timeout_sec = int(overrides["timeout_sec"])
        logger.info(
            "Config overridden by env var: ONTOFETCH_TIMEOUT_SEC=%s",
            overrides["timeout_sec"],
            extra={"stage": "config"},
        )
    if "download_timeout_sec" in overrides:
        defaults.http.download_timeout_sec = int(overrides["download_timeout_sec"])
        logger.info(
            "Config overridden by env var: ONTOFETCH_DOWNLOAD_TIMEOUT_SEC=%s",
            overrides["download_timeout_sec"],
            extra={"stage": "config"},
        )
    if "per_host_rate_limit" in overrides:
        defaults.http.per_host_rate_limit = overrides["per_host_rate_limit"]
        logger.info(
            "Config overridden by env var: ONTOFETCH_PER_HOST_RATE_LIMIT=%s",
            overrides["per_host_rate_limit"],
            extra={"stage": "config"},
        )
    if "backoff_factor" in overrides:
        defaults.http.backoff_factor = float(overrides["backoff_factor"])
        logger.info(
            "Config overridden by env var: ONTOFETCH_BACKOFF_FACTOR=%s",
            overrides["backoff_factor"],
            extra={"stage": "config"},
        )
    if "log_level" in overrides:
        defaults.logging.level = str(overrides["log_level"])
        logger.info(
            "Config overridden by env var: ONTOFETCH_LOG_LEVEL=%s",
            overrides["log_level"],
            extra={"stage": "config"},
        )


def merge_defaults(
    ontology_spec: Mapping[str, object], defaults: Optional[DefaultsConfig] = None
):
    if defaults is None:
        return build_resolved_config(ontology_spec)
    ontology_id = str(ontology_spec.get("id", "")).strip()
    if not ontology_id:
        raise ConfigError("Ontology specification missing required field 'id'")
    resolver = str(ontology_spec.get("resolver", defaults.prefer_source[0]))
    extras_value = ontology_spec.get("extras") or {}
    if extras_value is None:
        extras_value = {}
    if not isinstance(extras_value, Mapping):
        raise ConfigError(f"Ontology '{ontology_id}' extras must be a mapping if provided")
    target_formats = _coerce_sequence(ontology_spec.get("target_formats") or defaults.normalize_to)
    return _make_fetch_spec(ontology_id, resolver, extras_value, target_formats)


def build_resolved_config(raw_config: Mapping[str, object]) -> ResolvedConfig:
    defaults_section = raw_config.get("defaults")
    if defaults_section and not isinstance(defaults_section, Mapping):
        raise ConfigError("'defaults' section must be a mapping")
    defaults = _build_defaults(defaults_section or {})
    _apply_env_overrides(defaults)

    ontologies = raw_config.get("ontologies", [])
    if not isinstance(ontologies, list):
        raise ConfigError("'ontologies' must be a list")

    fetch_specs: List["FetchSpec"] = []
    for index, entry in enumerate(ontologies, start=1):
        if not isinstance(entry, Mapping):
            raise ConfigError(f"Ontology entry #{index} must be a mapping")
        fetch_specs.append(merge_defaults(entry, defaults))

    return ResolvedConfig(defaults=defaults, specs=fetch_specs)


def _make_fetch_spec(
    ontology_id: str,
    resolver: str,
    extras: Mapping[str, object],
    target_formats: Sequence[str],
) -> "FetchSpec":
    """Instantiate a FetchSpec from raw YAML fields.

    Args:
        ontology_id: Identifier of the ontology to retrieve.
        resolver: Resolver backend to use when locating documents.
        extras: Additional resolver-specific settings.
        target_formats: Desired normalization output formats.

    Returns:
        Fetch specification ready for ontology download orchestration.
    """
    from .core import FetchSpec as _FetchSpec  # Local import avoids circular dependency

    return _FetchSpec(id=ontology_id, resolver=resolver, extras=dict(extras), target_formats=list(target_formats))


def validate_config(config_path: Path) -> ResolvedConfig:
    """Validate a configuration file and return the resolved settings.

    Args:
        config_path: File path to a YAML config describing ontology downloads.

    Returns:
        Resolved configuration containing defaults and fetch specifications.

    Raises:
        ConfigError: If the configuration fails schema validation.
        SystemExit: If the file does not exist.
    """
    raw = load_raw_yaml(config_path)
    config = build_resolved_config(raw)
    _validate_schema(raw, config)
    return config


<<<<<<< HEAD
def _validate_schema(raw: Mapping[str, object], config: Optional[ResolvedConfig] = None) -> None:
=======
def _validate_schema(raw: Mapping[str, object]) -> None:
    """Perform structural validation checks on the raw configuration mapping.

    Args:
        raw: Raw configuration mapping as loaded from YAML.

    Raises:
        ConfigError: If validation errors are discovered.
    """
>>>>>>> 634ac0bf
    errors: List[str] = []

    defaults = raw.get("defaults")
    if defaults is not None and not isinstance(defaults, Mapping):
        errors.append("'defaults' section must be a mapping when provided")
    if isinstance(defaults, Mapping):
        for key in defaults:
            if key not in {"accept_licenses", "normalize_to", "prefer_source", "http", "validation", "logging", "continue_on_error"}:
                errors.append(f"Unknown key in defaults: {key}")

        http_section = defaults.get("http")
        if http_section is not None and not isinstance(http_section, Mapping):
            errors.append("'defaults.http' must be a mapping")

        validation_section = defaults.get("validation")
        if validation_section is not None and not isinstance(validation_section, Mapping):
            errors.append("'defaults.validation' must be a mapping")

        logging_section = defaults.get("logging")
        if logging_section is not None and not isinstance(logging_section, Mapping):
            errors.append("'defaults.logging' must be a mapping")
        if isinstance(http_section, Mapping):
            max_retries = http_section.get("max_retries")
            timeout_sec = http_section.get("timeout_sec")
            if max_retries is not None and int(max_retries) < 0:
                errors.append("defaults.http.max_retries must be >= 0")
            if timeout_sec is not None and int(timeout_sec) <= 0:
                errors.append("defaults.http.timeout_sec must be > 0")
        if isinstance(logging_section, Mapping):
            level = logging_section.get("level")
            if level is not None and str(level).upper() not in {"DEBUG", "INFO", "WARNING", "ERROR"}:
                errors.append("defaults.logging.level must be one of DEBUG, INFO, WARNING, ERROR")

    ontologies = raw.get("ontologies")
    if ontologies is None:
        errors.append("'ontologies' section is required")
    elif not isinstance(ontologies, list):
        errors.append("'ontologies' must be a list of ontology entries")
    else:
        for index, entry in enumerate(ontologies, start=1):
            if not isinstance(entry, Mapping):
                errors.append(f"Ontology entry #{index} must be a mapping")
                continue
            if "id" not in entry:
                errors.append(f"Ontology entry #{index} missing required 'id'")
            if "resolver" in entry and not isinstance(entry["resolver"], str):
                errors.append(
                    f"Ontology entry '{entry.get('id', index)}' field 'resolver' must be a string if provided"
                )
            extras_value = entry.get("extras")
            if extras_value is not None and not isinstance(extras_value, Mapping):
                errors.append(
                    f"Ontology entry '{entry.get('id', index)}' field 'extras' must be a mapping if provided"
                )
            if entry.get("resolver") == "bioportal":
                extras = entry.get("extras", {})
                if not isinstance(extras, Mapping) or "acronym" not in extras:
                    errors.append(
                        f"Ontology entry '{entry.get('id', index)}' using bioportal resolver requires extras.acronym"
                    )
            if "target_formats" in entry and not isinstance(entry["target_formats"], Iterable):
                errors.append(
                    f"Ontology entry '{entry.get('id', index)}' field 'target_formats' must be a list or iterable"
                )

    if errors:
        raise ConfigError("Configuration validation failed:\n- " + "\n- ".join(errors))

    if config is not None:
        if config.defaults.http.max_retries < 0:
            raise ConfigError("defaults.http.max_retries must be >= 0")
        if config.defaults.http.timeout_sec <= 0:
            raise ConfigError("defaults.http.timeout_sec must be > 0")
        if config.defaults.logging.level.upper() not in {"DEBUG", "INFO", "WARNING", "ERROR"}:
            raise ConfigError("defaults.logging.level must be one of DEBUG, INFO, WARNING, ERROR")


def load_raw_yaml(config_path: Path) -> MutableMapping[str, object]:
    """Load and parse a YAML configuration file into a mutable mapping.

    Args:
        config_path: Path to the YAML file to parse.

    Returns:
        Parsed mapping-compatible object suitable for validation.

    Raises:
        SystemExit: If the file cannot be located.
        ConfigError: If the YAML structure is invalid.
    """
    try:
        text = config_path.read_text()
    except FileNotFoundError:  # pragma: no cover - depends on filesystem state
        print(f"Configuration file not found: {config_path}", file=sys.stderr)
        raise SystemExit(2)

    try:
        data = yaml.safe_load(text) or {}
    except yaml.YAMLError as exc:
        if hasattr(exc, "problem_mark") and exc.problem_mark is not None:
            mark = exc.problem_mark
            raise ConfigError(f"Error in sources.yaml line {mark.line + 1}: {exc}") from exc
        raise ConfigError(f"Invalid YAML in {config_path}: {exc}") from exc

    if not isinstance(data, MutableMapping):
        raise ConfigError("Configuration root must be a mapping")
    return data


def load_config(config_path: Path) -> ResolvedConfig:
    """Load configuration from disk without performing schema validation.

    Args:
        config_path: Path to the YAML file describing ontology downloads.

    Returns:
        Resolved configuration with defaults merged and fetch specs created.
    """
    raw = load_raw_yaml(config_path)
    return build_resolved_config(raw)


__all__ = [
    "ConfigError",
    "DefaultsConfig",
    "HTTPConfig",
    "LoggingConfig",
    "ResolvedConfig",
    "ValidationConfig",
    "DEFAULT_MAX_CONCURRENT_DOWNLOADS",
    "ensure_python_version",
    "get_env_overrides",
    "load_config",
    "merge_defaults",
    "validate_config",
]
<<<<<<< HEAD

# Backwards compatibility exports
DefaultsConfiguration = DefaultsConfig
DownloadConfiguration = HTTPConfig
LoggingConfiguration = LoggingConfig
ValidationConfiguration = ValidationConfig
=======
LOGGER = logging.getLogger("DocsToKG.OntologyDownload")
>>>>>>> 634ac0bf
<|MERGE_RESOLUTION|>--- conflicted
+++ resolved
@@ -159,11 +159,6 @@
 
 
 @dataclass(slots=True)
-<<<<<<< HEAD
-class LoggingConfig:
-    """Logging configuration for both console and file handlers."""
-
-=======
 class LoggingConfiguration:
     """Structured logging options for ontology download operations.
 
@@ -172,39 +167,21 @@
         max_log_size_mb: Maximum individual log file size before rotation.
         retention_days: Number of days to keep logs prior to compression.
     """
->>>>>>> 634ac0bf
     level: str = "INFO"
     max_log_size_mb: int = 100
     retention_days: int = 30
 
 
 @dataclass(slots=True)
-<<<<<<< HEAD
 class ValidationConfig:
     """Validation limits governing parser execution."""
 
-=======
-class ValidationConfiguration:
-    """Settings that control ontology validation behaviours.
-
-    Attributes:
-        skip_reasoning_if_size_mb: Threshold that disables reasoning for large
-            ontology downloads, preventing excessive processing time.
-        parser_timeout_sec: Maximum parsing duration before timing out.
-    """
-    skip_reasoning_if_size_mb: int = 500
->>>>>>> 634ac0bf
     parser_timeout_sec: int = 60
     max_memory_mb: int = 2048
     skip_reasoning_if_size_mb: int = 500
 
 
 @dataclass(slots=True)
-<<<<<<< HEAD
-class HTTPConfig:
-    """HTTP and download related configuration values."""
-
-=======
 class DownloadConfiguration:
     """HTTP download and retry settings for ontology sources.
 
@@ -216,7 +193,6 @@
         per_host_rate_limit: Token bucket rate limit definition per host.
         max_download_size_gb: Maximum allowed ontology archive size.
     """
->>>>>>> 634ac0bf
     max_retries: int = 5
     timeout_sec: int = 30
     download_timeout_sec: int = 300
@@ -249,9 +225,6 @@
 
 
 @dataclass(slots=True)
-<<<<<<< HEAD
-class DefaultsConfig:
-=======
 class DefaultsConfiguration:
     """Collection of default settings applied to ontology fetch specifications.
 
@@ -265,7 +238,6 @@
         continue_on_error: Whether to proceed after non-fatal download errors.
         concurrent_downloads: Maximum concurrent download workers to run.
     """
->>>>>>> 634ac0bf
     accept_licenses: Sequence[str] = field(default_factory=lambda: ["CC-BY-4.0", "CC0-1.0", "OGL-UK-3.0"])
     normalize_to: Sequence[str] = field(default_factory=lambda: ["ttl"])
     prefer_source: Sequence[str] = field(default_factory=lambda: ["obo", "ols", "bioportal", "direct"])
@@ -280,9 +252,6 @@
 
 @dataclass(slots=True)
 class ResolvedConfig:
-<<<<<<< HEAD
-    defaults: DefaultsConfig
-=======
     """Container for merged configuration defaults and fetch specifications.
 
     Attributes:
@@ -290,24 +259,11 @@
         specs: Sequence of ontology fetch specifications to execute.
     """
     defaults: DefaultsConfiguration
->>>>>>> 634ac0bf
     specs: Sequence["FetchSpec"]
 
     @classmethod
     def from_defaults(cls) -> "ResolvedConfig":
-<<<<<<< HEAD
         return cls(defaults=DefaultsConfig(), specs=())
-=======
-        """Build an empty resolved configuration using library defaults.
-
-        Args:
-            None
-
-        Returns:
-            ResolvedConfig with default settings and no fetch specifications.
-        """
-        return cls(defaults=DefaultsConfiguration(), specs=())
->>>>>>> 634ac0bf
 
 
 def _coerce_sequence(value: Optional[Iterable[str]]) -> List[str]:
@@ -341,26 +297,8 @@
     return {key[len(prefix) :].lower(): value for key, value in os.environ.items() if key.startswith(prefix)}
 
 
-<<<<<<< HEAD
 def _build_defaults(raw_defaults: Mapping[str, object]) -> DefaultsConfig:
     template = DefaultsConfig()
-=======
-def merge_defaults(raw_config: Mapping[str, object]) -> ResolvedConfig:
-    """Merge YAML configuration with defaults and environment overrides.
-
-    Args:
-        raw_config: Configuration tree parsed from `sources.yaml`.
-
-    Returns:
-        Resolved configuration that includes defaults and concrete fetch specs.
-
-    Raises:
-        ConfigError: If the configuration structure is invalid.
-    """
-    defaults_section = raw_config.get("defaults", {})
-    if not isinstance(defaults_section, Mapping):
-        raise ConfigError("'defaults' section must be a mapping")
->>>>>>> 634ac0bf
 
     http_defaults = raw_defaults.get("http") if isinstance(raw_defaults.get("http"), Mapping) else {}
     validation_defaults = (
@@ -541,19 +479,7 @@
     return config
 
 
-<<<<<<< HEAD
 def _validate_schema(raw: Mapping[str, object], config: Optional[ResolvedConfig] = None) -> None:
-=======
-def _validate_schema(raw: Mapping[str, object]) -> None:
-    """Perform structural validation checks on the raw configuration mapping.
-
-    Args:
-        raw: Raw configuration mapping as loaded from YAML.
-
-    Raises:
-        ConfigError: If validation errors are discovered.
-    """
->>>>>>> 634ac0bf
     errors: List[str] = []
 
     defaults = raw.get("defaults")
@@ -690,13 +616,9 @@
     "merge_defaults",
     "validate_config",
 ]
-<<<<<<< HEAD
 
 # Backwards compatibility exports
 DefaultsConfiguration = DefaultsConfig
 DownloadConfiguration = HTTPConfig
 LoggingConfiguration = LoggingConfig
 ValidationConfiguration = ValidationConfig
-=======
-LOGGER = logging.getLogger("DocsToKG.OntologyDownload")
->>>>>>> 634ac0bf
