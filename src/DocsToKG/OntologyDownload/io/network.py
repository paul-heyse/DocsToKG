--- conflicted
+++ resolved
@@ -750,15 +750,11 @@
             yield response
 
     def _preliminary_head_check(
-<<<<<<< HEAD
         self,
         url: str,
         session: requests.Session,
         *,
         token_consumed: bool = False,
-=======
-        self, url: str, session: requests.Session, headers: Mapping[str, str]
->>>>>>> 19c12f88
     ) -> tuple[Optional[str], Optional[int]]:
         """Probe the origin with HEAD to audit media type and size before downloading.
 
@@ -769,12 +765,8 @@
         Args:
             url: Fully qualified download URL resolved by the planner.
             session: Prepared requests session used for outbound calls.
-<<<<<<< HEAD
             token_consumed: Indicates whether the caller already consumed a
                 rate-limit token prior to invoking the HEAD request.
-=======
-            headers: HTTP headers to include with the HEAD request.
->>>>>>> 19c12f88
 
         Returns:
             Tuple ``(content_type, content_length)`` extracted from response
@@ -784,12 +776,8 @@
             PolicyError: Propagates download policy errors encountered during the HEAD request.
         """
 
-<<<<<<< HEAD
         if self.bucket is not None and not token_consumed:
             self.bucket.consume()
-=======
-        request_headers = dict(headers)
->>>>>>> 19c12f88
 
         try:
             with self._request_with_redirect_audit(
@@ -966,7 +954,6 @@
             host=self.origin_host,
             http_config=self.http_config,
         ) as session:
-<<<<<<< HEAD
             head_token_consumed = False
             if self.bucket is not None:
                 self.bucket.consume()
@@ -976,11 +963,6 @@
                 url,
                 session,
                 token_consumed=head_token_consumed,
-=======
-            head_headers = dict(base_headers)
-            head_content_type, head_content_length = self._preliminary_head_check(
-                url, session, head_headers
->>>>>>> 19c12f88
             )
             self.head_content_type = head_content_type
             self.head_content_length = head_content_length
