--- conflicted
+++ resolved
@@ -725,7 +725,6 @@
                 )
                 return None, None
 
-<<<<<<< HEAD
         content_type = response.headers.get("Content-Type")
         content_length_header = response.headers.get("Content-Length")
         content_length: Optional[int] = None
@@ -742,11 +741,6 @@
                         "content_length": content_length_header,
                     },
                 )
-=======
-            content_type = response.headers.get("Content-Type")
-            content_length_header = response.headers.get("Content-Length")
-            content_length = int(content_length_header) if content_length_header else None
->>>>>>> 1917ba30
 
         return content_type, content_length
 
