"""Networking utilities for ontology downloads."""

from __future__ import annotations

import hashlib
import ipaddress
import logging
import random
import shutil
import socket
import threading
import time
import unicodedata
from collections import OrderedDict
from contextlib import contextmanager
from dataclasses import dataclass
from datetime import datetime, timezone
from email.utils import parsedate_to_datetime
from pathlib import Path
from typing import (
    Callable,
    Dict,
    Iterator,
    List,
    Optional,
    Set,
    Tuple,
    TypeVar,
)
from urllib.parse import ParseResult, urljoin, urlparse, urlunparse

import pooch
import requests

from ..errors import ConfigError, DownloadFailure, OntologyDownloadError, PolicyError
from ..settings import DownloadConfiguration
from .filesystem import (
    _compute_file_hash,
    _materialize_cached_file,
    sanitize_filename,
    sha256_file,
)
from .rate_limit import TokenBucket, apply_retry_after, get_bucket

try:  # pragma: no cover - psutil may be unavailable in minimal environments
    import psutil  # type: ignore[import]
except Exception:  # pragma: no cover - fallback when psutil cannot be imported
    psutil = None  # type: ignore[assignment]
    _PROCESS = None
else:
    try:
        _PROCESS = psutil.Process()
    except Exception:  # pragma: no cover - defensive against exotic psutil failures
        _PROCESS = None

_DNS_CACHE_TTL = 120.0
_DNS_CACHE_MAX_ENTRIES = 4096
_DNS_CACHE_LOCK = threading.Lock()
_DNS_CACHE: "OrderedDict[str, Tuple[float, List[Tuple]]]" = OrderedDict()
_DNS_STUB_LOCK = threading.Lock()
_DNS_STUBS: Dict[str, Callable[[str], List[Tuple]]] = {}

_RDF_FORMAT_LABELS = {
    "application/rdf+xml": "RDF/XML",
    "text/turtle": "Turtle",
    "application/n-triples": "N-Triples",
    "application/trig": "TriG",
    "application/ld+json": "JSON-LD",
}
_RDF_ALIAS_GROUPS = {
    "application/rdf+xml": {"application/rdf+xml", "application/xml", "text/xml"},
    "text/turtle": {"text/turtle", "application/x-turtle"},
    "application/n-triples": {"application/n-triples", "text/plain"},
    "application/trig": {"application/trig"},
    "application/ld+json": {"application/ld+json"},
}
RDF_MIME_ALIASES: set[str] = set()
RDF_MIME_FORMAT_LABELS: Dict[str, str] = {}
for canonical, aliases in _RDF_ALIAS_GROUPS.items():
    label = _RDF_FORMAT_LABELS[canonical]
    for alias in aliases:
        RDF_MIME_ALIASES.add(alias)
        RDF_MIME_FORMAT_LABELS[alias] = label

SESSION_POOL_CACHE_DEFAULT = 2
_RETRYABLE_HTTP_STATUSES = {408, 409, 425, 429, 500, 502, 503, 504}

T = TypeVar("T")


def _enforce_idn_safety(host: str) -> None:
    """Validate internationalized hostnames and reject suspicious patterns."""

    if all(ord(char) < 128 for char in host):
        return

    scripts = set()
    for char in host:
        if ord(char) < 128:
            if char.isalpha():
                scripts.add("LATIN")
            continue

        category = unicodedata.category(char)
        if category in {"Mn", "Me", "Cf"}:
            raise ConfigError("Internationalized host contains invisible characters")

        try:
            name = unicodedata.name(char)
        except ValueError as exc:
            raise ConfigError("Internationalized host contains unknown characters") from exc

        for script in ("LATIN", "CYRILLIC", "GREEK"):
            if script in name:
                scripts.add(script)
                break

    if len(scripts) > 1:
        raise ConfigError("Internationalized host mixes multiple scripts")


def _rebuild_netloc(parsed: ParseResult, ascii_host: str) -> str:
    """Reconstruct URL netloc with a normalized hostname."""

    host_component = ascii_host
    if ":" in host_component and not host_component.startswith("["):
        host_component = f"[{host_component}]"

    port = f":{parsed.port}" if parsed.port else ""
    return f"{host_component}{port}"


def _cached_getaddrinfo(host: str) -> List[Tuple]:
    """Resolve *host* using an expiring LRU cache to avoid repeated DNS lookups."""

    ascii_host = host.lower()
    with _DNS_STUB_LOCK:
        stub = _DNS_STUBS.get(ascii_host)
    if stub is not None:
        results = stub(host)
        now = time.monotonic()
        expires_at = now + _DNS_CACHE_TTL
        with _DNS_CACHE_LOCK:
            _DNS_CACHE[ascii_host] = (expires_at, results)
            _DNS_CACHE.move_to_end(ascii_host)
            _prune_dns_cache(now)
        return results

    now = time.monotonic()
    with _DNS_CACHE_LOCK:
        cached = _DNS_CACHE.get(ascii_host)
        if cached is not None:
            expires_at, results = cached
            if expires_at > now:
                _DNS_CACHE.move_to_end(ascii_host)
                _prune_dns_cache(now)
                return results
            _DNS_CACHE.pop(ascii_host, None)
        _prune_dns_cache(now)

    results = socket.getaddrinfo(host, None)
    expires_at = now + _DNS_CACHE_TTL
    with _DNS_CACHE_LOCK:
        _DNS_CACHE[ascii_host] = (expires_at, results)
        _DNS_CACHE.move_to_end(ascii_host)
        _prune_dns_cache(now)
    return results


def _prune_dns_cache(current_time: float) -> None:
    """Expire stale DNS entries and enforce the cache size bound."""

    while _DNS_CACHE:
        first_key, (expires_at, _) = next(iter(_DNS_CACHE.items()))
        if expires_at > current_time:
            break
        _DNS_CACHE.pop(first_key, None)

    while len(_DNS_CACHE) > _DNS_CACHE_MAX_ENTRIES:
        _DNS_CACHE.popitem(last=False)


def register_dns_stub(host: str, handler: Callable[[str], List[Tuple]]) -> None:
    """Register a DNS stub callable for ``host`` used during testing."""

    ascii_host = host.lower()
    with _DNS_STUB_LOCK:
        _DNS_STUBS[ascii_host] = handler
    with _DNS_CACHE_LOCK:
        _DNS_CACHE.pop(ascii_host, None)


def clear_dns_stubs() -> None:
    """Remove all registered DNS stubs and purge cached stub lookups."""

    with _DNS_STUB_LOCK:
        stubbed_hosts = list(_DNS_STUBS.keys())
        _DNS_STUBS.clear()

    if not stubbed_hosts:
        return

    with _DNS_CACHE_LOCK:
        for ascii_host in stubbed_hosts:
            _DNS_CACHE.pop(ascii_host, None)


def validate_url_security(url: str, http_config: Optional[DownloadConfiguration] = None) -> str:
    """Validate URLs to avoid SSRF, enforce HTTPS, normalize IDNs, and honor host allowlists."""

    parsed = urlparse(url)
    logger = logging.getLogger("DocsToKG.OntologyDownload")
    if parsed.username or parsed.password:
        raise PolicyError("Credentials in URLs are not allowed")

    scheme = parsed.scheme.lower()
    if scheme not in {"http", "https"}:
        raise PolicyError("Only HTTP(S) URLs are allowed for ontology downloads")

    host = parsed.hostname
    if not host:
        raise PolicyError("URL must include hostname")

    try:
        ipaddress.ip_address(host)
        is_ip = True
    except ValueError:
        is_ip = False

    ascii_host = host.lower()
    if not is_ip:
        _enforce_idn_safety(host)
        try:
            ascii_host = host.encode("idna").decode("ascii").lower()
        except UnicodeError as exc:
            raise PolicyError(f"Invalid internationalized hostname: {host}") from exc

    parsed = parsed._replace(netloc=_rebuild_netloc(parsed, ascii_host))

    allowed_exact: Set[str] = set()
    allowed_suffixes: Set[str] = set()
    allowed_host_ports: Dict[str, Set[int]] = {}
    allowed_port_set = http_config.allowed_port_set() if http_config else {80, 443}
    if http_config:
        normalized = http_config.normalized_allowed_hosts()
        if normalized:
            allowed_exact, allowed_suffixes, allowed_host_ports = normalized

    allow_private = False
    if allowed_exact or allowed_suffixes:
        if ascii_host in allowed_exact or any(
            ascii_host == suffix or ascii_host.endswith(f".{suffix}") for suffix in allowed_suffixes
        ):
            allow_private = True
        else:
            raise PolicyError(f"Host {host} not in allowlist")

    if scheme == "http":
        if allow_private:
            logger.warning(
                "allowing http url for explicit allowlist host",
                extra={"stage": "download", "original_url": url},
            )
        else:
            logger.warning(
                "upgrading http url to https",
                extra={"stage": "download", "original_url": url},
            )
            parsed = parsed._replace(scheme="https")
            scheme = "https"

    if scheme != "https" and not allow_private:
        raise PolicyError("Only HTTPS URLs are allowed for ontology downloads")

    port = parsed.port
    if port is None:
        port = 80 if scheme == "http" else 443

    host_port_allowances = allowed_host_ports.get(ascii_host, set())
    if port not in allowed_port_set and port not in host_port_allowances:
        raise PolicyError(f"Port {port} is not permitted for ontology downloads")

    if is_ip:
        address = ipaddress.ip_address(ascii_host)
        if not allow_private and (
            address.is_private or address.is_loopback or address.is_reserved or address.is_multicast
        ):
            raise ConfigError(f"Refusing to download from private address {host}")
        return urlunparse(parsed)

    try:
        infos = _cached_getaddrinfo(ascii_host)
    except socket.gaierror as exc:
        logger.warning(
            "dns resolution failed",
            extra={"stage": "download", "hostname": host, "error": str(exc)},
        )
        if http_config and getattr(http_config, "strict_dns", False):
            raise ConfigError(f"DNS resolution failed for {host}: {exc}") from exc
        return urlunparse(parsed)

    for info in infos:
        candidate_ip = ipaddress.ip_address(info[4][0])
        if not allow_private and (
            candidate_ip.is_private
            or candidate_ip.is_loopback
            or candidate_ip.is_reserved
            or candidate_ip.is_multicast
        ):
            raise ConfigError(f"Refusing to download from private address resolved for {host}")

    return urlunparse(parsed)


class SessionPool:
    """Lightweight pool that reuses requests sessions per (service, host)."""

    def __init__(self, max_per_key: int = 2) -> None:
        self._lock = threading.Lock()
        self._pool: Dict[Tuple[str, str], List[requests.Session]] = {}
        self._max_per_key = max_per_key

    def _normalize(self, service: Optional[str], host: Optional[str]) -> Tuple[str, str]:
        service_key = (service or "_").lower()
        host_key = (host or "default").lower()
        return service_key, host_key

    @contextmanager
    def lease(
        self,
        *,
        service: Optional[str],
        host: Optional[str],
        http_config: Optional["DownloadConfiguration"] = None,
    ) -> Iterator[requests.Session]:
        """Yield a session associated with ``service``/``host`` and return it to the pool."""

        key = self._normalize(service, host)
        factory: Optional[Callable[[], requests.Session]] = None
        if http_config is not None:
            getter = getattr(http_config, "get_session_factory", None)
            if callable(getter):
                candidate = getter()
                if candidate is not None and not callable(candidate):
                    raise TypeError("session_factory getter must return a callable or None")
                factory = candidate

        with self._lock:
            stack = self._pool.get(key)
            if stack:
                session = stack.pop()
                if not stack:
                    self._pool.pop(key, None)
            else:
                if factory is not None:
                    session = factory()
                    if session is None:
                        session = requests.Session()
                    elif not isinstance(session, requests.Session):
                        raise TypeError(
                            "session_factory must return a requests.Session instance or None"
                        )
                else:
                    session = requests.Session()
        try:
            yield session
        finally:
            with self._lock:
                stack = self._pool.setdefault(key, [])
                if len(stack) < self._max_per_key:
                    stack.append(session)
                else:
                    session.close()
                    if not stack:
                        self._pool.pop(key, None)

    def clear(self) -> None:
        """Close and forget all pooled sessions (testing helper)."""

        with self._lock:
            for stack in self._pool.values():
                for session in stack:
                    session.close()
            self._pool.clear()


def retry_with_backoff(
    func: Callable[[], T],
    *,
    retryable: Callable[[Exception], bool],
    max_attempts: int = 3,
    backoff_base: float = 0.5,
    jitter: float = 0.5,
    callback: Optional[Callable[[int, Exception, float], None]] = None,
    retry_after: Optional[Callable[[Exception], Optional[float]]] = None,
    sleep: Callable[[float], None] = time.sleep,
) -> T:
    """Execute ``func`` with exponential backoff until it succeeds."""

    if max_attempts < 1:
        raise ValueError("max_attempts must be at least 1")

    attempt = 0
    while True:
        attempt += 1
        try:
            return func()
        except KeyboardInterrupt:
            raise
        except SystemExit:
            raise
        except Exception as exc:  # pragma: no cover - behaviour verified via callers
            if attempt >= max_attempts or not retryable(exc):
                raise
            delay = backoff_base * (2 ** (attempt - 1))
            if retry_after is not None:
                try:
                    hint = retry_after(exc)
                except Exception:  # pragma: no cover - defensive against callbacks
                    hint = None
                else:
                    if hint is not None:
                        delay = max(hint, 0.0)
            if jitter > 0:
                delay += random.uniform(0.0, jitter)
            if callback is not None:
                try:
                    callback(attempt, exc, delay)
                except Exception:  # pragma: no cover - defensive against callbacks
                    pass
            sleep(max(delay, 0.0))


def log_memory_usage(
    logger: logging.Logger,
    *,
    stage: str,
    event: str,
    validator: Optional[str] = None,
) -> None:
    """Emit debug-level memory usage snapshots when enabled."""
    is_enabled = getattr(logger, "isEnabledFor", None)
    if callable(is_enabled):
        enabled = is_enabled(logging.DEBUG)
    else:  # pragma: no cover - fallback for stub loggers
        enabled = False
    if not enabled:
        return
    if not psutil or _PROCESS is None:
        return
    try:
        memory_mb = _PROCESS.memory_info().rss / (1024**2)
    except (psutil.Error, OSError):  # pragma: no cover - defensive guard
        return
    extra: Dict[str, object] = {"stage": stage, "event": event, "memory_mb": round(memory_mb, 2)}
    if validator:
        extra["validator"] = validator
    logger.debug("memory usage", extra=extra)


@dataclass(slots=True)
class DownloadResult:
    """Result metadata for a completed download operation.

    Attributes:
        path: Final file path where the ontology document was stored.
        status: Download status (`fresh`, `updated`, or `cached`).
        sha256: SHA-256 checksum of the downloaded artifact.
        etag: HTTP ETag returned by the upstream server, when available.
        last_modified: Upstream last-modified header value if provided.
        content_type: Reported MIME type when available (HEAD or GET).
        content_length: Reported content length when available.

    Examples:
        >>> result = DownloadResult(Path("ontology.owl"), "fresh", "deadbeef", None, None, None, None)
        >>> result.status
        'fresh'
    """

    path: Path
    status: str
    sha256: str
    etag: Optional[str]
    last_modified: Optional[str]
    content_type: Optional[str]
    content_length: Optional[int]


def _parse_retry_after(value: Optional[str]) -> Optional[float]:
    if not value:
        return None
    candidate = value.strip()
    if not candidate:
        return None
    try:
        seconds = float(candidate)
    except ValueError:
        try:
            retry_time = parsedate_to_datetime(candidate)
        except (TypeError, ValueError, IndexError):
            return None
        if retry_time is None:
            return None
        if retry_time.tzinfo is None:
            retry_time = retry_time.replace(tzinfo=timezone.utc)
        now = datetime.now(timezone.utc)
        seconds = (retry_time - now).total_seconds()
    return max(seconds, 0.0)


def _is_retryable_status(status_code: Optional[int]) -> bool:
    if status_code is None:
        return True
    if status_code >= 500:
        return True
    return status_code in _RETRYABLE_HTTP_STATUSES


def is_retryable_error(exc: BaseException) -> bool:
    """Return ``True`` when ``exc`` represents a retryable network failure."""

    if isinstance(exc, DownloadFailure):
        return exc.retryable
    if isinstance(
        exc,
        (
            requests.ConnectionError,
            requests.Timeout,
            requests.exceptions.SSLError,
        ),
    ):
        return True
    if isinstance(exc, requests.HTTPError):
        response = getattr(exc, "response", None)
        status = getattr(response, "status_code", None)
        return _is_retryable_status(status)
    if isinstance(exc, requests.RequestException):
        return True
    return False


SESSION_POOL = SessionPool()


class StreamingDownloader(pooch.HTTPDownloader):
    """Custom downloader supporting HEAD validation, conditional requests, resume, and caching.

    The downloader shares a :mod:`requests` session so it can issue a HEAD probe
    prior to streaming content, verifies Content-Type and Content-Length against
    expectations, and persists ETag/Last-Modified headers for cache-friendly
    revalidation.

    Attributes:
        destination: Final location where the ontology will be stored.
        custom_headers: HTTP headers supplied by the resolver.
        http_config: Download configuration governing retries and limits.
        previous_manifest: Manifest from prior runs used for caching.
        logger: Logger used for structured telemetry.
        status: Final download status (`fresh`, `updated`, or `cached`).
        response_etag: ETag returned by the upstream server, if present.
        response_last_modified: Last-modified timestamp provided by the server.
        expected_media_type: MIME type provided by the resolver for validation.

    Examples:
        >>> from pathlib import Path
        >>> from DocsToKG.OntologyDownload.settings import DownloadConfiguration
        >>> downloader = StreamingDownloader(
        ...     destination=Path("/tmp/ontology.owl"),
        ...     headers={},
        ...     http_config=DownloadConfiguration(),
        ...     previous_manifest={},
        ...     logger=logging.getLogger("test"),
        ... )
        >>> downloader.status
        'fresh'
    """

    def __init__(
        self,
        *,
        destination: Path,
        headers: Dict[str, str],
        http_config: DownloadConfiguration,
        previous_manifest: Optional[Dict[str, object]],
        logger: logging.Logger,
        expected_media_type: Optional[str] = None,
        service: Optional[str] = None,
        origin_host: Optional[str] = None,
        bucket: Optional[TokenBucket] = None,
    ) -> None:
        super().__init__(headers={}, progressbar=False, timeout=http_config.timeout_sec)
        self.destination = destination
        self.custom_headers = headers
        self.http_config = http_config
        self.previous_manifest = previous_manifest or {}
        self.logger = logger
        self.status = "fresh"
        self.response_etag: Optional[str] = None
        self.response_last_modified: Optional[str] = None
        self.expected_media_type = expected_media_type
        self.head_content_type: Optional[str] = None
        self.head_content_length: Optional[int] = None
        self.response_content_type: Optional[str] = None
        self.response_content_length: Optional[int] = None
        self.service = service
        self.origin_host = origin_host
        self.invoked = False
        self.bucket = bucket

    @contextmanager
    def _request_with_redirect_audit(
        self,
        *,
        session: requests.Session,
        method: str,
        url: str,
        headers: Dict[str, str],
        timeout: float,
        stream: bool,
    ) -> Iterator[requests.Response]:
        """Issue an HTTP request while validating every redirect target."""

        redirects = 0
        response: Optional[requests.Response] = None
        current_url = url
        raw_limit = getattr(self.http_config, "max_redirects", 5)
        try:
            max_redirects = int(raw_limit)
        except (TypeError, ValueError):
            max_redirects = 5
        if max_redirects < 0:
            max_redirects = 0

        try:
            while True:
                secure_url = validate_url_security(current_url, self.http_config)
                try:
                    response = session.request(
                        method,
                        secure_url,
                        headers=headers,
                        timeout=timeout,
                        stream=stream,
                        allow_redirects=False,
                    )
                except requests.RequestException:
                    raise

                if response.is_redirect:
                    redirects += 1
                    if redirects > max_redirects:
                        response.close()
                        raise PolicyError("Too many redirects during download")
                    location = response.headers.get("Location")
                    if not location:
                        response.close()
                        raise PolicyError("Redirect response missing Location header")
                    next_url = urljoin(secure_url, location)
                    try:
                        current_url = validate_url_security(next_url, self.http_config)
                    finally:
                        response.close()
                        response = None
                    continue

                try:
                    validate_url_security(response.url, self.http_config)
                except Exception:
                    response.close()
                    raise

                yield response
                return
        finally:
            if response is not None:
                response.close()

    def _preliminary_head_check(
        self, url: str, session: requests.Session
    ) -> tuple[Optional[str], Optional[int]]:
        """Probe the origin with HEAD to audit media type and size before downloading.

        The HEAD probe allows the pipeline to abort before streaming large
        payloads that exceed configured limits and to log early warnings for
        mismatched Content-Type headers reported by the origin.

        Args:
            url: Fully qualified download URL resolved by the planner.
            session: Prepared requests session used for outbound calls.

        Returns:
            Tuple ``(content_type, content_length)`` extracted from response
            headers. Each element is ``None`` when the origin omits it.

        Raises:
            PolicyError: Propagates download policy errors encountered during the HEAD request.
        """

        try:
            request_context = self._request_with_redirect_audit(
                session=session,
                method="HEAD",
                url=url,
                headers=self.custom_headers,
                timeout=self.http_config.timeout_sec,
                stream=False,
            )
        except requests.RequestException as exc:
            self.logger.debug(
                "HEAD request exception, proceeding with GET",
                extra={"stage": "download", "error": str(exc), "url": url},
            )
            return None, None

<<<<<<< HEAD
        try:
=======
        with request_context as response:
>>>>>>> 2abd637f
            if response.status_code >= 400:
                self.logger.debug(
                    "HEAD request failed, proceeding with GET",
                    extra={
                        "stage": "download",
                        "method": "HEAD",
                        "status_code": response.status_code,
                        "url": url,
                    },
                )
                return None, None

<<<<<<< HEAD
            content_type = response.headers.get("Content-Type")
            content_length_header = response.headers.get("Content-Length")
            content_length = int(content_length_header) if content_length_header else None
=======
        content_type = response.headers.get("Content-Type")
        content_length_header = response.headers.get("Content-Length")
        content_length: Optional[int] = None
        if content_length_header:
            try:
                content_length = int(content_length_header)
            except ValueError:
                self.logger.debug(
                    "malformed content length header ignored",
                    extra={
                        "stage": "download",
                        "method": "HEAD",
                        "url": url,
                        "content_length": content_length_header,
                    },
                )
>>>>>>> 2abd637f

            return content_type, content_length
        finally:
            response.close()

    def _validate_media_type(
        self,
        actual_content_type: Optional[str],
        expected_media_type: Optional[str],
        url: str,
    ) -> None:
        """Validate that the received ``Content-Type`` header is acceptable, tolerating aliases.

        RDF endpoints often return generic XML or Turtle aliases, so the
        validator accepts a small set of known MIME variants while still
        surfacing actionable warnings for unexpected types.

        Args:
            actual_content_type: Raw header value reported by the origin server.
            expected_media_type: MIME type declared by resolver metadata.
            url: Download URL logged when mismatches occur.

        Returns:
            None
        """

        if not self.http_config.validate_media_type:
            return
        if not expected_media_type:
            return
        if not actual_content_type:
            self.logger.warning(
                "server did not provide Content-Type header",
                extra={
                    "stage": "download",
                    "expected_media_type": expected_media_type,
                    "url": url,
                },
            )
            return

        actual_mime = actual_content_type.split(";")[0].strip().lower()
        expected_mime = expected_media_type.strip().lower()
        if actual_mime == expected_mime:
            return

        expected_label = RDF_MIME_FORMAT_LABELS.get(expected_mime)
        actual_label = RDF_MIME_FORMAT_LABELS.get(actual_mime)
        if expected_label and actual_label:
            if expected_label == actual_label:
                if actual_mime != expected_mime:
                    self.logger.info(
                        "acceptable media type variation",
                        extra={
                            "stage": "download",
                            "expected": expected_mime,
                            "actual": actual_mime,
                            "label": expected_label,
                            "url": url,
                        },
                    )
                return
            variation_hint = {
                "stage": "download",
                "expected_media_type": expected_mime,
                "expected_label": expected_label,
                "actual_media_type": actual_mime,
                "actual_label": actual_label,
                "url": url,
            }
            self.logger.warning(
                "media type mismatch detected",
                extra={
                    **variation_hint,
                    "action": "proceeding with download",
                    "override_hint": "Set defaults.http.validate_media_type: false to disable validation",
                },
            )
            return

        self.logger.warning(
            "media type mismatch detected",
            extra={
                "stage": "download",
                "expected_media_type": expected_mime,
                "actual_media_type": actual_mime,
                "url": url,
                "action": "proceeding with download",
                "override_hint": "Set defaults.http.validate_media_type: false to disable validation",
            },
        )

    def __call__(self, url: str, output_file: str, pooch_logger: logging.Logger) -> None:  # type: ignore[override]
        """Stream ontology content to disk while enforcing download policies.

        Args:
            url: Secure download URL resolved by the planner.
            output_file: Temporary filename managed by pooch during download.
            pooch_logger: Logger instance supplied by pooch (unused).

        Raises:
            PolicyError: If download policies are violated (e.g., invalid URLs or disallowed MIME types).
            OntologyDownloadError: If filesystem errors occur.
            requests.HTTPError: Propagated when HTTP status codes indicate failure.

        Returns:
            None
        """
        self.invoked = True

        manifest_headers: Dict[str, str] = {}
        if self.previous_manifest:
            etag_value = self.previous_manifest.get("etag")
            if isinstance(etag_value, str) and etag_value.strip():
                manifest_headers["If-None-Match"] = etag_value
            last_modified_value = self.previous_manifest.get("last_modified")
            if isinstance(last_modified_value, str) and last_modified_value.strip():
                manifest_headers["If-Modified-Since"] = last_modified_value
        request_headers = {**self.custom_headers, **manifest_headers}
        part_path = Path(output_file + ".part")
        destination_part_path = Path(str(self.destination) + ".part")
        if not part_path.exists() and destination_part_path.exists():
            part_path.parent.mkdir(parents=True, exist_ok=True)
            shutil.copy2(destination_part_path, part_path)

        self.head_content_type = None
        self.head_content_length = None
        self.response_content_type = None
        self.response_content_length = None

        with SESSION_POOL.lease(
            service=self.service,
            host=self.origin_host,
            http_config=self.http_config,
        ) as session:
            head_content_type, head_content_length = self._preliminary_head_check(url, session)
            self.head_content_type = head_content_type
            self.head_content_length = head_content_length
            if head_content_type:
                self._validate_media_type(head_content_type, self.expected_media_type, url)

            resume_position = part_path.stat().st_size if part_path.exists() else 0

            def _stream_once() -> str:
                nonlocal resume_position
                resume_position = part_path.stat().st_size if part_path.exists() else 0
                original_resume_position = resume_position
                want_range = original_resume_position > 0
                if want_range:
                    request_headers["Range"] = f"bytes={original_resume_position}-"
                else:
                    request_headers.pop("Range", None)

                def _clear_partial_files() -> None:
                    for candidate in (part_path, destination_part_path):
                        try:
                            candidate.unlink(missing_ok=True)
                        except OSError:
                            pass

                if self.bucket is not None:
                    self.bucket.consume()

                with session.get(
                    url,
                    headers=request_headers,
                    timeout=request_timeout,
                    stream=True,
                ) as response:
                    if response.status_code == 304 and Path(self.destination).exists():
                        self.status = "cached"
                        self.response_etag = response.headers.get(
                            "ETag"
                        ) or self.previous_manifest.get("etag")
                        self.response_last_modified = response.headers.get(
                            "Last-Modified"
                        ) or self.previous_manifest.get("last_modified")
                        manifest_type = self.previous_manifest.get("content_type")
                        self.response_content_type = (
                            manifest_type if isinstance(manifest_type, str) else None
                        )
                        manifest_length = self.previous_manifest.get("content_length")
                        try:
                            self.response_content_length = (
                                int(manifest_length) if manifest_length is not None else None
                            )
                        except (TypeError, ValueError):
                            self.response_content_length = None
                        part_path.unlink(missing_ok=True)
                        return "cached"

                    if response.status_code in {429, 503}:
                        retry_after_header = response.headers.get("Retry-After")
                        retry_after_delay = _parse_retry_after(retry_after_header)
                        if retry_after_delay is not None:
                            self.logger.warning(
                                "download retry-after",
                                extra={
                                    "stage": "download",
                                    "status_code": response.status_code,
                                    "retry_after_sec": round(retry_after_delay, 2),
                                    "service": self.service,
                                    "host": self.origin_host,
                                },
                            )
                            apply_retry_after(
                                http_config=self.http_config,
                                service=self.service,
                                host=self.origin_host,
                                delay=retry_after_delay,
                            )
                        http_error = requests.HTTPError(
                            f"HTTP error {response.status_code}", response=response
                        )
                        setattr(http_error, "_retry_after_delay", retry_after_delay)
                        response.close()
                        raise http_error

                    range_honored = response.status_code == 206
                    if want_range and range_honored:
                        content_range = response.headers.get("Content-Range")
                        reported_offset: Optional[int] = None
                        if content_range and content_range.startswith("bytes "):
                            try:
                                reported_offset = int(content_range.split()[1].split("-")[0])
                            except (IndexError, ValueError):
                                reported_offset = None
                        if (
                            reported_offset is not None
                            and reported_offset != original_resume_position
                        ):
                            self.logger.warning(
                                "range resume misaligned; restarting from beginning",
                                extra={
                                    "stage": "download",
                                    "expected_offset": original_resume_position,
                                    "reported_offset": reported_offset,
                                    "status_code": response.status_code,
                                },
                            )
                            _clear_partial_files()
                            range_honored = False
                            resume_position = 0
                            want_range = False
                    if want_range and not range_honored:
                        self.logger.warning(
                            "range resume not honored; restarting from beginning",
                            extra={
                                "stage": "download",
                                "status_code": response.status_code,
                                "resume_position": original_resume_position,
                            },
                        )
                        _clear_partial_files()
                        range_honored = False
                        resume_position = 0
                        want_range = False
                    elif range_honored:
                        resume_position = original_resume_position
                    else:
                        resume_position = 0

                    if range_honored:
                        self.status = "updated"
                    response.raise_for_status()

                    self._validate_media_type(
                        response.headers.get("Content-Type"),
                        self.expected_media_type,
                        url,
                    )
                    self.response_content_type = response.headers.get("Content-Type")
                    length_header = response.headers.get("Content-Length")
                    total_bytes: Optional[int] = None
                    next_progress: Optional[float] = 0.1
                    parsed_length: Optional[int] = None
                    if length_header:
                        try:
                            parsed_length = int(length_header)
                        except ValueError:
                            parsed_length = None
                    self.response_content_length = parsed_length
                    if parsed_length is not None:
                        total_bytes = parsed_length
                    if total_bytes:
                        completed_fraction = resume_position / total_bytes
                        if completed_fraction >= 1:
                            next_progress = None
                        else:
                            next_progress = ((int(completed_fraction * 10)) + 1) / 10
                    self.response_etag = response.headers.get("ETag")
                    self.response_last_modified = response.headers.get("Last-Modified")
                    mode = "ab" if range_honored else "wb"
                    bytes_downloaded = resume_position
                    part_path.parent.mkdir(parents=True, exist_ok=True)
                    try:
                        with part_path.open(mode) as fh:
                            for chunk in response.iter_content(chunk_size=1 << 20):
                                if not chunk:
                                    continue
                                fh.write(chunk)
                                bytes_downloaded += len(chunk)
                                if total_bytes and next_progress:
                                    progress = bytes_downloaded / total_bytes
                                    while next_progress and progress >= next_progress:
                                        self.logger.info(
                                            "download progress",
                                            extra={
                                                "stage": "download",
                                                "status": "in-progress",
                                                "progress": {
                                                    "percent": round(min(progress, 1.0) * 100, 1)
                                                },
                                            },
                                        )
                                        next_progress += 0.1
                                        if next_progress > 1:
                                            next_progress = None
                                            break
                    except OSError as exc:
                        part_path.unlink(missing_ok=True)
                        self.logger.error(
                            "filesystem error during download",
                            extra={"stage": "download", "error": str(exc)},
                        )
                        if "No space left" in str(exc):
                            raise OntologyDownloadError(
                                "No space left on device while writing download"
                            ) from exc
                        raise OntologyDownloadError(f"Failed to write download: {exc}") from exc

                    return "success"

            def _retry_after_hint(exc: BaseException) -> Optional[float]:
                delay = getattr(exc, "_retry_after_delay", None)
                if delay is not None:
                    return delay
                response = getattr(exc, "response", None)
                if response is not None:
                    return _parse_retry_after(response.headers.get("Retry-After"))
                return None

            def _on_retry(attempt_number: int, exc: BaseException, delay: float) -> None:
                self.logger.warning(
                    "download retry",
                    extra={
                        "stage": "download",
                        "attempt": attempt_number,
                        "sleep_sec": round(delay, 2),
                        "error": str(exc),
                    },
                )

            result_state = retry_with_backoff(
                _stream_once,
                retryable=is_retryable_error,
                max_attempts=max(1, self.http_config.max_retries),
                backoff_base=self.http_config.backoff_factor,
                jitter=self.http_config.backoff_factor,
                callback=_on_retry,
                retry_after=_retry_after_hint,
            )

        if result_state == "cached":
            destination_part_path.unlink(missing_ok=True)
            return

        part_path.replace(Path(output_file))
        destination_part_path.unlink(missing_ok=True)


def _extract_correlation_id(logger: logging.Logger) -> Optional[str]:
    extra = getattr(logger, "extra", None)
    if isinstance(extra, dict):
        value = extra.get("correlation_id")
        if isinstance(value, str):
            return value
    return None


def download_stream(
    *,
    url: str,
    destination: Path,
    headers: Dict[str, str],
    previous_manifest: Optional[Dict[str, object]],
    http_config: DownloadConfiguration,
    cache_dir: Path,
    logger: logging.Logger,
    expected_media_type: Optional[str] = None,
    service: Optional[str] = None,
    expected_hash: Optional[str] = None,
) -> DownloadResult:
    """Download ontology content with HEAD validation, rate limiting, caching, retries, and hash checks.

    Args:
        url: URL of the ontology document to download.
        destination: Target file path for the downloaded content.
        headers: HTTP headers forwarded to the download request.
        previous_manifest: Manifest metadata from a prior run, used for caching.
        http_config: Download configuration containing timeouts, limits, and rate controls.
        cache_dir: Directory where intermediary cached files are stored.
        logger: Logger adapter for structured download telemetry.
        expected_media_type: Expected Content-Type for validation, if known.
        service: Logical service identifier for per-service rate limiting.
        expected_hash: Optional ``<algorithm>:<hex>`` string enforcing a known hash.

    Returns:
        DownloadResult describing the final artifact and metadata.

    Raises:
        PolicyError: If policy validation fails or limits are exceeded.
        OntologyDownloadError: If retryable download mechanisms exhaust or IO fails.
    """
    secure_url = validate_url_security(url, http_config)
    parsed = urlparse(secure_url)
    host = parsed.hostname
    bucket = get_bucket(http_config=http_config, host=host, service=service)

    log_memory_usage(logger, stage="download", event="before")
    polite_headers = http_config.polite_http_headers(correlation_id=_extract_correlation_id(logger))
    merged_headers: Dict[str, str] = dict(polite_headers)
    merged_headers.update({str(k): str(v) for k, v in headers.items()})

    def _resolved_content_metadata(
        current_downloader: StreamingDownloader,
        manifest: Optional[Dict[str, object]],
    ) -> tuple[Optional[str], Optional[int]]:
        content_type = (
            current_downloader.response_content_type or current_downloader.head_content_type
        )
        if content_type is None and manifest:
            manifest_type = manifest.get("content_type")
            if isinstance(manifest_type, str):
                content_type = manifest_type

        content_length = current_downloader.response_content_length
        if content_length is None and current_downloader.head_content_length is not None:
            content_length = current_downloader.head_content_length
        if content_length is None and manifest:
            manifest_length = manifest.get("content_length")
            try:
                content_length = int(manifest_length) if manifest_length is not None else None
            except (TypeError, ValueError):
                content_length = None
        return content_type, content_length

    expected_algorithm: Optional[str] = None
    expected_digest: Optional[str] = None
    pooch_known_hash: Optional[str] = None
    if expected_hash:
        parts = expected_hash.split(":", 1)
        if len(parts) == 2:
            candidate_algorithm = parts[0].strip().lower()
            candidate_digest = parts[1].strip().lower()
            if candidate_algorithm and candidate_digest:
                expected_algorithm = candidate_algorithm
                expected_digest = candidate_digest
                if candidate_algorithm in {"md5", "sha256", "sha512"}:
                    pooch_known_hash = f"{candidate_algorithm}:{candidate_digest}"
        else:
            logger.warning(
                "expected checksum malformed",
                extra={"stage": "download", "checksum": expected_hash, "url": secure_url},
            )

    cache_dir.mkdir(parents=True, exist_ok=True)
    safe_name = sanitize_filename(destination.name)
    url_hash = hashlib.sha256(secure_url.encode("utf-8")).hexdigest()[:12]
    cache_key = f"{url_hash}_{safe_name}"

    def _verify_expected_checksum(
        sha256_value: Optional[str],
        *,
        artifact_path: Path,
        cache_path: Optional[Path],
    ) -> None:
        if not expected_algorithm or not expected_digest:
            return
        try:
            if expected_algorithm == "sha256" and sha256_value is not None:
                actual = sha256_value.lower()
            else:
                actual = _compute_file_hash(artifact_path, expected_algorithm).lower()
        except ValueError:
            logger.warning(
                "unsupported checksum algorithm",
                extra={
                    "stage": "download",
                    "algorithm": expected_algorithm,
                    "url": secure_url,
                },
            )
            return
        if actual != expected_digest:
            logger.error(
                "checksum mismatch detected",
                extra={
                    "stage": "download",
                    "expected": f"{expected_algorithm}:{expected_digest}",
                    "actual": actual,
                    "url": secure_url,
                },
            )
            artifact_path.unlink(missing_ok=True)
            if cache_path is not None and cache_path != artifact_path:
                cache_path.unlink(missing_ok=True)
            raise DownloadFailure(
                f"Checksum mismatch for {secure_url}",
                retryable=False,
            )

    raw_attempts = getattr(http_config, "checksum_mismatch_retries", 3)
    try:
        max_checksum_attempts = int(raw_attempts)
    except (TypeError, ValueError):
        max_checksum_attempts = 3
    if max_checksum_attempts < 1:
        max_checksum_attempts = 1

    manifest_for_attempt = previous_manifest

    for attempt in range(1, max_checksum_attempts + 1):
        downloader = StreamingDownloader(
            destination=destination,
            headers=merged_headers,
            http_config=http_config,
            previous_manifest=manifest_for_attempt,
            logger=logger,
            expected_media_type=expected_media_type,
            service=service,
            origin_host=host,
            bucket=bucket,
        )
        attempt_start = time.monotonic()
        try:
            cached_path = Path(
                pooch.retrieve(
                    secure_url,
                    path=cache_dir,
                    fname=cache_key,
                    known_hash=pooch_known_hash,
                    downloader=downloader,
                    progressbar=False,
                )
            )
        except requests.HTTPError as exc:
            status_code = getattr(getattr(exc, "response", None), "status_code", None)
            message = f"HTTP error while downloading {secure_url}: {exc}"
            retryable = _is_retryable_status(status_code)
            logger.error(
                "download request failed",
                extra={
                    "stage": "download",
                    "url": secure_url,
                    "error": str(exc),
                    "status_code": status_code,
                },
            )
            raise DownloadFailure(message, status_code=status_code, retryable=retryable) from exc
        except (
            requests.ConnectionError,
            requests.Timeout,
            requests.exceptions.SSLError,
        ) as exc:
            logger.error(
                "download request failed",
                extra={"stage": "download", "url": secure_url, "error": str(exc)},
            )
            raise DownloadFailure(
                f"HTTP error while downloading {secure_url}: {exc}", retryable=True
            ) from exc
        except PolicyError:
            raise
        except Exception as exc:  # pragma: no cover - defensive catch for pooch errors
            logger.error(
                "pooch download error",
                extra={"stage": "download", "url": secure_url, "error": str(exc)},
            )
            raise OntologyDownloadError(f"Download failed for {secure_url}: {exc}") from exc

        if not downloader.invoked and previous_manifest:
            downloader.status = "cached"
            etag_value = previous_manifest.get("etag")
            downloader.response_etag = etag_value if isinstance(etag_value, str) else None
            last_modified_value = previous_manifest.get("last_modified")
            downloader.response_last_modified = (
                last_modified_value if isinstance(last_modified_value, str) else None
            )

        if downloader.status == "cached":
            elapsed_cached = (time.monotonic() - attempt_start) * 1000
            logger.info(
                "cache hit",
                extra={
                    "stage": "download",
                    "status": "cached",
                    "elapsed_ms": round(elapsed_cached, 2),
                },
            )
            if destination.exists():
                artifact_path = destination
                cache_reference: Optional[Path] = cached_path if cached_path.exists() else None
            else:
                artifact_path, cache_reference = _materialize_cached_file(cached_path, destination)
            sha256 = sha256_file(artifact_path)
            _verify_expected_checksum(
                sha256,
                artifact_path=artifact_path,
                cache_path=cache_reference,
            )
            log_memory_usage(logger, stage="download", event="after")
            content_type, content_length = _resolved_content_metadata(
                downloader, manifest_for_attempt
            )
            return DownloadResult(
                path=artifact_path,
                status="cached",
                sha256=sha256,
                etag=downloader.response_etag,
                last_modified=downloader.response_last_modified,
                content_type=content_type,
                content_length=content_length,
            )

        artifact_path, cache_reference = _materialize_cached_file(cached_path, destination)

        sha256 = sha256_file(artifact_path)
        _verify_expected_checksum(
            sha256,
            artifact_path=artifact_path,
            cache_path=cache_reference,
        )
        previous_sha256 = manifest_for_attempt.get("sha256") if manifest_for_attempt else None
        if previous_sha256 and previous_sha256 != sha256:
            logger.error(
                "sha256 mismatch detected",
                extra={
                    "stage": "download",
                    "expected": expected_hash,
                    "actual": sha256,
                    "url": secure_url,
                },
            )
            artifact_path.unlink(missing_ok=True)
            if cache_reference != artifact_path:
                cache_reference.unlink(missing_ok=True)
            if attempt >= max_checksum_attempts:
                raise OntologyDownloadError(
                    f"checksum mismatch after {max_checksum_attempts} attempts: {secure_url}"
                )
            manifest_for_attempt = None
            continue

        elapsed = (time.monotonic() - attempt_start) * 1000
        logger.info(
            "download complete",
            extra={
                "stage": "download",
                "status": downloader.status,
                "elapsed_ms": round(elapsed, 2),
                "sha256": sha256,
            },
        )
        log_memory_usage(logger, stage="download", event="after")
        content_type, content_length = _resolved_content_metadata(downloader, manifest_for_attempt)
        return DownloadResult(
            path=artifact_path,
            status=downloader.status,
            sha256=sha256,
            etag=downloader.response_etag,
            last_modified=downloader.response_last_modified,
            content_type=content_type,
            content_length=content_length,
        )

    raise OntologyDownloadError(
        f"checksum mismatch after {max_checksum_attempts} attempts: {secure_url}"
    )<|MERGE_RESOLUTION|>--- conflicted
+++ resolved
@@ -712,11 +712,7 @@
             )
             return None, None
 
-<<<<<<< HEAD
         try:
-=======
-        with request_context as response:
->>>>>>> 2abd637f
             if response.status_code >= 400:
                 self.logger.debug(
                     "HEAD request failed, proceeding with GET",
@@ -729,28 +725,9 @@
                 )
                 return None, None
 
-<<<<<<< HEAD
             content_type = response.headers.get("Content-Type")
             content_length_header = response.headers.get("Content-Length")
             content_length = int(content_length_header) if content_length_header else None
-=======
-        content_type = response.headers.get("Content-Type")
-        content_length_header = response.headers.get("Content-Length")
-        content_length: Optional[int] = None
-        if content_length_header:
-            try:
-                content_length = int(content_length_header)
-            except ValueError:
-                self.logger.debug(
-                    "malformed content length header ignored",
-                    extra={
-                        "stage": "download",
-                        "method": "HEAD",
-                        "url": url,
-                        "content_length": content_length_header,
-                    },
-                )
->>>>>>> 2abd637f
 
             return content_type, content_length
         finally:
