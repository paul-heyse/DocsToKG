--- conflicted
+++ resolved
@@ -5053,7 +5053,6 @@
 def parse_version_timestamp(value: Optional[str]) -> Optional[datetime]:
     """Parse version strings or manifest timestamps into UTC datetimes."""
 
-<<<<<<< HEAD
     if not value or not isinstance(value, str):
         return None
 
@@ -5126,7 +5125,6 @@
         parsed = parse_version_timestamp(digits_only[:14])
         if parsed is not None:
             return parsed
-=======
     parsed = parse_iso_datetime(value)
     if parsed is not None:
         return parsed
@@ -5141,7 +5139,6 @@
         except ValueError:
             continue
         return naive.replace(tzinfo=timezone.utc)
->>>>>>> f2242eff
     return None
 
 
