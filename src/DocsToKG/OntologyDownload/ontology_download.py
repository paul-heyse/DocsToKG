"""Unified ontology downloader orchestrating settings, retries, and logging."""

# ruff: noqa: E402

from __future__ import annotations

import argparse
import contextlib
import gzip
import heapq

# --- Foundation utilities ---
import importlib
import json
import logging
import os
import platform
import random
import re
import shutil
import stat
import subprocess
import sys
import tempfile
import time
import uuid

try:  # pragma: no cover - platform specific availability
    import fcntl  # type: ignore
except ImportError:  # pragma: no cover - windows
    fcntl = None  # type: ignore[assignment]

try:  # pragma: no cover - platform specific availability
    import msvcrt  # type: ignore
except ImportError:  # pragma: no cover - non-windows
    msvcrt = None  # type: ignore[assignment]
from concurrent.futures import ThreadPoolExecutor, as_completed
<<<<<<< HEAD
from concurrent.futures import TimeoutError as FuturesTimeoutError
from contextlib import contextmanager
=======
>>>>>>> 7dd7c920
from copy import deepcopy
from dataclasses import dataclass, field
from datetime import datetime, timedelta, timezone
from email.utils import parsedate_to_datetime
from importlib import metadata
<<<<<<< HEAD
from itertools import islice
=======
>>>>>>> 7dd7c920
from logging.handlers import RotatingFileHandler
from pathlib import Path, PurePosixPath
from types import ModuleType
from typing import (
    Any,
    BinaryIO,
    Callable,
    Dict,
    Iterable,
    Iterator,
    List,
    Mapping,
    MutableMapping,
    Optional,
    Protocol,
    Sequence,
    Set,
    Tuple,
    TypeVar,
)

T = TypeVar("T")


def retry_with_backoff(
    func: Callable[[], T],
    *,
    retryable: Callable[[BaseException], bool],
    max_attempts: int = 3,
    backoff_base: float = 0.5,
    jitter: float = 0.5,
    callback: Optional[Callable[[int, BaseException, float], None]] = None,
    sleep: Callable[[float], None] = time.sleep,
) -> T:
    """Execute ``func`` with exponential backoff until it succeeds.

    Args:
        func: Zero-argument callable to invoke.
        retryable: Predicate returning ``True`` when the raised exception should
            trigger another attempt.
        max_attempts: Maximum number of attempts including the initial call.
        backoff_base: Base delay in seconds used for the exponential schedule.
        jitter: Maximum random jitter (uniform) added to each delay.
        callback: Optional hook invoked before sleeping with
            ``(attempt_number, error, delay_seconds)``.
        sleep: Sleep function, overridable for deterministic tests.

    Returns:
        The result produced by ``func`` when it succeeds.

    Raises:
        ValueError: If ``max_attempts`` is less than one.
        BaseException: Re-raises the last exception from ``func`` when retries
            are exhausted or the predicate indicates it is not retryable.
    """

    if max_attempts < 1:
        raise ValueError("max_attempts must be at least 1")

    attempt = 0
    while True:
        attempt += 1
        try:
            return func()
        except BaseException as exc:  # pragma: no cover - behaviour verified via callers
            if attempt >= max_attempts or not retryable(exc):
                raise
            delay = backoff_base * (2 ** (attempt - 1))
            if jitter > 0:
                delay += random.uniform(0.0, jitter)
            if callback is not None:
                try:
                    callback(attempt, exc, delay)
                except Exception:  # pragma: no cover - defensive against callbacks
                    pass
            sleep(max(delay, 0.0))


def sanitize_filename(filename: str) -> str:
    """Sanitize filenames to prevent directory traversal and unsafe characters.

    Args:
        filename: Candidate filename provided by an upstream service.

    Returns:
        Safe filename compatible with local filesystem storage.
    """

    original = filename
    safe = filename.replace(os.sep, "_").replace("/", "_").replace("\\", "_")
    safe = re.sub(r"[^A-Za-z0-9._-]", "_", safe)
    safe = safe.strip("._") or "ontology"
    if len(safe) > 255:
        safe = safe[:255]
    if safe != original:
        logging.getLogger("DocsToKG.OntologyDownload").warning(
            "sanitized unsafe filename",
            extra={"stage": "sanitize", "original": original, "sanitized": safe},
        )
    return safe


def generate_correlation_id() -> str:
    """Create a short-lived identifier that links related log entries.

    Args:
        None.

    Returns:
        Twelve-character hexadecimal correlation identifier.

    Raises:
        None.
    """

    return uuid.uuid4().hex[:12]


def mask_sensitive_data(payload: Dict[str, object]) -> Dict[str, object]:
    """Remove secrets from structured payloads prior to logging.

    Args:
        payload: Structured data that may contain sensitive values.

    Returns:
        Copy of ``payload`` with common secret fields masked.
    """

    sensitive_keys = {"authorization", "api_key", "apikey", "token", "secret", "password"}
    masked: Dict[str, object] = {}
    for key, value in payload.items():
        lower = key.lower()
        if lower in sensitive_keys:
            masked[key] = "***masked***"
        elif isinstance(value, str) and "apikey" in value.lower():
            masked[key] = "***masked***"
        else:
            masked[key] = value
    return masked


try:  # pragma: no cover - dependency check
    import yaml  # type: ignore
except ModuleNotFoundError as exc:  # pragma: no cover - explicit guidance for users
    raise ImportError(
        "PyYAML is required for configuration parsing. Install it with: pip install pyyaml"
    ) from exc

try:  # pragma: no cover - optional dependency
    from jsonschema import Draft202012Validator
    from jsonschema.exceptions import ValidationError as JSONSchemaValidationError
except ModuleNotFoundError as exc:  # pragma: no cover - provide actionable guidance
    raise ImportError(
        "jsonschema is required for ontology validation. Install it with: pip install jsonschema"
    ) from exc

from pydantic import BaseModel, Field, field_validator
from pydantic import ValidationError as PydanticValidationError
from pydantic_core import ValidationError as CoreValidationError
from pydantic_settings import BaseSettings, SettingsConfigDict

PYTHON_MIN_VERSION = (3, 9)


class ConfigError(RuntimeError):
    """Raised when ontology configuration files are invalid or inconsistent.

    Attributes:
        message: Human-readable explanation of the configuration flaw.

    Examples:
        >>> try:
        ...     raise ConfigError("missing id")
        ... except ConfigError as exc:
        ...     assert "missing id" in str(exc)
    """


def ensure_python_version() -> None:
    """Ensure the interpreter meets the minimum supported Python version.

    Args:
        None.

    Returns:
        None.

    Raises:
        SystemExit: If the current interpreter version is below the minimum.
    """

    if sys.version_info < PYTHON_MIN_VERSION:
        print("Error: Python 3.9+ required", file=sys.stderr)
        raise SystemExit(1)


def _coerce_sequence(value: Optional[Iterable[str]]) -> List[str]:
    """Normalize configuration entries into a list of strings.

    Args:
        value: Input value that may be ``None``, a string, or an iterable of strings.

    Returns:
        List of strings suitable for downstream configuration processing.
    """

    if value is None:
        return []
    if isinstance(value, str):
        return [value]
    return [str(item) for item in value]


class LoggingConfiguration(BaseModel):
    """Structured logging options for ontology download operations.

    Attributes:
        level: Logging level for downloader telemetry (DEBUG, INFO, etc.).
        max_log_size_mb: Maximum size of log files before rotation occurs.
        retention_days: Number of days log files are retained on disk.

    Examples:
        >>> config = LoggingConfiguration(level="debug")
        >>> config.level
        'DEBUG'
    """

    level: str = Field(
        default="INFO",
        description="Logging level (DEBUG, INFO, WARNING, ERROR)",
    )
    max_log_size_mb: int = Field(
        default=100,
        gt=0,
        description="Maximum log file size in megabytes before rotation",
    )
    retention_days: int = Field(
        default=30,
        ge=1,
        description="Number of days to retain log files",
    )

    @field_validator("level")
    @classmethod
    def validate_level(cls, value: str) -> str:
        """Validate logging level values.

        Args:
            value: Logging level provided in configuration.

        Returns:
            Uppercase logging level string accepted by :mod:`logging`.

        Raises:
            ValueError: If the supplied level is not among the supported options.
        """

        valid_levels = {"DEBUG", "INFO", "WARNING", "ERROR"}
        upper = value.upper()
        if upper not in valid_levels:
            raise ValueError(f"level must be one of {valid_levels}")
        return upper

    model_config = {
        "frozen": False,
        "validate_assignment": True,
    }


class ValidationConfig(BaseModel):
    """Validation limits governing parser execution.

    Attributes:
        parser_timeout_sec: Maximum runtime allowed for ontology parsing.
        max_memory_mb: Memory ceiling allocated to validation routines.
        skip_reasoning_if_size_mb: Threshold above which reasoning is skipped.
        streaming_normalization_threshold_mb: File size threshold for streaming normalization.

    Examples:
        >>> ValidationConfig(parser_timeout_sec=120).parser_timeout_sec
        120
    """

    parser_timeout_sec: int = Field(
        default=60,
        gt=0,
        le=3600,
        description="Parser timeout in seconds (maximum one hour)",
    )
    max_memory_mb: int = Field(
        default=2048,
        gt=0,
        description="Maximum memory in megabytes allocated to validators",
    )
    skip_reasoning_if_size_mb: int = Field(
        default=500,
        gt=0,
        description="Disable reasoning when ontology exceeds this size in MB",
    )
    streaming_normalization_threshold_mb: int = Field(
        default=200,
        ge=1,
        description="Normalize using streaming pipeline when ontology exceeds this size in MB",
    )
    max_concurrent_validators: int = Field(
        default=2,
        ge=1,
        le=8,
        description="Maximum number of validators executed in parallel",
    )

    model_config = {
        "frozen": False,
        "validate_assignment": True,
    }


_RATE_LIMIT_PATTERN = re.compile(r"^([\d.]+)/(second|sec|s|minute|min|m|hour|h)$")


def parse_rate_limit_to_rps(limit_str: Optional[str]) -> Optional[float]:
    """Convert a rate limit expression into requests-per-second."""

    if not limit_str:
        return None
    match = _RATE_LIMIT_PATTERN.match(limit_str)
    if not match:
        return None
    value = float(match.group(1))
    unit = match.group(2)
    if unit in {"second", "sec", "s"}:
        return value
    if unit in {"minute", "min", "m"}:
        return value / 60.0
    if unit in {"hour", "h"}:
        return value / 3600.0
    return None


class DownloadConfiguration(BaseModel):
    """HTTP download, throttling, and polite header settings for resolvers.

    Attributes:
        max_retries: Maximum retry attempts for failed download requests.
        timeout_sec: Base timeout applied to metadata requests.
        download_timeout_sec: Timeout applied to streaming download operations.
        backoff_factor: Exponential backoff multiplier between retry attempts.
        per_host_rate_limit: Token bucket rate limit string for host throttling.
        max_download_size_gb: Maximum permitted download size in gigabytes.
        concurrent_downloads: Allowed number of simultaneous downloads.
        validate_media_type: Whether to enforce Content-Type validation.
        rate_limits: Optional per-service rate limit overrides.
        allowed_hosts: Optional allowlist restricting download hostnames.
        polite_headers: Default polite HTTP headers applied to resolver API calls.

    Examples:
        >>> cfg = DownloadConfiguration(per_host_rate_limit="10/second")
        >>> round(cfg.rate_limit_per_second(), 2)
        10.0
    """

    max_retries: int = Field(default=5, ge=0, le=20)
    timeout_sec: int = Field(default=30, gt=0, le=300)
    download_timeout_sec: int = Field(default=300, gt=0, le=3600)
    backoff_factor: float = Field(default=0.5, ge=0.1, le=10.0)
    per_host_rate_limit: str = Field(
        default="4/second",
        pattern=_RATE_LIMIT_PATTERN.pattern,
        description="Token bucket style rate limit expressed as <number>/<unit>",
    )
    max_download_size_gb: float = Field(default=5.0, gt=0, le=100.0)
    concurrent_downloads: int = Field(default=1, ge=1, le=10)
    concurrent_plans: int = Field(
        default=8,
        ge=1,
        le=32,
        description="Maximum concurrent resolver planning requests",
    )
    validate_media_type: bool = Field(default=True)
    rate_limits: Dict[str, str] = Field(
        default_factory=lambda: {
            "ols": "4/second",
            "bioportal": "2/second",
            "lov": "1/second",
        }
    )
    allowed_hosts: Optional[List[str]] = Field(default=None)
    polite_headers: Dict[str, str] = Field(
        default_factory=lambda: {
            "User-Agent": "DocsToKG-OntologyDownloader/1.0 (+https://github.com/allenai/DocsToKG)",
        }
    )

    @field_validator("rate_limits")
    @classmethod
    def validate_rate_limits(cls, value: Dict[str, str]) -> Dict[str, str]:
        """Ensure rate limit strings follow the expected pattern.

        Args:
            value: Mapping of service name to rate limit expression.

        Returns:
            Validated mapping preserving the original values.

        Raises:
            ValueError: If any rate limit fails to match the accepted pattern.
        """

        for service, limit in value.items():
            if not _RATE_LIMIT_PATTERN.match(limit):
                raise ValueError(
                    f"Invalid rate limit '{limit}' for service '{service}'. "
                    "Expected format: <number>/<unit> (e.g., '5/second', '60/min')"
                )
        return value

    def rate_limit_per_second(self) -> float:
        """Convert ``per_host_rate_limit`` to a requests-per-second value.

        Args:
            None.

        Returns:
            Requests-per-second value derived from the configuration.

        Raises:
            ValueError: If the configured rate limit string is invalid.
        """

        parsed = parse_rate_limit_to_rps(self.per_host_rate_limit)
        if parsed is None:
            raise ValueError(f"Invalid rate limit format: {self.per_host_rate_limit}")
        return parsed

    def parse_service_rate_limit(self, service: str) -> Optional[float]:
        """Parse a per-service rate limit to requests per second.

        Args:
            service: Logical service name to look up.

        Returns:
            Requests-per-second value when configured, otherwise ``None``.

        Raises:
            None.
        """

        limit_str = self.rate_limits.get(service)
        return parse_rate_limit_to_rps(limit_str)

    def normalized_allowed_hosts(self) -> Optional[Tuple[Set[str], Set[str]]]:
        """Return allowlist entries normalized to lowercase punycode labels.

        Args:
            None.

        Returns:
            Tuple of (exact hostnames, wildcard suffixes) when entries exist,
            otherwise ``None`` if no valid allowlist entries are configured.

        Raises:
            ValueError: If any configured hostname cannot be converted to punycode.
        """

        if not self.allowed_hosts:
            return None

        exact: Set[str] = set()
        suffixes: Set[str] = set()

        for entry in self.allowed_hosts:
            candidate = entry.strip()
            if not candidate:
                continue

            wildcard = False
            if candidate.startswith("*."):
                wildcard = True
                candidate = candidate[2:]
            elif candidate.startswith("."):
                wildcard = True
                candidate = candidate[1:]

            try:
                normalized = candidate.encode("idna").decode("ascii").lower()
            except UnicodeError as exc:
                raise ValueError(f"Invalid hostname in allowlist: {entry}") from exc

            if wildcard:
                suffixes.add(normalized)
            else:
                exact.add(normalized)

        if not exact and not suffixes:
            return None

        return exact, suffixes

    def polite_http_headers(
        self,
        *,
        correlation_id: Optional[str] = None,
        request_id: Optional[str] = None,
        timestamp: Optional[datetime] = None,
    ) -> Dict[str, str]:
        """Return polite HTTP headers suitable for resolver API calls.

        The headers include a deterministic ``User-Agent`` string, propagate a
        ``From`` contact address when configured, and synthesize an ``X-Request-ID``
        correlated with the current fetch so API providers can trace requests.

        Args:
            correlation_id: Identifier attached to the current batch for log correlation.
            request_id: Optional override for ``X-Request-ID`` header; auto-generated when ``None``.
            timestamp: Optional timestamp used when constructing the request identifier.

        Returns:
            Mapping of header names to polite values complying with provider guidelines.
        """

        headers: Dict[str, str] = {
            str(key): str(value)
            for key, value in (self.polite_headers or {}).items()
            if str(value).strip()
        }

        if not any(key.lower() == "user-agent" for key in headers):
            headers["User-Agent"] = (
                "DocsToKG-OntologyDownloader/1.0 (+https://github.com/allenai/DocsToKG)"
            )

        moment = timestamp or datetime.now(timezone.utc)
        if request_id is None:
            seed = correlation_id or uuid.uuid4().hex[:12]
            request_id = f"{seed}-{moment.strftime('%Y%m%dT%H%M%SZ')}"
        headers.setdefault("X-Request-ID", request_id)

        if "From" not in headers and "mailto" in headers:
            headers.setdefault("From", headers["mailto"])

        return headers

    model_config = {
        "frozen": False,
        "validate_assignment": True,
    }


_VALID_RESOLVERS = {
    "obo",
    "bioregistry",
    "ols",
    "bioportal",
    "skos",
    "xbrl",
    "lov",
    "ontobee",
    "direct",
}


class DefaultsConfig(BaseModel):
    """Collection of default settings for ontology fetch specifications.

    Attributes:
        accept_licenses: Licenses accepted by default during downloads.
        normalize_to: Preferred formats for normalized ontology output.
        prefer_source: Ordered list of resolver priorities.
        http: Download configuration defaults.
        validation: Validation configuration defaults.
        logging: Logging configuration defaults.
        continue_on_error: Whether processing continues after failures.
        resolver_fallback_enabled: Whether automatic resolver fallback is enabled.

    Examples:
        >>> defaults = DefaultsConfig()
        >>> "obo" in defaults.prefer_source
        True
    """

    accept_licenses: List[str] = Field(
        default_factory=lambda: ["CC-BY-4.0", "CC0-1.0", "OGL-UK-3.0"]
    )
    normalize_to: List[str] = Field(default_factory=lambda: ["ttl"])
    prefer_source: List[str] = Field(default_factory=lambda: ["obo", "ols", "bioportal", "direct"])
    http: DownloadConfiguration = Field(default_factory=DownloadConfiguration)
    validation: ValidationConfig = Field(default_factory=ValidationConfig)
    logging: LoggingConfiguration = Field(default_factory=LoggingConfiguration)
    continue_on_error: bool = Field(default=True)
    resolver_fallback_enabled: bool = Field(default=True)

    @field_validator("prefer_source")
    @classmethod
    def validate_prefer_source(cls, value: List[str]) -> List[str]:
        """Allow custom resolver identifiers while warning about unknown entries.

        Args:
            value: Ordered list of resolver identifiers supplied by configuration.

        Returns:
            Sanitised resolver list preserving the original order.

        Raises:
            ValueError: If any resolver name is not recognized.
        """

        unknown = [resolver for resolver in value if resolver not in _VALID_RESOLVERS]
        if unknown:
            raise ValueError(
                "Unknown resolver(s) in prefer_source: " + ", ".join(sorted(set(unknown)))
            )
        return value

    model_config = {
        "frozen": False,
        "validate_assignment": True,
        "extra": "forbid",
    }


class ResolvedConfig(BaseModel):
    """Container for merged configuration defaults and fetch specifications.

    Attributes:
        defaults: Default configuration applied to all ontology fetch specs.
        specs: List of individual fetch specifications after merging defaults.

    Examples:
        >>> config = ResolvedConfig.from_defaults()
        >>> isinstance(config.defaults, DefaultsConfig)
        True
    """

    defaults: DefaultsConfig
    specs: List["FetchSpec"] = Field(default_factory=list)

    @classmethod
    def from_defaults(cls) -> "ResolvedConfig":
        """Create an empty resolved configuration with library defaults.

        Args:
            None

        Returns:
            ResolvedConfig populated with default settings and no fetch specs.
        """

        return cls(defaults=DefaultsConfig(), specs=[])

    model_config = {
        "frozen": False,
        "validate_assignment": True,
        "arbitrary_types_allowed": True,
    }


class EnvironmentOverrides(BaseSettings):
    """Environment variable overrides for ontology downloader defaults.

    Attributes:
        max_retries: Override for retry count via ``ONTOFETCH_MAX_RETRIES``.
        timeout_sec: Override for metadata timeout via ``ONTOFETCH_TIMEOUT_SEC``.
        download_timeout_sec: Override for streaming timeout.
        per_host_rate_limit: Override for per-host rate limit string.
        backoff_factor: Override for exponential backoff multiplier.
        log_level: Override for logging level.

    Examples:
        >>> overrides = EnvironmentOverrides()
        >>> overrides.model_config['env_prefix']
        'ONTOFETCH_'
    """

    max_retries: Optional[int] = Field(default=None, alias="ONTOFETCH_MAX_RETRIES")
    timeout_sec: Optional[int] = Field(default=None, alias="ONTOFETCH_TIMEOUT_SEC")
    download_timeout_sec: Optional[int] = Field(
        default=None, alias="ONTOFETCH_DOWNLOAD_TIMEOUT_SEC"
    )
    per_host_rate_limit: Optional[str] = Field(default=None, alias="ONTOFETCH_PER_HOST_RATE_LIMIT")
    backoff_factor: Optional[float] = Field(default=None, alias="ONTOFETCH_BACKOFF_FACTOR")
    log_level: Optional[str] = Field(default=None, alias="ONTOFETCH_LOG_LEVEL")

    model_config = SettingsConfigDict(env_prefix="ONTOFETCH_", case_sensitive=False, extra="ignore")


def get_env_overrides() -> Dict[str, str]:
    """Return raw environment override values for backwards compatibility.

    Args:
        None

    Returns:
        Mapping of configuration field name to override value sourced from the environment.
    """

    env = EnvironmentOverrides()
    return {
        key: str(value) for key, value in env.model_dump(by_alias=False, exclude_none=True).items()
    }


def _apply_env_overrides(defaults: DefaultsConfig) -> None:
    """Apply environment variable overrides to default configuration.

    Args:
        defaults: Defaults configuration object that will be mutated in place.

    Returns:
        None
    """

    env = EnvironmentOverrides()
    logger = logging.getLogger("DocsToKG.OntologyDownload")

    if env.max_retries is not None:
        defaults.http.max_retries = env.max_retries
        logger.info(
            "Config overridden: max_retries=%s",
            env.max_retries,
            extra={"stage": "config"},
        )
    if env.timeout_sec is not None:
        defaults.http.timeout_sec = env.timeout_sec
        logger.info(
            "Config overridden: timeout_sec=%s",
            env.timeout_sec,
            extra={"stage": "config"},
        )
    if env.download_timeout_sec is not None:
        defaults.http.download_timeout_sec = env.download_timeout_sec
        logger.info(
            "Config overridden: download_timeout_sec=%s",
            env.download_timeout_sec,
            extra={"stage": "config"},
        )
    if env.per_host_rate_limit is not None:
        defaults.http.per_host_rate_limit = env.per_host_rate_limit
        logger.info(
            "Config overridden: per_host_rate_limit=%s",
            env.per_host_rate_limit,
            extra={"stage": "config"},
        )
    if env.backoff_factor is not None:
        defaults.http.backoff_factor = env.backoff_factor
        logger.info(
            "Config overridden: backoff_factor=%s",
            env.backoff_factor,
            extra={"stage": "config"},
        )
    if env.log_level is not None:
        defaults.logging.level = env.log_level
        logger.info(
            "Config overridden: log_level=%s",
            env.log_level,
            extra={"stage": "config"},
        )


def _make_fetch_spec(
    ontology_id: str,
    resolver: str,
    extras: Mapping[str, object],
    target_formats: Sequence[str],
) -> "FetchSpec":
    """Instantiate a FetchSpec from raw YAML fields.

    Args:
        ontology_id: Identifier of the ontology being configured.
        resolver: Name of the resolver responsible for fetching content.
        extras: Additional resolver-specific configuration parameters.
        target_formats: Desired output formats for the ontology artefact.

    Returns:
        Fully initialised ``FetchSpec`` object ready for execution.
    """

    fetch_spec_cls = globals().get("FetchSpec")
    if fetch_spec_cls is None:
        raise RuntimeError("FetchSpec class not initialised")
    return fetch_spec_cls(
        id=ontology_id,
        resolver=resolver,
        extras=dict(extras),
        target_formats=list(target_formats),
    )


def merge_defaults(
    ontology_spec: Mapping[str, object],
    defaults: Optional[DefaultsConfig] = None,
):
    """Merge an ontology specification with resolved default settings.

    Args:
        ontology_spec: Raw ontology specification mapping loaded from YAML.
        defaults: Optional resolved defaults to merge with the specification.

    Returns:
        FetchSpec instance describing the fully-merged ontology configuration.

    Raises:
        ConfigError: If required fields are missing or invalid in the specification.
    """

    if defaults is None:
        return build_resolved_config(ontology_spec)

    ontology_id = str(ontology_spec.get("id", "")).strip()
    if not ontology_id:
        raise ConfigError("Ontology specification missing required field 'id'")

    resolver = str(ontology_spec.get("resolver", defaults.prefer_source[0])).strip()
    extras_value = ontology_spec.get("extras") or {}
    if extras_value is None:
        extras_value = {}
    if not isinstance(extras_value, Mapping):
        raise ConfigError(f"Ontology '{ontology_id}' extras must be a mapping if provided")

    target_formats_raw = ontology_spec.get("target_formats")
    target_formats = _coerce_sequence(target_formats_raw) or list(defaults.normalize_to)

    return _make_fetch_spec(ontology_id, resolver, extras_value, target_formats)


def build_resolved_config(raw_config: Mapping[str, object]) -> ResolvedConfig:
    """Construct fully-resolved configuration from raw YAML contents.

    Args:
        raw_config: Parsed YAML mapping defining defaults and ontologies.

    Returns:
        ResolvedConfig combining defaults and individual fetch specifications.

    Raises:
        ConfigError: If validation fails or required sections are missing.
    """

    try:
        defaults_section = raw_config.get("defaults", {})
        if defaults_section and not isinstance(defaults_section, Mapping):
            raise ConfigError("'defaults' section must be a mapping")
        defaults = DefaultsConfig.model_validate(defaults_section)
    except (PydanticValidationError, CoreValidationError) as exc:
        messages = []
        for error in exc.errors():
            location = " -> ".join(str(part) for part in error["loc"])
            messages.append(f"{location}: {error['msg']}")
        raise ConfigError("Configuration validation failed:\n  " + "\n  ".join(messages)) from exc

    _apply_env_overrides(defaults)

    ontologies = raw_config.get("ontologies")
    if ontologies is None:
        raise ConfigError("'ontologies' section is required")
    if not isinstance(ontologies, list):
        raise ConfigError("'ontologies' must be a list")

    fetch_specs: List["FetchSpec"] = []
    for index, entry in enumerate(ontologies, start=1):
        if not isinstance(entry, Mapping):
            raise ConfigError(f"Ontology entry #{index} must be a mapping")
        fetch_specs.append(merge_defaults(entry, defaults))

    return ResolvedConfig(defaults=defaults, specs=fetch_specs)


def _validate_schema(raw: Mapping[str, object], config: Optional[ResolvedConfig] = None) -> None:
    """Perform additional structural validation beyond Pydantic models.

    Args:
        raw: Raw configuration mapping used for structural checks.
        config: Optional resolved configuration for cross-field validation.

    Raises:
        ConfigError: When structural constraints are violated.
    """

    errors: List[str] = []
    defaults = raw.get("defaults")
    if defaults is not None and not isinstance(defaults, Mapping):
        errors.append("'defaults' section must be a mapping when provided")

    if isinstance(defaults, Mapping):
        allowed_keys = {
            "accept_licenses",
            "normalize_to",
            "prefer_source",
            "http",
            "validation",
            "logging",
            "continue_on_error",
            "resolver_fallback_enabled",
        }
        for key in defaults:
            if key not in allowed_keys:
                errors.append(f"Unknown key in defaults: {key}")
        http_section = defaults.get("http")
        if http_section is not None and not isinstance(http_section, Mapping):
            errors.append("'defaults.http' must be a mapping")
        validation_section = defaults.get("validation")
        if validation_section is not None and not isinstance(validation_section, Mapping):
            errors.append("'defaults.validation' must be a mapping")
        logging_section = defaults.get("logging")
        if logging_section is not None and not isinstance(logging_section, Mapping):
            errors.append("'defaults.logging' must be a mapping")

    if errors:
        raise ConfigError("Configuration validation failed:\n- " + "\n- ".join(errors))

    if config is not None:
        if config.defaults.http.max_retries < 0:
            raise ConfigError("defaults.http.max_retries must be >= 0")
        if config.defaults.http.timeout_sec <= 0:
            raise ConfigError("defaults.http.timeout_sec must be > 0")


def load_raw_yaml(config_path: Path) -> MutableMapping[str, object]:
    """Load and parse a YAML configuration file into a mutable mapping.

    Args:
        config_path: Path to the YAML configuration file.

    Returns:
        Mutable mapping representation of the YAML content.

    Raises:
        SystemExit: If the file is not found on disk.
        ConfigError: If the YAML cannot be parsed or is structurally invalid.
    """

    try:
        text = config_path.read_text()
    except FileNotFoundError:  # pragma: no cover - depends on filesystem state
        print(f"Configuration file not found: {config_path}", file=sys.stderr)
        raise SystemExit(2)

    try:
        data = yaml.safe_load(text) or {}
    except yaml.YAMLError as exc:
        if hasattr(exc, "problem_mark") and exc.problem_mark is not None:
            mark = exc.problem_mark
            raise ConfigError(f"Error in sources.yaml line {mark.line + 1}: {exc}") from exc
        raise ConfigError(f"Invalid YAML in {config_path}: {exc}") from exc

    if not isinstance(data, MutableMapping):
        raise ConfigError("Configuration root must be a mapping")
    return data


def load_config(config_path: Path) -> ResolvedConfig:
    """Load configuration from disk without performing additional schema validation.

    Args:
        config_path: Path to the YAML configuration file.

    Returns:
        ResolvedConfig produced from the raw file contents.

    Raises:
        ConfigError: If the configuration cannot be parsed or validated.
    """

    raw = load_raw_yaml(config_path)
    return build_resolved_config(raw)


def validate_config(config_path: Path) -> ResolvedConfig:
    """Validate a configuration file and return the resolved settings.

    Args:
        config_path: Path to the YAML configuration file.

    Returns:
        ResolvedConfig object after validation.

    Raises:
        ConfigError: If validation fails.
    """

    raw = load_raw_yaml(config_path)
    config = build_resolved_config(raw)
    _validate_schema(raw, config)
    return config


class JSONFormatter(logging.Formatter):
    """Formatter emitting JSON structured logs.

    Attributes:
        default_msec_format: Fractional second format applied to timestamps.

    Examples:
        >>> formatter = JSONFormatter()
        >>> isinstance(formatter.format(logging.LogRecord(\"test\", 20, __file__, 1, \"msg\", (), None)), str)  # doctest: +SKIP
        True
    """

    def format(self, record: logging.LogRecord) -> str:
        """Serialize a logging record into a JSON line.

        Args:
            record: Logging record produced by the underlying logger.

        Returns:
            JSON string containing logging metadata and contextual extras.
        """

        now = datetime.now(timezone.utc)
        payload = {
            "timestamp": now.isoformat().replace("+00:00", "Z"),
            "level": record.levelname,
            "message": record.getMessage(),
            "correlation_id": getattr(record, "correlation_id", None),
            "ontology_id": getattr(record, "ontology_id", None),
            "stage": getattr(record, "stage", None),
        }
        if hasattr(record, "extra_fields") and isinstance(record.extra_fields, dict):
            payload.update(record.extra_fields)
        if record.exc_info:
            payload["exc_info"] = self.formatException(record.exc_info)
        return json.dumps(mask_sensitive_data(payload))


def _compress_old_log(path: Path) -> None:
    """Compress a log file in-place using gzip to reclaim disk space.

    Args:
        path: Filesystem location of the log file to compress.
    """

    compressed_path = path.with_suffix(path.suffix + ".gz")
    with path.open("rb") as source, gzip.open(compressed_path, "wb") as target:
        target.write(source.read())
    path.unlink(missing_ok=True)


def _cleanup_logs(log_dir: Path, retention_days: int) -> None:
    """Apply rotation and retention policy to the log directory.

    Args:
        log_dir: Directory that stores structured log files.
        retention_days: Number of days to keep uncompressed log files.
    """

    now = datetime.now(timezone.utc)
    retention_delta = timedelta(days=retention_days)
    for file in log_dir.glob("*.jsonl"):
        mtime = datetime.fromtimestamp(file.stat().st_mtime, tz=timezone.utc)
        if now - mtime > retention_delta:
            _compress_old_log(file)
    for file in log_dir.glob("*.jsonl.gz"):
        mtime = datetime.fromtimestamp(file.stat().st_mtime, tz=timezone.utc)
        if now - mtime > retention_delta:
            file.unlink(missing_ok=True)


def setup_logging(
    *,
    level: str = "INFO",
    retention_days: int = 30,
    max_log_size_mb: int = 100,
    log_dir: Optional[Path] = None,
) -> logging.Logger:
    """Configure structured logging handlers for ontology downloads.

    Args:
        level: Logging level applied to the ontology downloader logger.
        retention_days: Number of days to retain uncompressed log files before archival.
        max_log_size_mb: Maximum size of each log file before rotation occurs.
        log_dir: Optional override for the log directory; falls back to defaults when omitted.

    Returns:
        Logger instance configured with console and rotating JSON handlers.
    """

    resolved_dir = log_dir or Path(os.environ.get("ONTOFETCH_LOG_DIR", ""))
    if not resolved_dir:
        resolved_dir = LOG_DIR
    resolved_dir.mkdir(parents=True, exist_ok=True)
    _cleanup_logs(resolved_dir, retention_days)

    logger = logging.getLogger("DocsToKG.OntologyDownload")
    logger.setLevel(getattr(logging, level.upper(), logging.INFO))

    for handler in list(logger.handlers):
        if getattr(handler, "_ontofetch_managed", False):
            logger.removeHandler(handler)
            handler.close()

    console_formatter = logging.Formatter("%(levelname)s: %(message)s")
    stream_handler = logging.StreamHandler(sys.stdout)
    stream_handler.setFormatter(console_formatter)
    stream_handler._ontofetch_managed = True  # type: ignore[attr-defined]
    logger.addHandler(stream_handler)

    today = datetime.now(timezone.utc).strftime("%Y%m%d")
    file_name = sanitize_filename(f"ontofetch-{today}.jsonl")
    file_handler = RotatingFileHandler(
        resolved_dir / file_name,
        maxBytes=int(max_log_size_mb * 1024 * 1024),
        backupCount=5,
    )
    file_handler.setFormatter(JSONFormatter())
    file_handler._ontofetch_managed = True  # type: ignore[attr-defined]
    logger.addHandler(file_handler)

    logger.propagate = True

    return logger


DefaultsConfiguration = DefaultsConfig
LoggingConfig = LoggingConfiguration
ValidationConfiguration = ValidationConfig


# --- Storage infrastructure ---

try:  # pragma: no cover - optional dependency
    import fsspec  # type: ignore
except ModuleNotFoundError:  # pragma: no cover - allow local-only mode
    fsspec = None  # type: ignore

_pystow: Optional[Any] = None
_rdflib: Optional[Any] = None
_pronto: Optional[Any] = None
_owlready2: Optional[Any] = None

_STUB_ATTR = "_ontofetch_stub"
_BNODE_COUNTER = 0


def _create_stub_module(name: str, attrs: Dict[str, Any]) -> ModuleType:
    """Create a stub module populated with the provided attributes.

    Args:
        name: Dotted module path that should appear in :data:`sys.modules`.
        attrs: Mapping of attribute names to objects exposed by the stub.

    Returns:
        Module instance that mimics the requested package for test isolation.
    """

    module = ModuleType(name)
    for key, value in attrs.items():
        setattr(module, key, value)
    setattr(module, _STUB_ATTR, True)
    return module


def _create_stub_bnode(value: Optional[str] = None) -> str:
    """Create a deterministic blank node identifier for rdflib stubs.

    Args:
        value: Optional explicit identifier to reuse instead of auto-incrementing.

    Returns:
        RDF blank node identifier anchored by the ``_:`` prefix.
    """

    global _BNODE_COUNTER
    if value is not None:
        return value
    _BNODE_COUNTER += 1
    return f"_:b{_BNODE_COUNTER}"


def _create_stub_literal(value: Any = None) -> str:
    """Represent literals as simple string values for stub graphs.

    Args:
        value: Python value to coerce into an rdflib-style literal.

    Returns:
        String literal representation suitable for Turtle serialization.
    """

    if value is None:
        return '""'
    if isinstance(value, str):
        return f'"{value}"'
    return str(value)


def _create_stub_uri(value: Optional[str] = None) -> str:
    """Create a URI reference that matches rdflib serialization expectations.

    Args:
        value: URI string, optionally already wrapped in angle brackets.

    Returns:
        URI reference wrapped in angle brackets for Turtle compatibility.
    """

    if value is None:
        return "<>"
    if value.startswith("<") and value.endswith(">"):  # pragma: no cover - defensive
        return value
    return f"<{value}>"


class _StubNamespace:
    """Minimal replacement mimicking rdflib Namespace behaviour.

    Attributes:
        _base: Base IRI string used to expand namespace members.

    Examples:
        >>> ns = _StubNamespace("http://example.org/")
        >>> ns["Term"]
        'http://example.org/Term'
    """

    def __init__(self, base: str):
        """Initialise the namespace with a base IRI string.

        Args:
            base: Base IRI used to expand namespace members.

        Returns:
            None.
        """

        self._base = base

    def __getitem__(self, key: str) -> str:
        """Return the expanded URI for the provided key.

        Args:
            key: Local name appended to the base namespace.

        Returns:
            Fully qualified IRI for the requested key.
        """

        return f"{self._base}{key}"


class _StubNamespaceManager:
    """Provide a namespaces() method compatible with rdflib.

    Attributes:
        _bindings: Mapping of prefixes to namespace IRIs.

    Examples:
        >>> manager = _StubNamespaceManager()
        >>> manager.bind("ex", "http://example.org/")
        >>> list(manager.namespaces())
        [('ex', 'http://example.org/')]
    """

    def __init__(self) -> None:
        """Create the namespace manager with empty prefix bindings.

        Args:
            None.

        Returns:
            None.
        """

        self._bindings: Dict[str, str] = {}

    def bind(self, prefix: str, namespace: str) -> None:
        """Associate a namespace prefix with a full URI.

        Args:
            prefix: Namespace shorthand used in Turtle output.
            namespace: Fully qualified namespace IRI.

        Returns:
            None.
        """

        self._bindings[prefix] = namespace

    def namespaces(self) -> Iterable[Tuple[str, str]]:
        """Yield bound namespaces as ``(prefix, namespace)`` tuples.

        Args:
            None.

        Returns:
            Iterable of namespace bindings recorded by the manager.
        """

        return self._bindings.items()


def _import_module(name: str) -> Any:
    """Import a module by name using :mod:`importlib`.

    The indirection makes it trivial to monkeypatch the import logic in unit
    tests without modifying global interpreter state.

    Args:
        name: Fully qualified module name to load.

    Returns:
        Imported module, falling back to the real implementation when present.

    Raises:
        ModuleNotFoundError: If the module cannot be located.
    """

    existing = sys.modules.get(name)
    if existing is not None and getattr(existing, _STUB_ATTR, False):
        sys.modules.pop(name, None)
    return importlib.import_module(name)


def _create_pystow_stub(root: Path) -> ModuleType:
    """Return a stub module implementing ``join`` similar to pystow.

    Args:
        root: Filesystem directory that acts as the backing storage root.

    Returns:
        Module object exposing a ``join`` helper compatible with pystow usage.
    """

    base = root

    def join(*segments: str) -> Path:
        """Join path segments beneath the stub root directory.

        Args:
            *segments: Arbitrary path components appended to the root.

        Returns:
            Path anchored at ``root`` with the provided segments appended.
        """

        return base.joinpath(*segments)

    module = _create_stub_module(
        "pystow",
        {
            "join": join,
        },
    )
    module._root = base  # type: ignore[attr-defined]
    return module


class _StubGraph:
    """Lightweight graph implementation mirroring rdflib essentials.

    Attributes:
        _triples: In-memory list of Turtle triple strings.
        _last_text: Raw Turtle content captured during parsing.
        namespace_manager: Stub namespace manager for rdflib compatibility.

    Examples:
        >>> graph = _StubGraph()
        >>> graph.parse("tests/data/example.ttl")  # doctest: +SKIP
        >>> len(graph)
        0
    """

    _ontofetch_stub = True

    def __init__(self) -> None:
        """Initialise an empty in-memory graph representation.

        Args:
            None.

        Returns:
            None.
        """

        self._triples: List[Tuple[str, str, str]] = []
        self._last_text = "# Stub TTL output\n"
        self.namespace_manager = _StubNamespaceManager()

    def parse(self, source: str, format: Optional[str] = None, **_kwargs: object) -> "_StubGraph":
        """Parse a Turtle file into the stub graph.

        Args:
            source: Local filesystem path to a Turtle document.
            format: Optional rdflib format hint that is ignored by the stub.
            _kwargs: Additional keyword arguments unused by the stub.

        Returns:
            The current graph instance populated with parsed triple strings.

        Raises:
            FileNotFoundError: If the Turtle file cannot be read.
        """

        text = Path(source).read_text()
        self._last_text = text
        triples: List[Tuple[str, str, str]] = []
        for raw_line in text.splitlines():
            line = raw_line.strip()
            if not line or line.startswith("#"):
                continue
            if line.startswith("@prefix"):
                try:
                    _, remainder = line.split(None, 1)
                except ValueError:
                    continue
                parts = [segment.strip() for segment in remainder.split(None, 2)]
                if len(parts) >= 2:
                    prefix = parts[0].rstrip(":")
                    namespace = parts[1].strip("<>")
                    namespace = namespace.rstrip(".")
                    self.namespace_manager.bind(prefix, namespace)
                remaining = parts[2] if len(parts) == 3 else ""
                line = remaining.strip()
                if not line:
                    continue
            if line.endswith("."):
                line = line[:-1].strip()
            if not line:
                continue
            pieces = line.split(None, 2)
            if len(pieces) < 3:
                continue
            subject, predicate, obj = pieces
            triples.append((subject, predicate, obj))
        self._triples = triples
        return self

    def serialize(
        self, destination: Optional[Any] = None, format: Optional[str] = None, **_kwargs: object
    ):
        """Serialize the stub graph back to Turtle text.

        Args:
            destination: Optional output target path or file-like object.
            format: Optional rdflib format that is ignored by the stub.
            _kwargs: Additional keyword arguments unused by the stub.

        Returns:
            Destination handle or Turtle text when serializing to a string.

        Raises:
            OSError: If writing to the provided destination fails.
        """

        if destination is None:
            return self._last_text
        if isinstance(destination, (str, Path)):
            Path(destination).write_text(self._last_text)
            return destination
        # File-like object (e.g., BytesIO)
        destination.write(b"# Stub TTL output\n")
        return destination

    def bind(self, prefix: str, namespace: str) -> None:
        """Attach a namespace binding to the internal namespace manager.

        Args:
            prefix: Namespace shorthand used in serialization.
            namespace: Fully qualified namespace IRI.

        Returns:
            None.
        """

        self.namespace_manager.bind(prefix, namespace)

    def namespaces(self) -> Iterable[Tuple[str, str]]:
        """Return the stored namespace bindings for serialization.

        Args:
            None.

        Returns:
            Iterable containing prefix-to-namespace mappings.
        """

        return self.namespace_manager.namespaces()

    def __len__(self) -> int:
        """Return the number of parsed triples retained by the stub.

        Args:
            None.

        Returns:
            Integer count of Turtle triples captured during parsing.
        """

        return len(self._triples)

    def __iter__(self):
        """Iterate over the stored Turtle triple representations.

        Args:
            None.

        Returns:
            Iterator yielding Turtle triple strings from the stub graph.
        """

        return iter(self._triples)


def _create_rdflib_stub() -> ModuleType:
    """Create a stub implementation compatible with rdflib usage in tests.

    Returns:
        Module object that mirrors the small subset of rdflib used by validators.
    """

    namespace_module = _create_stub_module(
        "namespace",
        {
            "NamespaceManager": _StubNamespaceManager,
        },
    )
    return _create_stub_module(
        "rdflib",
        {
            "Graph": _StubGraph,
            "Namespace": _StubNamespace,
            "BNode": lambda value=None: _create_stub_bnode(value),
            "Literal": lambda value=None: _create_stub_literal(value),
            "URIRef": lambda value=None: _create_stub_uri(value),
            "namespace": namespace_module,
        },
    )


def _create_pronto_stub() -> ModuleType:
    """Create a stub module mimicking pronto interfaces.

    Returns:
        Module object exposing a lightweight :class:`Ontology` implementation.
    """

    class _StubOntology:
        _ontofetch_stub = True

        def __init__(self, _path: Optional[str] = None) -> None:
            """Initialise the stub ontology with an optional source path.

            Args:
                _path: Optional location of the source ontology file.

            Returns:
                None.
            """

            self.path = _path

        def terms(self) -> Iterable[str]:
            """Return a static list of ontology term identifiers.

            Args:
                None.

            Returns:
                Iterable containing deterministic ontology term IDs.
            """

            return ["TERM:0000001", "TERM:0000002"]

        def dump(self, destination: str, format: str = "obojson") -> None:
            """Write an empty ontology JSON payload to ``destination``.

            Args:
                destination: Filesystem path where the JSON stub is stored.
                format: Serialization format, kept for API equivalence.

            Returns:
                None.
            """

            Path(destination).write_text('{"graphs": []}')

    return _create_stub_module("pronto", {"Ontology": _StubOntology})


def _create_owlready_stub() -> ModuleType:
    """Create a stub module mimicking owlready2 key behaviour.

    Returns:
        Module object providing ``get_ontology`` compatible with owlready2.
    """

    class _StubOntology:
        _ontofetch_stub = True

        def __init__(self, iri: str) -> None:
            """Store the ontology IRI for later inspection.

            Args:
                iri: Ontology IRI compatible with owlready2 usage.

            Returns:
                None.
            """

            self.iri = iri

        def load(self) -> "_StubOntology":
            """Provide a fluent API returning the ontology itself.

            Args:
                None.

            Returns:
                The same stub ontology instance, mimicking owlready2.

            Raises:
                None.
            """

            return self

        def classes(self) -> List[str]:
            """Return a deterministic set of class identifiers.

            Args:
                None.

            Returns:
                List of representative ontology class names.
            """

            return ["Class1", "Class2", "Class3"]

    def get_ontology(iri: str) -> _StubOntology:
        """Return a stub ontology bound to the provided IRI.

        Args:
            iri: Ontology IRI used to instantiate the stub.

        Returns:
            `_StubOntology` instance wrapping the provided IRI.
        """

        return _StubOntology(iri)

    return _create_stub_module("owlready2", {"get_ontology": get_ontology})


def get_pystow() -> Any:
    """Return the real :mod:`pystow` module or a fallback stub.

    Args:
        None.

    Returns:
        Real pystow module when installed, otherwise a deterministic stub.
    """

    global _pystow
    if _pystow is not None:
        return _pystow
    try:
        _pystow = _import_module("pystow")
    except ModuleNotFoundError:  # pragma: no cover - allow minimal envs
        root = Path(os.environ.get("PYSTOW_HOME", "") or (Path.home() / ".data"))
        _pystow = _create_pystow_stub(root)
        sys.modules.setdefault("pystow", _pystow)
    return _pystow


def get_rdflib() -> Any:
    """Return :mod:`rdflib` or a stub supporting limited graph operations.

    Args:
        None.

    Returns:
        Real rdflib module when available, else a stub graph implementation.
    """

    global _rdflib
    if _rdflib is not None:
        return _rdflib
    try:
        _rdflib = _import_module("rdflib")
    except ModuleNotFoundError:  # pragma: no cover - exercised in tests
        _rdflib = _create_rdflib_stub()
        sys.modules.setdefault("rdflib", _rdflib)
    return _rdflib


def get_pronto() -> Any:
    """Return :mod:`pronto` or a stub with minimal ontology behaviour.

    Args:
        None.

    Returns:
        Real pronto module when installed, else a stub ontology wrapper.
    """

    global _pronto
    if _pronto is not None:
        return _pronto
    try:
        _pronto = _import_module("pronto")
    except ModuleNotFoundError:  # pragma: no cover - test fallback
        _pronto = _create_pronto_stub()
        sys.modules.setdefault("pronto", _pronto)
    return _pronto


def get_owlready2() -> Any:
    """Return :mod:`owlready2` or a stub matching the API used in validators.

    Args:
        None.

    Returns:
        Real owlready2 module when available, else a limited stub replacement.
    """

    global _owlready2
    if _owlready2 is not None:
        return _owlready2
    try:
        _owlready2 = _import_module("owlready2")
    except Exception:  # pragma: no cover - fallback when import fails
        _owlready2 = _create_owlready_stub()
        sys.modules.setdefault("owlready2", _owlready2)
    return _owlready2


pystow = get_pystow()

# Root directory where ontology fetch artefacts are persisted between runs.
DATA_ROOT = pystow.join("ontology-fetcher")
# Directory storing configuration manifests used by the downloader.
CONFIG_DIR = DATA_ROOT / "configs"
# Cache directory holding transient download data (e.g., tarballs, manifests).
CACHE_DIR = DATA_ROOT / "cache"
# Directory capturing structured logs emitted during ontology operations.
LOG_DIR = DATA_ROOT / "logs"
# Definitive storage area where processed ontology versions are kept.
LOCAL_ONTOLOGY_DIR = DATA_ROOT / "ontologies"

for directory in (CONFIG_DIR, CACHE_DIR, LOG_DIR, LOCAL_ONTOLOGY_DIR):
    directory.mkdir(parents=True, exist_ok=True)


class StorageBackend(Protocol):
    """Protocol describing the operations required by the downloader pipeline.

    Attributes:
        root_path: Canonical base path that implementations expose for disk
            storage.  Remote-only backends can synthesize this attribute for
            instrumentation purposes.

    Examples:
        >>> class MemoryBackend(StorageBackend):
        ...     root_path = Path(\"/tmp\")  # pragma: no cover - illustrative stub
        ...     def prepare_version(self, ontology_id: str, version: str) -> Path:
        ...         ...
    """

    def prepare_version(self, ontology_id: str, version: str) -> Path:
        """Return a working directory prepared for the given ontology version.

        Args:
            ontology_id: Identifier of the ontology being downloaded.
            version: Version string representing the in-flight download.

        Returns:
            Path to a freshly prepared directory tree ready for population.
        """

    def ensure_local_version(self, ontology_id: str, version: str) -> Path:
        """Ensure the requested version is present locally and return its path.

        Args:
            ontology_id: Identifier whose version must be present.
            version: Version string that should exist on local storage.

        Returns:
            Path to the local directory containing the requested version.
        """

    def available_versions(self, ontology_id: str) -> List[str]:
        """Return sorted version identifiers currently stored for an ontology.

        Args:
            ontology_id: Identifier whose known versions are requested.

        Returns:
            Sorted list of version strings recognised by the backend.
        """

    def available_ontologies(self) -> List[str]:
        """Return sorted ontology identifiers known to the backend.

        Args:
            None.

        Returns:
            Alphabetically sorted list of ontology identifiers the backend can
            service.
        """

    def finalize_version(self, ontology_id: str, version: str, local_dir: Path) -> None:
        """Persist the working directory after validation succeeds.

        Args:
            ontology_id: Identifier of the ontology that completed processing.
            version: Version string associated with the finalized artifacts.
            local_dir: Directory containing the validated ontology payload.

        Returns:
            None.
        """

    def version_path(self, ontology_id: str, version: str) -> Path:
        """Return the canonical storage path for ``ontology_id``/``version``.

        Args:
            ontology_id: Identifier of the ontology being queried.
            version: Version string for which a canonical path is needed.

        Returns:
            Path pointing to the storage location for the requested version.
        """

    def delete_version(self, ontology_id: str, version: str) -> int:
        """Delete a stored version returning the number of bytes reclaimed.

        Args:
            ontology_id: Identifier whose version should be removed.
            version: Version string targeted for deletion.

        Returns:
            Number of bytes reclaimed by removing the stored version.

        Raises:
            OSError: If the underlying storage provider fails to delete data.
        """

    def set_latest_version(self, ontology_id: str, version: str) -> None:
        """Update the latest version marker for operators and CLI tooling.

        Args:
            ontology_id: Identifier whose latest marker requires updating.
            version: Version string to record as the active release.

        Returns:
            None.
        """


def _safe_identifiers(ontology_id: str, version: str) -> Tuple[str, str]:
    """Return identifiers sanitized for filesystem usage.

    Args:
        ontology_id: Raw ontology identifier that may contain unsafe characters.
        version: Version label that should be filesystem-friendly.

    Returns:
        Tuple ``(safe_id, safe_version)`` containing sanitised values.
    """

    safe_id = sanitize_filename(ontology_id)
    safe_version = sanitize_filename(version)
    return safe_id, safe_version


def _directory_size(path: Path) -> int:
    """Return the total size in bytes for all regular files under ``path``.

    Args:
        path: Root directory whose files should be measured.

    Returns:
        Cumulative size in bytes of every regular file within ``path``.
    """

    total = 0
    for entry in path.rglob("*"):
        try:
            info = entry.stat()
        except OSError:
            continue
        if stat.S_ISREG(info.st_mode):
            total += info.st_size
    return total


class LocalStorageBackend:
    """Storage backend that keeps ontology artifacts on the local filesystem.

    Attributes:
        root: Base directory that stores ontology versions grouped by identifier.

    Examples:
        >>> backend = LocalStorageBackend(LOCAL_ONTOLOGY_DIR)
        >>> backend.available_ontologies()
        []
    """

    def __init__(self, root: Path) -> None:
        """Initialise the backend with a given storage root.

        Args:
            root: Directory used to persist ontology artifacts.

        Returns:
            None
        """

        self.root = root

    def _version_dir(self, ontology_id: str, version: str) -> Path:
        """Return the directory where a given ontology version is stored.

        Args:
            ontology_id: Identifier whose storage directory is required.
            version: Version string combined with the identifier.

        Returns:
            Path pointing to ``root/<ontology_id>/<version>``.
        """

        safe_id, safe_version = _safe_identifiers(ontology_id, version)
        return self.root / safe_id / safe_version

    def prepare_version(self, ontology_id: str, version: str) -> Path:
        """Create the working directory structure for a download run.

        Args:
            ontology_id: Identifier of the ontology being processed.
            version: Canonical version string for the ontology.

        Returns:
            Path to the prepared base directory containing ``original``,
            ``normalized``, and ``validation`` subdirectories.
        """

        base = self.ensure_local_version(ontology_id, version)
        for subdir in ("original", "normalized", "validation"):
            (base / subdir).mkdir(parents=True, exist_ok=True)
        return base

    def ensure_local_version(self, ontology_id: str, version: str) -> Path:
        """Ensure a local workspace exists for ``ontology_id``/``version``.

        Args:
            ontology_id: Identifier whose workspace must exist.
            version: Version string that should map to a directory.

        Returns:
            Path to the local directory for the ontology version.
        """

        base = self._version_dir(ontology_id, version)
        base.mkdir(parents=True, exist_ok=True)
        return base

    def available_versions(self, ontology_id: str) -> List[str]:
        """Return sorted versions already present for an ontology.

        Args:
            ontology_id: Identifier whose stored versions should be listed.

        Returns:
            Sorted list of version strings found under the storage root.
        """

        safe_id, _ = _safe_identifiers(ontology_id, "unused")
        base = self.root / safe_id
        if not base.exists():
            return []
        versions = [entry.name for entry in base.iterdir() if entry.is_dir()]
        return sorted(versions)

    def available_ontologies(self) -> List[str]:
        """Return ontology identifiers discovered under ``root``.

        Args:
            None.

        Returns:
            Sorted list of ontology identifiers available locally.
        """

        if not self.root.exists():
            return []
        return sorted([entry.name for entry in self.root.iterdir() if entry.is_dir()])

    def finalize_version(self, ontology_id: str, version: str, local_dir: Path) -> None:
        """Finalize a local version directory (no-op for purely local storage).

        Args:
            ontology_id: Identifier that finished processing.
            version: Version string associated with the processed ontology.
            local_dir: Directory containing the ready-to-serve ontology.

        Returns:
            None.
        """

        _ = (ontology_id, version, local_dir)  # pragma: no cover - intentional no-op

    def version_path(self, ontology_id: str, version: str) -> Path:
        """Return the local storage directory for the requested version.

        Args:
            ontology_id: Identifier being queried.
            version: Version string whose storage path is needed.

        Returns:
            Path pointing to the stored ontology version.
        """

        return self._version_dir(ontology_id, version)

    def delete_version(self, ontology_id: str, version: str) -> int:
        """Delete a stored ontology version returning reclaimed bytes.

        Args:
            ontology_id: Identifier whose stored version should be removed.
            version: Version string targeted for deletion.

        Returns:
            Number of bytes reclaimed by removing the version directory.

        Raises:
            OSError: Propagated if filesystem deletion fails.
        """

        path = self._version_dir(ontology_id, version)
        if not path.exists():
            return 0
        reclaimed = _directory_size(path)
        shutil.rmtree(path)
        return reclaimed

    def set_latest_version(self, ontology_id: str, version: str) -> None:
        """Update symlink and marker file indicating the latest version.

        Args:
            ontology_id: Identifier whose latest marker should be updated.
            version: Version string to record as the latest processed build.

        Returns:
            None.
        """

        safe_id, _ = _safe_identifiers(ontology_id, "unused")
        base = self.root / safe_id
        base.mkdir(parents=True, exist_ok=True)
        link = base / "latest"
        marker = base / "latest.txt"
        target = Path(version)

        try:
            if link.exists() or link.is_symlink():
                link.unlink()
            link.symlink_to(target, target_is_directory=True)
        except OSError:
            if marker.exists():
                marker.unlink()
            marker.write_text(version)
        else:
            if marker.exists():
                marker.unlink()


class FsspecStorageBackend(LocalStorageBackend):
    """Hybrid storage backend that mirrors artifacts to an fsspec location.

    Attributes:
        fs: ``fsspec`` filesystem instance used for remote operations.
        base_path: Root path within the remote filesystem where artefacts live.

    Examples:
        >>> backend = FsspecStorageBackend("memory://ontologies")  # doctest: +SKIP
        >>> backend.available_ontologies()  # doctest: +SKIP
        []
    """

    def __init__(self, url: str) -> None:
        """Create a hybrid storage backend backed by an fsspec URL.

        Args:
            url: Remote ``fsspec`` URL (for example ``s3://bucket/prefix``).

        Raises:
            ConfigError: If :mod:`fsspec` is not installed or the URL is invalid.

        Returns:
            None
        """

        if fsspec is None:  # pragma: no cover - exercised when dependency missing
            raise ConfigError(
                "fsspec required for remote storage. Install it via 'pip install fsspec'."
            )
        fs, path = fsspec.core.url_to_fs(url)  # type: ignore[attr-defined]
        self.fs = fs
        self.base_path = PurePosixPath(path)
        super().__init__(LOCAL_ONTOLOGY_DIR)

    def _remote_version_path(self, ontology_id: str, version: str) -> PurePosixPath:
        """Return the remote filesystem path for the specified ontology version.

        Args:
            ontology_id: Identifier whose remote storage path is required.
            version: Version string associated with the ontology release.

        Returns:
            Posix-style path referencing the remote storage location.
        """

        safe_id, safe_version = _safe_identifiers(ontology_id, version)
        return (self.base_path / safe_id / safe_version).with_suffix("")

    def available_versions(self, ontology_id: str) -> List[str]:
        """Return versions aggregated from local cache and remote storage.

        Args:
            ontology_id: Identifier whose version catalogue is required.

        Returns:
            Sorted list combining local and remote version identifiers.
        """

        local_versions = super().available_versions(ontology_id)
        safe_id, _ = _safe_identifiers(ontology_id, "unused")
        remote_dir = self.base_path / safe_id
        try:
            entries = self.fs.ls(str(remote_dir), detail=False)
        except FileNotFoundError:
            entries = []
        remote_versions = [
            PurePosixPath(entry).name for entry in entries if entry and not entry.endswith(".tmp")
        ]
        return sorted({*local_versions, *remote_versions})

    def available_ontologies(self) -> List[str]:
        """Return ontology identifiers available locally or remotely.

        Args:
            None.

        Returns:
            Sorted set union of local and remote ontology identifiers.
        """

        local_ids = super().available_ontologies()
        try:
            entries = self.fs.ls(str(self.base_path), detail=False)
        except FileNotFoundError:
            entries = []
        remote_ids = [
            PurePosixPath(entry).name for entry in entries if entry and not entry.endswith(".tmp")
        ]
        return sorted({*local_ids, *remote_ids})

    def ensure_local_version(self, ontology_id: str, version: str) -> Path:
        """Mirror a remote ontology version into the local cache when absent.

        Args:
            ontology_id: Identifier whose version should exist locally.
            version: Version string to ensure within the local cache.

        Returns:
            Path to the local directory containing the requested version.
        """

        base = super().ensure_local_version(ontology_id, version)
        manifest_path = base / "manifest.json"
        if manifest_path.exists():
            return base

        remote_dir = self._remote_version_path(ontology_id, version)
        if not self.fs.exists(str(remote_dir)):
            return base

        try:
            remote_files = self.fs.find(str(remote_dir))
        except FileNotFoundError:
            remote_files = []
        for remote_file in remote_files:
            remote_path = PurePosixPath(remote_file)
            relative = remote_path.relative_to(remote_dir)
            local_path = base / Path(str(relative))
            local_path.parent.mkdir(parents=True, exist_ok=True)
            self.fs.get_file(str(remote_path), str(local_path))
        return base

    def finalize_version(self, ontology_id: str, version: str, local_dir: Path) -> None:
        """Upload the finalized local directory to the remote store.

        Args:
            ontology_id: Identifier of the ontology that has completed processing.
            version: Version string associated with the finalised ontology.
            local_dir: Directory containing the validated ontology payload.

        Returns:
            None.
        """

        remote_dir = self._remote_version_path(ontology_id, version)
        for path in local_dir.rglob("*"):
            if not path.is_file():
                continue
            relative = path.relative_to(local_dir)
            remote_path = remote_dir / PurePosixPath(str(relative).replace("\\", "/"))
            self.fs.makedirs(str(remote_path.parent), exist_ok=True)
            self.fs.put_file(str(path), str(remote_path))

    def delete_version(self, ontology_id: str, version: str) -> int:
        """Delete both local and remote copies of a stored version.

        Args:
            ontology_id: Identifier whose stored version should be deleted.
            version: Version string targeted for deletion.

        Returns:
            Total bytes reclaimed across local and remote storage.

        Raises:
            OSError: Propagated if remote deletion fails irrecoverably.
        """

        reclaimed = super().delete_version(ontology_id, version)
        remote_dir = self._remote_version_path(ontology_id, version)
        if not self.fs.exists(str(remote_dir)):
            return reclaimed

        try:
            remote_files = self.fs.find(str(remote_dir))
        except FileNotFoundError:
            remote_files = []
        for remote_file in remote_files:
            try:
                info = self.fs.info(remote_file)
            except FileNotFoundError:
                continue
            size = info.get("size") if isinstance(info, dict) else None
            if isinstance(size, (int, float)):
                reclaimed += int(size)
        self.fs.rm(str(remote_dir), recursive=True)
        return reclaimed


def get_storage_backend() -> StorageBackend:
    """Instantiate the storage backend based on environment configuration.

    Args:
        None.

    Returns:
        Storage backend instance selected according to ``ONTOFETCH_STORAGE_URL``.
    """

    storage_url = os.getenv("ONTOFETCH_STORAGE_URL")
    if storage_url:
        return FsspecStorageBackend(storage_url)
    return LocalStorageBackend(LOCAL_ONTOLOGY_DIR)


STORAGE: StorageBackend = get_storage_backend()


# --- Network utilities ---
import hashlib
import ipaddress
import logging
import socket
import tarfile
import threading
import time
import unicodedata
import zipfile
from urllib.parse import ParseResult, urlparse, urlunparse

import pooch
import psutil
import requests


def _log_download_memory(logger: logging.Logger, event: str) -> None:
    """Emit debug-level memory usage snapshots when enabled.

    Args:
        logger: Logger instance controlling verbosity for download telemetry.
        event: Short label describing the lifecycle point (e.g., ``before``).

    Returns:
        None
    """
    is_enabled = getattr(logger, "isEnabledFor", None)
    if callable(is_enabled):
        enabled = is_enabled(logging.DEBUG)
    else:  # pragma: no cover - fallback for stub loggers
        enabled = False
    if not enabled:
        return
    process = psutil.Process()
    memory_mb = process.memory_info().rss / (1024**2)
    logger.debug(
        "memory usage",
        extra={"stage": "download", "event": event, "memory_mb": round(memory_mb, 2)},
    )


@dataclass(slots=True)
class DownloadResult:
    """Result metadata for a completed download operation.

    Attributes:
        path: Final file path where the ontology document was stored.
        status: Download status (`fresh`, `updated`, or `cached`).
        sha256: SHA-256 checksum of the downloaded artifact.
        etag: HTTP ETag returned by the upstream server, when available.
        last_modified: Upstream last-modified header value if provided.

    Examples:
        >>> result = DownloadResult(Path("ontology.owl"), "fresh", "deadbeef", None, None)
        >>> result.status
        'fresh'
    """

    path: Path
    status: str
    sha256: str
    etag: Optional[str]
    last_modified: Optional[str]


class DownloadFailure(ConfigError):
    """Raised when an HTTP download attempt fails.

    Attributes:
        status_code: Optional HTTP status code returned by the upstream service.
        retryable: Whether the failure is safe to retry with an alternate resolver.

    Examples:
        >>> raise DownloadFailure("Unavailable", status_code=503, retryable=True)
        Traceback (most recent call last):
        DownloadFailure: Unavailable
    """

    def __init__(
        self,
        message: str,
        *,
        status_code: Optional[int] = None,
        retryable: bool = False,
    ) -> None:
        super().__init__(message)
        self.status_code = status_code
        self.retryable = retryable


class TokenBucket:
    """Token bucket used to enforce per-host and per-service rate limits.

    Each unique combination of host and logical service identifier receives
    its own bucket so resolvers can honour provider-specific throttling
    guidance without starving other endpoints.

    Attributes:
        rate: Token replenishment rate per second.
        capacity: Maximum number of tokens the bucket may hold.
        tokens: Current token balance available for consumption.
        timestamp: Monotonic timestamp of the last refill.
        lock: Threading lock protecting bucket state.

    Examples:
        >>> bucket = TokenBucket(rate_per_sec=2.0, capacity=4.0)
        >>> bucket.consume(1.0)  # consumes immediately
        >>> isinstance(bucket.tokens, float)
        True
    """

    def __init__(self, rate_per_sec: float, capacity: Optional[float] = None) -> None:
        self.rate = rate_per_sec
        self.capacity = capacity or rate_per_sec
        self.tokens = self.capacity
        self.timestamp = time.monotonic()
        self.lock = threading.Lock()

    def consume(self, tokens: float = 1.0) -> None:
        """Consume tokens from the bucket, sleeping until capacity is available.

        Args:
            tokens: Number of tokens required for the current download request.

        Returns:
            None
        """
        while True:
            with self.lock:
                now = time.monotonic()
                delta = now - self.timestamp
                self.timestamp = now
                self.tokens = min(self.capacity, self.tokens + delta * self.rate)
                if self.tokens >= tokens:
                    self.tokens -= tokens
                    return
                needed = tokens - self.tokens
            time.sleep(max(needed / self.rate, 0.0))


_TOKEN_BUCKETS: Dict[str, TokenBucket] = {}


_RETRYABLE_HTTP_STATUSES = {403, 408, 425, 429, 500, 502, 503, 504}


def _is_retryable_status(status_code: Optional[int]) -> bool:
    if status_code is None:
        return True
    if status_code >= 500:
        return True
    return status_code in _RETRYABLE_HTTP_STATUSES


_RDF_FORMAT_LABELS = {
    "application/rdf+xml": "RDF/XML",
    "text/turtle": "Turtle",
    "application/n-triples": "N-Triples",
    "application/trig": "TriG",
    "application/ld+json": "JSON-LD",
}
_RDF_ALIAS_GROUPS = {
    "application/rdf+xml": {"application/rdf+xml", "application/xml", "text/xml"},
    "text/turtle": {"text/turtle", "application/x-turtle"},
    "application/n-triples": {"application/n-triples", "text/plain"},
    "application/trig": {"application/trig"},
    "application/ld+json": {"application/ld+json"},
}
RDF_MIME_ALIASES: Set[str] = set()
RDF_MIME_FORMAT_LABELS: Dict[str, str] = {}
for canonical, aliases in _RDF_ALIAS_GROUPS.items():
    label = _RDF_FORMAT_LABELS[canonical]
    for alias in aliases:
        RDF_MIME_ALIASES.add(alias)
        RDF_MIME_FORMAT_LABELS[alias] = label


def _enforce_idn_safety(host: str) -> None:
    """Validate internationalized hostnames and reject suspicious patterns.

    Args:
        host: Hostname component extracted from the download URL.

    Returns:
        None

    Raises:
        ConfigError: If the hostname mixes multiple scripts or contains invisible characters.
    """

    if all(ord(char) < 128 for char in host):
        return

    scripts = set()
    for char in host:
        if ord(char) < 128:
            if char.isalpha():
                scripts.add("LATIN")
            continue

        category = unicodedata.category(char)
        if category in {"Mn", "Me", "Cf"}:
            raise ConfigError("Internationalized host contains invisible characters")

        try:
            name = unicodedata.name(char)
        except ValueError as exc:
            raise ConfigError("Internationalized host contains unknown characters") from exc

        for script in ("LATIN", "CYRILLIC", "GREEK"):
            if script in name:
                scripts.add(script)
                break

    if len(scripts) > 1:
        raise ConfigError("Internationalized host mixes multiple scripts")


def _rebuild_netloc(parsed: ParseResult, ascii_host: str) -> str:
    """Reconstruct URL netloc with a normalized hostname.

    Args:
        parsed: Parsed URL components produced by :func:`urllib.parse.urlparse`.
        ascii_host: ASCII-normalized hostname (potentially IPv6).

    Returns:
        String suitable for use as the netloc portion of a URL.
    """

    auth = ""
    if parsed.username:
        auth = parsed.username
        if parsed.password:
            auth = f"{auth}:{parsed.password}"
        auth = f"{auth}@"

    host_component = ascii_host
    if ":" in host_component and not host_component.startswith("["):
        host_component = f"[{host_component}]"

    port = f":{parsed.port}" if parsed.port else ""
    return f"{auth}{host_component}{port}"


def validate_url_security(url: str, http_config: Optional[DownloadConfiguration] = None) -> str:
    """Validate URLs to avoid SSRF, enforce HTTPS, normalize IDNs, and honor host allowlists.

    Hostnames are converted to punycode before resolution, and both direct IP
    addresses and DNS results are rejected when they target private or loopback
    ranges to prevent server-side request forgery.

    Args:
        url: URL returned by a resolver for ontology download.
        http_config: Download configuration providing optional host allowlist.

    Returns:
        HTTPS URL safe for downstream download operations.

    Raises:
        ConfigError: If the URL violates security requirements or allowlists.
    """

    parsed = urlparse(url)
    logger = logging.getLogger("DocsToKG.OntologyDownload")
    scheme = parsed.scheme.lower()
    if scheme not in {"http", "https"}:
        raise ConfigError("Only HTTP(S) URLs are allowed for ontology downloads")

    host = parsed.hostname
    if not host:
        raise ConfigError("URL must include hostname")

    try:
        ipaddress.ip_address(host)
        is_ip = True
    except ValueError:
        is_ip = False

    ascii_host = host.lower()
    if not is_ip:
        _enforce_idn_safety(host)
        try:
            ascii_host = host.encode("idna").decode("ascii").lower()
        except UnicodeError as exc:
            raise ConfigError(f"Invalid internationalized hostname: {host}") from exc

    parsed = parsed._replace(netloc=_rebuild_netloc(parsed, ascii_host))

    allowed = http_config.normalized_allowed_hosts() if http_config else None
    allow_private = False
    if allowed:
        exact, suffixes = allowed
        if ascii_host in exact or any(
            ascii_host == suffix or ascii_host.endswith(f".{suffix}") for suffix in suffixes
        ):
            allow_private = True
        else:
            raise ConfigError(f"Host {host} not in allowlist")

    if scheme == "http":
        if allow_private:
            logger.warning(
                "allowing http url for explicit allowlist host",
                extra={"stage": "download", "original_url": url},
            )
        else:
            logger.warning(
                "upgrading http url to https",
                extra={"stage": "download", "original_url": url},
            )
            parsed = parsed._replace(scheme="https")
            scheme = "https"

    if scheme != "https" and not allow_private:
        raise ConfigError("Only HTTPS URLs are allowed for ontology downloads")

    if is_ip:
        address = ipaddress.ip_address(ascii_host)
        if not allow_private and (
            address.is_private or address.is_loopback or address.is_reserved or address.is_multicast
        ):
            raise ConfigError(f"Refusing to download from private address {host}")
        return urlunparse(parsed)

    try:
        infos = socket.getaddrinfo(ascii_host, None)
    except socket.gaierror as exc:
        logger.warning(
            "dns resolution failed",
            extra={"stage": "download", "hostname": host, "error": str(exc)},
        )
        return urlunparse(parsed)

    for info in infos:
        candidate_ip = ipaddress.ip_address(info[4][0])
        if not allow_private and (
            candidate_ip.is_private
            or candidate_ip.is_loopback
            or candidate_ip.is_reserved
            or candidate_ip.is_multicast
        ):
            raise ConfigError(f"Refusing to download from private address resolved for {host}")

    return urlunparse(parsed)


def sha256_file(path: Path) -> str:
    """Compute the SHA-256 digest for the provided file.

    Args:
        path: Path to the file whose digest should be calculated.

    Returns:
        Hexadecimal SHA-256 checksum string.
    """
    hasher = hashlib.sha256()
    with path.open("rb") as stream:
        for chunk in iter(lambda: stream.read(1 << 20), b""):
            hasher.update(chunk)
    return hasher.hexdigest()


_MAX_COMPRESSION_RATIO = 10.0


def _validate_member_path(member_name: str) -> Path:
    """Validate archive member paths to prevent traversal attacks.

    Args:
        member_name: Path declared within the archive.

    Returns:
        Sanitised relative path safe for extraction on the local filesystem.

    Raises:
        ConfigError: If the member path is absolute or contains traversal segments.
    """

    normalized = member_name.replace("\\", "/")
    relative = PurePosixPath(normalized)
    if relative.is_absolute():
        raise ConfigError(f"Unsafe absolute path detected in archive: {member_name}")
    if not relative.parts:
        raise ConfigError(f"Empty path detected in archive: {member_name}")
    if any(part in {"", ".", ".."} for part in relative.parts):
        raise ConfigError(f"Unsafe path detected in archive: {member_name}")
    return Path(*relative.parts)


def _check_compression_ratio(
    *,
    total_uncompressed: int,
    compressed_size: int,
    archive: Path,
    logger: Optional[logging.Logger],
    archive_type: str,
) -> None:
    """Ensure compressed archives do not expand beyond the permitted ratio.

    Args:
        total_uncompressed: Sum of file sizes within the archive.
        compressed_size: Archive file size on disk (or sum of compressed entries).
        archive: Path to the archive on disk.
        logger: Optional logger for emitting diagnostic messages.
        archive_type: Human readable label for error messages (ZIP/TAR).

    Raises:
        ConfigError: If the archive exceeds the allowed expansion ratio.
    """

    if compressed_size <= 0:
        return
    ratio = total_uncompressed / float(compressed_size)
    if ratio > _MAX_COMPRESSION_RATIO:
        if logger:
            logger.error(
                "archive compression ratio too high",
                extra={
                    "stage": "extract",
                    "archive": str(archive),
                    "ratio": round(ratio, 2),
                    "compressed_bytes": compressed_size,
                    "uncompressed_bytes": total_uncompressed,
                    "limit": _MAX_COMPRESSION_RATIO,
                },
            )
        raise ConfigError(
            f"{archive_type} archive {archive} expands to {total_uncompressed} bytes, "
            f"exceeding {_MAX_COMPRESSION_RATIO}:1 compression ratio"
        )


def extract_zip_safe(
    zip_path: Path, destination: Path, *, logger: Optional[logging.Logger] = None
) -> List[Path]:
    """Extract a ZIP archive while preventing traversal and compression bombs.

    Args:
        zip_path: Path to the ZIP file to extract.
        destination: Directory where extracted files should be stored.
        logger: Optional logger for emitting extraction telemetry.

    Returns:
        List of extracted file paths.

    Raises:
        ConfigError: If the archive contains unsafe paths, compression bombs, or is missing.
    """

    if not zip_path.exists():
        raise ConfigError(f"ZIP archive not found: {zip_path}")
    destination.mkdir(parents=True, exist_ok=True)
    extracted: List[Path] = []
    with zipfile.ZipFile(zip_path) as archive:
        members = archive.infolist()
        safe_members: List[tuple[zipfile.ZipInfo, Path]] = []
        total_uncompressed = 0
        for member in members:
            member_path = _validate_member_path(member.filename)
            if member.is_dir():
                safe_members.append((member, member_path))
                continue
            total_uncompressed += int(member.file_size)
            safe_members.append((member, member_path))
        compressed_size = max(
            zip_path.stat().st_size,
            sum(int(member.compress_size) for member in members) or 0,
        )
        _check_compression_ratio(
            total_uncompressed=total_uncompressed,
            compressed_size=compressed_size,
            archive=zip_path,
            logger=logger,
            archive_type="ZIP",
        )
        for member, member_path in safe_members:
            target_path = destination / member_path
            if member.is_dir():
                target_path.mkdir(parents=True, exist_ok=True)
                continue
            target_path.parent.mkdir(parents=True, exist_ok=True)
            with archive.open(member, "r") as source, target_path.open("wb") as target:
                shutil.copyfileobj(source, target)
            extracted.append(target_path)
    if logger:
        logger.info(
            "extracted zip archive",
            extra={"stage": "extract", "archive": str(zip_path), "files": len(extracted)},
        )
    return extracted


def extract_tar_safe(
    tar_path: Path, destination: Path, *, logger: Optional[logging.Logger] = None
) -> List[Path]:
    """Safely extract tar archives (tar, tar.gz, tar.xz) with traversal and compression checks.

    Args:
        tar_path: Path to the tar archive (tar, tar.gz, tar.xz).
        destination: Directory where extracted files should be stored.
        logger: Optional logger for emitting extraction telemetry.

    Returns:
        List of extracted file paths.

    Raises:
        ConfigError: If the archive is missing, unsafe, or exceeds compression limits.
    """

    if not tar_path.exists():
        raise ConfigError(f"TAR archive not found: {tar_path}")
    destination.mkdir(parents=True, exist_ok=True)
    extracted: List[Path] = []
    try:
        with tarfile.open(tar_path, mode="r:*") as archive:
            members = archive.getmembers()
            safe_members: List[tuple[tarfile.TarInfo, Path]] = []
            total_uncompressed = 0
            for member in members:
                member_path = _validate_member_path(member.name)
                if member.isdir():
                    safe_members.append((member, member_path))
                    continue
                if member.islnk() or member.issym():
                    raise ConfigError(f"Unsafe link detected in archive: {member.name}")
                if member.isdev():
                    raise ConfigError(
                        f"Unsupported special file detected in archive: {member.name}"
                    )
                if not member.isfile():
                    raise ConfigError(f"Unsupported tar member type encountered: {member.name}")
                total_uncompressed += int(member.size)
                safe_members.append((member, member_path))
            compressed_size = tar_path.stat().st_size
            _check_compression_ratio(
                total_uncompressed=total_uncompressed,
                compressed_size=compressed_size,
                archive=tar_path,
                logger=logger,
                archive_type="TAR",
            )
            for member, member_path in safe_members:
                if member.isdir():
                    (destination / member_path).mkdir(parents=True, exist_ok=True)
                    continue
                target_path = destination / member_path
                target_path.parent.mkdir(parents=True, exist_ok=True)
                extracted_file = archive.extractfile(member)
                if extracted_file is None:
                    raise ConfigError(f"Failed to extract member: {member.name}")
                with extracted_file as source, target_path.open("wb") as target:
                    shutil.copyfileobj(source, target)
                extracted.append(target_path)
    except tarfile.TarError as exc:
        raise ConfigError(f"Failed to extract tar archive {tar_path}: {exc}") from exc
    if logger:
        logger.info(
            "extracted tar archive",
            extra={"stage": "extract", "archive": str(tar_path), "files": len(extracted)},
        )
    return extracted


_TAR_SUFFIXES = (".tar", ".tar.gz", ".tgz", ".tar.xz", ".txz", ".tar.bz2", ".tbz2")


def extract_archive_safe(
    archive_path: Path, destination: Path, *, logger: Optional[logging.Logger] = None
) -> List[Path]:
    """Extract archives by dispatching to the appropriate safe handler.

    Args:
        archive_path: Path to the archive on disk.
        destination: Directory where files should be extracted.
        logger: Optional logger receiving structured extraction telemetry.

    Returns:
        List of paths extracted from the archive in the order processed.

    Raises:
        ConfigError: If the archive format is unsupported or extraction fails.
    """

    lower_name = archive_path.name.lower()
    if lower_name.endswith(".zip"):
        return extract_zip_safe(archive_path, destination, logger=logger)
    if any(lower_name.endswith(suffix) for suffix in _TAR_SUFFIXES):
        return extract_tar_safe(archive_path, destination, logger=logger)
    raise ConfigError(f"Unsupported archive format: {archive_path}")


class StreamingDownloader(pooch.HTTPDownloader):
    """Custom downloader supporting HEAD validation, conditional requests, resume, and caching.

    The downloader shares a :mod:`requests` session so it can issue a HEAD probe
    prior to streaming content, verifies Content-Type and Content-Length against
    expectations, and persists ETag/Last-Modified headers for cache-friendly
    revalidation.

    Attributes:
        destination: Final location where the ontology will be stored.
        custom_headers: HTTP headers supplied by the resolver.
        http_config: Download configuration governing retries and limits.
        previous_manifest: Manifest from prior runs used for caching.
        logger: Logger used for structured telemetry.
        status: Final download status (`fresh`, `updated`, or `cached`).
        response_etag: ETag returned by the upstream server, if present.
        response_last_modified: Last-modified timestamp provided by the server.
        expected_media_type: MIME type provided by the resolver for validation.

    Examples:
        >>> from pathlib import Path
        >>> from DocsToKG.OntologyDownload import DownloadConfiguration
        >>> downloader = StreamingDownloader(
        ...     destination=Path("/tmp/ontology.owl"),
        ...     headers={},
        ...     http_config=DownloadConfiguration(),
        ...     previous_manifest={},
        ...     logger=logging.getLogger("test"),
        ... )
        >>> downloader.status
        'fresh'
    """

    def __init__(
        self,
        *,
        destination: Path,
        headers: Dict[str, str],
        http_config: DownloadConfiguration,
        previous_manifest: Optional[Dict[str, object]],
        logger: logging.Logger,
        expected_media_type: Optional[str] = None,
    ) -> None:
        super().__init__(headers={}, progressbar=False, timeout=http_config.timeout_sec)
        self.destination = destination
        self.custom_headers = headers
        self.http_config = http_config
        self.previous_manifest = previous_manifest or {}
        self.logger = logger
        self.status = "fresh"
        self.response_etag: Optional[str] = None
        self.response_last_modified: Optional[str] = None
        self.expected_media_type = expected_media_type

    def _preliminary_head_check(
        self, url: str, session: requests.Session
    ) -> tuple[Optional[str], Optional[int]]:
        """Probe the origin with HEAD to audit media type and size before downloading.

        The HEAD probe allows the pipeline to abort before streaming large
        payloads that exceed configured limits and to log early warnings for
        mismatched Content-Type headers reported by the origin.

        Args:
            url: Fully qualified download URL resolved by the planner.
            session: Prepared requests session used for outbound calls.

        Returns:
            Tuple ``(content_type, content_length)`` extracted from response
            headers. Each element is ``None`` when the origin omits it.

        Raises:
            ConfigError: If the origin reports a payload larger than the
                configured ``max_download_size_gb`` limit.
        """

        try:
            response = session.head(
                url,
                headers=self.custom_headers,
                timeout=self.http_config.timeout_sec,
                allow_redirects=True,
            )
        except requests.RequestException as exc:
            self.logger.debug(
                "HEAD request exception, proceeding with GET",
                extra={"stage": "download", "error": str(exc), "url": url},
            )
            return None, None

        if response.status_code >= 400:
            self.logger.debug(
                "HEAD request failed, proceeding with GET",
                extra={
                    "stage": "download",
                    "method": "HEAD",
                    "status_code": response.status_code,
                    "url": url,
                },
            )
            return None, None

        content_type = response.headers.get("Content-Type")
        content_length_header = response.headers.get("Content-Length")
        content_length = int(content_length_header) if content_length_header else None

        if content_length:
            max_bytes = self.http_config.max_download_size_gb * (1024**3)
            if content_length > max_bytes:
                self.logger.error(
                    "file exceeds size limit (HEAD check)",
                    extra={
                        "stage": "download",
                        "content_length": content_length,
                        "limit_bytes": max_bytes,
                        "url": url,
                    },
                )
                raise ConfigError(
                    "File size {size} bytes exceeds limit of {limit} GB (detected via HEAD)".format(
                        size=content_length,
                        limit=self.http_config.max_download_size_gb,
                    )
                )

        return content_type, content_length

    def _validate_media_type(
        self,
        actual_content_type: Optional[str],
        expected_media_type: Optional[str],
        url: str,
    ) -> None:
        """Validate that the received ``Content-Type`` header is acceptable, tolerating aliases.

        RDF endpoints often return generic XML or Turtle aliases, so the
        validator accepts a small set of known MIME variants while still
        surfacing actionable warnings for unexpected types.

        Args:
            actual_content_type: Raw header value reported by the origin server.
            expected_media_type: MIME type declared by resolver metadata.
            url: Download URL logged when mismatches occur.

        Returns:
            None
        """

        if not self.http_config.validate_media_type:
            return
        if not expected_media_type:
            return
        if not actual_content_type:
            self.logger.warning(
                "server did not provide Content-Type header",
                extra={
                    "stage": "download",
                    "expected_media_type": expected_media_type,
                    "url": url,
                },
            )
            return

        actual_mime = actual_content_type.split(";")[0].strip().lower()
        expected_mime = expected_media_type.strip().lower()
        if actual_mime == expected_mime:
            return

        expected_label = RDF_MIME_FORMAT_LABELS.get(expected_mime)
        actual_label = RDF_MIME_FORMAT_LABELS.get(actual_mime)
        if expected_label and actual_label:
            if expected_label == actual_label:
                if actual_mime != expected_mime:
                    self.logger.info(
                        "acceptable media type variation",
                        extra={
                            "stage": "download",
                            "expected": expected_mime,
                            "actual": actual_mime,
                            "label": expected_label,
                            "url": url,
                        },
                    )
                return
            variation_hint = {
                "stage": "download",
                "expected_media_type": expected_mime,
                "expected_label": expected_label,
                "actual_media_type": actual_mime,
                "actual_label": actual_label,
                "url": url,
            }
            self.logger.warning(
                "media type mismatch detected",
                extra={
                    **variation_hint,
                    "action": "proceeding with download",
                    "override_hint": "Set defaults.http.validate_media_type: false to disable validation",
                },
            )
            return

        self.logger.warning(
            "media type mismatch detected",
            extra={
                "stage": "download",
                "expected_media_type": expected_mime,
                "actual_media_type": actual_mime,
                "url": url,
                "action": "proceeding with download",
                "override_hint": "Set defaults.http.validate_media_type: false to disable validation",
            },
        )

    def __call__(self, url: str, output_file: str, pooch_logger: logging.Logger) -> None:  # type: ignore[override]
        """Stream ontology content to disk while enforcing download policies.

        Args:
            url: Secure download URL resolved by the planner.
            output_file: Temporary filename managed by pooch during download.
            pooch_logger: Logger instance supplied by pooch (unused).

        Raises:
            ConfigError: If download limits are exceeded or filesystem errors occur.
            requests.HTTPError: Propagated when HTTP status codes indicate failure.

        Returns:
            None
        """
        manifest_headers: Dict[str, str] = {}
        if "etag" in self.previous_manifest:
            manifest_headers["If-None-Match"] = self.previous_manifest["etag"]
        if "last_modified" in self.previous_manifest:
            manifest_headers["If-Modified-Since"] = self.previous_manifest["last_modified"]
        request_headers = {**self.custom_headers, **manifest_headers}
        part_path = Path(output_file + ".part")
        destination_part_path = Path(str(self.destination) + ".part")
        if not part_path.exists() and destination_part_path.exists():
            part_path.parent.mkdir(parents=True, exist_ok=True)
            shutil.copy2(destination_part_path, part_path)
        resume_position = part_path.stat().st_size if part_path.exists() else 0
        if resume_position:
            request_headers["Range"] = f"bytes={resume_position}-"
        attempt = 0
        session = requests.Session()
        head_content_type, _ = self._preliminary_head_check(url, session)
        if head_content_type:
            self._validate_media_type(head_content_type, self.expected_media_type, url)
        while True:
            attempt += 1
            try:
                with session.get(
                    url,
                    headers=request_headers,
                    stream=True,
                    timeout=self.http_config.download_timeout_sec,
                    allow_redirects=True,
                ) as response:
                    if response.status_code == 304 and Path(self.destination).exists():
                        self.status = "cached"
                        self.response_etag = response.headers.get(
                            "ETag"
                        ) or self.previous_manifest.get("etag")
                        self.response_last_modified = response.headers.get(
                            "Last-Modified"
                        ) or self.previous_manifest.get("last_modified")
                        part_path.unlink(missing_ok=True)
                        return
                    if response.status_code == 206:
                        self.status = "updated"
                    response.raise_for_status()
                    self._validate_media_type(
                        response.headers.get("Content-Type"),
                        self.expected_media_type,
                        url,
                    )
                    length_header = response.headers.get("Content-Length")
                    total_bytes: Optional[int] = None
                    next_progress: Optional[float] = 0.1
                    if length_header:
                        try:
                            total_bytes = int(length_header)
                        except ValueError:
                            total_bytes = None
                        max_bytes = self.http_config.max_download_size_gb * (1024**3)
                        if total_bytes is not None and total_bytes > max_bytes:
                            self.logger.error(
                                "file exceeds size limit",
                                extra={
                                    "stage": "download",
                                    "size": total_bytes,
                                    "limit": max_bytes,
                                },
                            )
                            raise ConfigError(
                                f"File size {total_bytes} exceeds configured limit of {self.http_config.max_download_size_gb} GB"
                            )
                        if total_bytes:
                            completed_fraction = resume_position / total_bytes
                            if completed_fraction >= 1:
                                next_progress = None
                            else:
                                next_progress = ((int(completed_fraction * 10)) + 1) / 10
                    self.response_etag = response.headers.get("ETag")
                    self.response_last_modified = response.headers.get("Last-Modified")
                    mode = "ab" if resume_position else "wb"
                    bytes_downloaded = resume_position
                    part_path.parent.mkdir(parents=True, exist_ok=True)
                    try:
                        with part_path.open(mode) as fh:
                            for chunk in response.iter_content(chunk_size=1 << 20):
                                if not chunk:
                                    continue
                                fh.write(chunk)
                                bytes_downloaded += len(chunk)
                                if total_bytes and next_progress:
                                    progress = bytes_downloaded / total_bytes
                                    while next_progress and progress >= next_progress:
                                        self.logger.info(
                                            "download progress",
                                            extra={
                                                "stage": "download",
                                                "status": "in-progress",
                                                "progress": {
                                                    "percent": round(min(progress, 1.0) * 100, 1)
                                                },
                                            },
                                        )
                                        next_progress += 0.1
                                        if next_progress > 1:
                                            next_progress = None
                                            break
                                if bytes_downloaded > self.http_config.max_download_size_gb * (
                                    1024**3
                                ):
                                    self.logger.error(
                                        "download exceeded size limit",
                                        extra={
                                            "stage": "download",
                                            "size": bytes_downloaded,
                                            "limit": self.http_config.max_download_size_gb
                                            * (1024**3),
                                        },
                                    )
                                    raise ConfigError(
                                        "Download exceeded maximum configured size while streaming"
                                    )
                    except OSError as exc:
                        part_path.unlink(missing_ok=True)
                        self.logger.error(
                            "filesystem error during download",
                            extra={"stage": "download", "error": str(exc)},
                        )
                        if "No space left" in str(exc):
                            raise ConfigError(
                                "No space left on device while writing download"
                            ) from exc
                        raise ConfigError(f"Failed to write download: {exc}") from exc
                    break
            except (
                requests.ConnectionError,
                requests.Timeout,
                requests.HTTPError,
                requests.exceptions.SSLError,
            ) as exc:
                if attempt > self.http_config.max_retries:
                    raise
                sleep_time = self.http_config.backoff_factor * (2 ** (attempt - 1))
                self.logger.warning(
                    "download retry",
                    extra={
                        "stage": "download",
                        "attempt": attempt,
                        "sleep_sec": sleep_time,
                        "error": str(exc),
                    },
                )
                time.sleep(sleep_time)
        part_path.replace(Path(output_file))
        destination_part_path.unlink(missing_ok=True)


def _get_bucket(
    host: str, http_config: DownloadConfiguration, service: Optional[str] = None
) -> TokenBucket:
    """Return a token bucket keyed by host and optional service name.

    Args:
        host: Hostname extracted from the download URL.
        http_config: Download configuration providing base rate limits.
        service: Logical service identifier enabling per-service overrides.

    Returns:
        TokenBucket instance shared across downloads for throttling, seeded
        with either per-host defaults or service-specific overrides.
    """
    key = f"{service}:{host}" if service else host
    bucket = _TOKEN_BUCKETS.get(key)
    if bucket is None:
        rate = http_config.rate_limit_per_second()
        if service:
            service_rate = http_config.parse_service_rate_limit(service)
            if service_rate:
                rate = service_rate
        bucket = TokenBucket(rate_per_sec=rate, capacity=rate)
        _TOKEN_BUCKETS[key] = bucket
    return bucket


def download_stream(
    *,
    url: str,
    destination: Path,
    headers: Dict[str, str],
    previous_manifest: Optional[Dict[str, object]],
    http_config: DownloadConfiguration,
    cache_dir: Path,
    logger: logging.Logger,
    expected_media_type: Optional[str] = None,
    service: Optional[str] = None,
) -> DownloadResult:
    """Download ontology content with HEAD validation, rate limiting, caching, retries, and hash checks.

    Args:
        url: URL of the ontology document to download.
        destination: Target file path for the downloaded content.
        headers: HTTP headers forwarded to the download request.
        previous_manifest: Manifest metadata from a prior run, used for caching.
        http_config: Download configuration containing timeouts, limits, and rate controls.
        cache_dir: Directory where intermediary cached files are stored.
        logger: Logger adapter for structured download telemetry.
        expected_media_type: Expected Content-Type for validation, if known.
        service: Logical service identifier for per-service rate limiting.

    Returns:
        DownloadResult describing the final artifact and metadata.

    Raises:
        ConfigError: If validation fails, limits are exceeded, or HTTP errors occur.
    """
    secure_url = validate_url_security(url, http_config)
    parsed = urlparse(secure_url)
    bucket = _get_bucket(parsed.hostname or "default", http_config, service)
    bucket.consume()

    start_time = time.monotonic()
    _log_download_memory(logger, "before")
    downloader = StreamingDownloader(
        destination=destination,
        headers=headers,
        http_config=http_config,
        previous_manifest=previous_manifest,
        logger=logger,
        expected_media_type=expected_media_type,
    )
    cache_dir.mkdir(parents=True, exist_ok=True)
    safe_name = sanitize_filename(destination.name)
    try:
        cached_path = Path(
            pooch.retrieve(
                secure_url,
                path=cache_dir,
                fname=safe_name,
                known_hash=None,
                downloader=downloader,
                progressbar=False,
            )
        )
    except requests.HTTPError as exc:
        status_code = getattr(getattr(exc, "response", None), "status_code", None)
        message = f"HTTP error while downloading {secure_url}: {exc}"
        retryable = _is_retryable_status(status_code)
        logger.error(
            "download request failed",
            extra={
                "stage": "download",
                "url": secure_url,
                "error": str(exc),
                "status_code": status_code,
            },
        )
        raise DownloadFailure(message, status_code=status_code, retryable=retryable) from exc
    except (
        requests.ConnectionError,
        requests.Timeout,
        requests.exceptions.SSLError,
    ) as exc:
        logger.error(
            "download request failed",
            extra={"stage": "download", "url": secure_url, "error": str(exc)},
        )
        raise DownloadFailure(
            f"HTTP error while downloading {secure_url}: {exc}", retryable=True
        ) from exc
    except Exception as exc:  # pragma: no cover - defensive catch for pooch errors
        logger.error(
            "pooch download error",
            extra={"stage": "download", "url": secure_url, "error": str(exc)},
        )
        raise ConfigError(f"Download failed for {secure_url}: {exc}") from exc
    if downloader.status == "cached":
        elapsed = (time.monotonic() - start_time) * 1000
        logger.info(
            "cache hit",
            extra={"stage": "download", "status": "cached", "elapsed_ms": round(elapsed, 2)},
        )
        if not destination.exists():
            destination.parent.mkdir(parents=True, exist_ok=True)
            shutil.copy2(cached_path, destination)
        sha256 = sha256_file(destination)
        _log_download_memory(logger, "after")
        return DownloadResult(
            path=destination,
            status="cached",
            sha256=sha256,
            etag=downloader.response_etag,
            last_modified=downloader.response_last_modified,
        )

    destination.parent.mkdir(parents=True, exist_ok=True)
    shutil.copy2(cached_path, destination)
    sha256 = sha256_file(destination)
    expected_hash = previous_manifest.get("sha256") if previous_manifest else None
    if expected_hash and expected_hash != sha256:
        logger.error(
            "sha256 mismatch detected",
            extra={
                "stage": "download",
                "expected": expected_hash,
                "actual": sha256,
                "url": secure_url,
            },
        )
        destination.unlink(missing_ok=True)
        cached_path.unlink(missing_ok=True)
        return download_stream(
            url=url,
            destination=destination,
            headers=headers,
            previous_manifest=None,
            http_config=http_config,
            cache_dir=cache_dir,
            logger=logger,
            expected_media_type=expected_media_type,
            service=service,
        )
    elapsed = (time.monotonic() - start_time) * 1000
    logger.info(
        "download complete",
        extra={
            "stage": "download",
            "status": downloader.status,
            "elapsed_ms": round(elapsed, 2),
            "sha256": sha256,
        },
    )
    _log_download_memory(logger, "after")
    return DownloadResult(
        path=destination,
        status=downloader.status,
        sha256=sha256,
        etag=downloader.response_etag,
        last_modified=downloader.response_last_modified,
    )


# --- Validation utilities ---
<<<<<<< HEAD
=======
import argparse
import contextlib
from contextlib import contextmanager
import heapq
import logging
import platform
import re
import subprocess
import tempfile
from concurrent.futures import ThreadPoolExecutor
from concurrent.futures import TimeoutError as FuturesTimeoutError
from dataclasses import dataclass
from itertools import islice
from typing import BinaryIO, Iterator
>>>>>>> 7dd7c920

rdflib = get_rdflib()
pronto = get_pronto()
owlready2 = get_owlready2()


@dataclass(slots=True)
class ValidationRequest:
    """Parameters describing a single validation task.

    Attributes:
        name: Identifier of the validator to execute.
        file_path: Path to the ontology document to inspect.
        normalized_dir: Directory used to write normalized artifacts.
        validation_dir: Directory for validator reports and logs.
        config: Resolved configuration that supplies timeout thresholds.

    Examples:
        >>> from pathlib import Path
        >>> from DocsToKG.OntologyDownload import ResolvedConfig
        >>> req = ValidationRequest(
        ...     name="rdflib",
        ...     file_path=Path("ontology.owl"),
        ...     normalized_dir=Path("normalized"),
        ...     validation_dir=Path("validation"),
        ...     config=ResolvedConfig.from_defaults(),
        ... )
        >>> req.name
        'rdflib'
    """

    name: str
    file_path: Path
    normalized_dir: Path
    validation_dir: Path
    config: ResolvedConfig


@dataclass(slots=True)
class ValidationResult:
    """Outcome produced by a validator.

    Attributes:
        ok: Indicates whether the validator succeeded.
        details: Arbitrary metadata describing validator output.
        output_files: Generated files for downstream processing.

    Examples:
        >>> result = ValidationResult(ok=True, details={"triples": 10}, output_files=["ontology.ttl"])
        >>> result.ok
        True
    """

    ok: bool
    details: Dict[str, object]
    output_files: List[str]

    def to_dict(self) -> Dict[str, object]:
        """Represent the validation result as a JSON-serializable dict.

        Args:
            None.

        Returns:
            Dictionary with boolean status, detail payload, and output paths.
        """
        return {
            "ok": self.ok,
            "details": self.details,
            "output_files": self.output_files,
        }


class ValidationTimeout(Exception):
    """Raised when a validation task exceeds the configured timeout.

    Args:
        message: Optional description of the timeout condition.

    Examples:
        >>> raise ValidationTimeout("rdflib exceeded 60s")
        Traceback (most recent call last):
        ...
        ValidationTimeout: rdflib exceeded 60s
    """


def _log_validation_memory(logger: logging.Logger, validator: str, event: str) -> None:
    """Emit memory usage diagnostics for a validator when debug logging is enabled.

    Args:
        logger: Logger responsible for validator telemetry.
        validator: Name of the validator emitting the event.
        event: Lifecycle label describing when the measurement is captured.
    """
    is_enabled = getattr(logger, "isEnabledFor", None)
    if callable(is_enabled):
        enabled = is_enabled(logging.DEBUG)
    else:  # pragma: no cover - fallback for stub loggers
        enabled = False
    if not enabled:
        return
    process = psutil.Process()
    memory_mb = process.memory_info().rss / (1024**2)
    logger.debug(
        "memory usage",
        extra={
            "stage": "validate",
            "validator": validator,
            "event": event,
            "memory_mb": round(memory_mb, 2),
        },
    )


def _write_validation_json(path: Path, payload: MutableMapping[str, object]) -> None:
    """Persist structured validation metadata to disk as JSON.

    Args:
        path: Destination path for the JSON payload.
        payload: Mapping containing validation results.
    """
    path.parent.mkdir(parents=True, exist_ok=True)
    path.write_text(json.dumps(payload, indent=2, sort_keys=True))


def _python_merge_sort(source: Path, destination: Path, *, chunk_size: int = 100_000) -> None:
    """Sort an N-Triples file using a disk-backed merge strategy.

    Args:
        source: Path to the unsorted triple file.
        destination: Output path that receives sorted triples.
        chunk_size: Number of lines loaded into memory per chunk before flushing.
    """

    with tempfile.TemporaryDirectory(prefix="ontology-sort-") as tmp_dir:
        chunk_paths: List[Path] = []
        with source.open("r", encoding="utf-8") as reader:
            while True:
                lines = list(islice(reader, chunk_size))
                if not lines:
                    break
                lines.sort()
                chunk_path = Path(tmp_dir) / f"chunk-{len(chunk_paths)}.nt"
                chunk_path.write_text("".join(lines), encoding="utf-8")
                chunk_paths.append(chunk_path)

        destination.parent.mkdir(parents=True, exist_ok=True)
        if not chunk_paths:
            destination.write_text("", encoding="utf-8")
            return

        with contextlib.ExitStack() as stack:
            iterators: List[Iterator[str]] = []
            for chunk_path in chunk_paths:
                handle = stack.enter_context(chunk_path.open("r", encoding="utf-8"))
                iterators.append(iter(handle))
            with destination.open("w", encoding="utf-8") as writer:
                for line in heapq.merge(*iterators):
                    writer.write(line)


def _term_to_string(term, namespace_manager) -> str:
    """Render an RDF term using the provided namespace manager.

    Args:
        term: RDF term such as a URIRef, BNode, or Literal.
        namespace_manager: Namespace manager responsible for prefix resolution.

    Returns:
        Term rendered in N3 form, falling back to :func:`str` when unavailable.
    """
    formatter = getattr(term, "n3", None)
    if callable(formatter):
        return formatter(namespace_manager)
    return str(term)


def _canonicalize_turtle(graph) -> str:
    """Return canonical Turtle output with sorted prefixes and triples.

    The canonical form mirrors the ontology downloader specification by sorting
    prefixes lexicographically and emitting triples ordered by subject,
    predicate, and object so downstream hashing yields deterministic values.

    Args:
        graph: RDF graph containing triples to canonicalize.

    Returns:
        Canonical Turtle serialization as a string.
    """

    namespace_manager = getattr(graph, "namespace_manager", None)
    if namespace_manager is None or not hasattr(namespace_manager, "namespaces"):
        raise AttributeError("graph lacks namespace manager support")

    try:
        namespace_items = list(namespace_manager.namespaces())
    except Exception as exc:  # pragma: no cover - defensive fallback
        raise AttributeError("unable to iterate namespaces") from exc

    prefix_map: Dict[str, str] = {}
    for prefix, namespace in namespace_items:
        key = prefix or ""
        prefix_map[key] = str(namespace)

    try:
        triples = list(graph)
    except Exception as exc:  # pragma: no cover - stub graphs are not iterable
        raise AttributeError("graph is not iterable") from exc

    triple_lines = [
        f"{_term_to_string(subject, namespace_manager)} {_term_to_string(predicate, namespace_manager)} {_term_to_string(obj, namespace_manager)} ."
        for subject, predicate, obj in sorted(
            ((s, p, o) for s, p, o in triples),
            key=lambda item: (
                _term_to_string(item[0], namespace_manager),
                _term_to_string(item[1], namespace_manager),
                _term_to_string(item[2], namespace_manager),
            ),
        )
    ]

    bnode_map: Dict[str, str] = {}
    triple_lines = [_canonicalize_blank_nodes_line(line, bnode_map) for line in triple_lines]

    prefix_lines = []
    for key in sorted(prefix_map):
        label = f"{key}:" if key else ":"
        prefix_lines.append(f"@prefix {label} <{prefix_map[key]}> .")

    lines: List[str] = []
    lines.extend(prefix_lines)
    if prefix_lines and triple_lines:
        lines.append("")
    lines.extend(triple_lines)
    return "\n".join(lines) + ("\n" if lines else "")


_BNODE_PATTERN = re.compile(r"_:[A-Za-z0-9]+")


def _canonicalize_blank_nodes_line(line: str, mapping: Dict[str, str]) -> str:
    """Replace blank node identifiers with deterministic sequential labels.

    Args:
        line: Serialized triple line containing blank node identifiers.
        mapping: Mutable mapping preserving deterministic blank node assignments.

    Returns:
        Triple line with normalized blank node identifiers.
    """

    def _replace(match: re.Match[str]) -> str:
        key = match.group(0)
        mapped = mapping.get(key)
        if mapped is None:
            mapped = f"_:b{len(mapping)}"
            mapping[key] = mapped
        return mapped

    return _BNODE_PATTERN.sub(_replace, line)


def _sort_triple_file(source: Path, destination: Path) -> None:
    """Sort serialized triple lines using platform sort when available.

    Args:
        source: Path to the unsorted triple file.
        destination: Output path that receives sorted triples.
    """

    sort_binary = shutil.which("sort")
    if sort_binary:
        try:
            with destination.open("w", encoding="utf-8", newline="\n") as handle:
                subprocess.run(  # noqa: PLW1510 - intentional check handling
                    [sort_binary, source.as_posix()],
                    check=True,
                    stdout=handle,
                    text=True,
                )
            return
        except (subprocess.SubprocessError, OSError):
            # Fall back to pure Python sorting when the external command fails.
            pass

    _python_merge_sort(source, destination)


def normalize_streaming(
    source: Path,
    output_path: Optional[Path] = None,
    *,
    graph=None,
    chunk_bytes: int = 1 << 20,
) -> str:
    """Normalize ontologies using streaming canonical Turtle serialization.

    The streaming path serializes triples to a temporary file, leverages the
    platform ``sort`` command (when available) to order triples lexicographically,
    and streams the canonical Turtle output while computing a SHA-256 digest.
    When ``output_path`` is provided the canonical form is persisted without
    retaining the entire content in memory.

    Args:
        source: Path to the ontology document providing triples.
        output_path: Optional destination for the normalized Turtle document.
        graph: Optional pre-loaded RDF graph re-used instead of reparsing.
        chunk_bytes: Threshold controlling how frequently buffered bytes are flushed.

    Returns:
        SHA-256 hex digest of the canonical Turtle content.
    """

    graph_obj = graph if graph is not None else rdflib.Graph()
    if graph is None:
        graph_obj.parse(source.as_posix())

    namespace_manager = getattr(graph_obj, "namespace_manager", None)
    if namespace_manager is None or not hasattr(namespace_manager, "namespaces"):
        raise AttributeError("graph lacks namespace manager support")

    try:
        namespace_items = list(namespace_manager.namespaces())
    except Exception as exc:  # pragma: no cover - defensive fallback
        raise AttributeError("unable to iterate namespaces") from exc

    prefix_map: Dict[str, str] = {}
    for prefix, namespace in namespace_items:
        key = prefix or ""
        prefix_map[key] = str(namespace)

    prefix_lines = []
    for key in sorted(prefix_map):
        label = f"{key}:" if key else ":"
        prefix_lines.append(f"@prefix {label} <{prefix_map[key]}> .\n")

    chunk_limit = max(1, int(chunk_bytes))
    buffer = bytearray()
    sha256 = hashlib.sha256()

    def _flush(writer: Optional[BinaryIO]) -> None:
        if not buffer:
            return
        sha256.update(buffer)
        if writer is not None:
            writer.write(buffer)
        buffer.clear()

    with tempfile.TemporaryDirectory(prefix="ontology-stream-") as tmp_dir:
        tmp_path = Path(tmp_dir)
        unsorted_path = tmp_path / "triples.unsorted"
        with unsorted_path.open("w", encoding="utf-8", newline="\n") as handle:
            for subject, predicate, obj in graph_obj:
                line = (
                    f"{_term_to_string(subject, namespace_manager)} "
                    f"{_term_to_string(predicate, namespace_manager)} "
                    f"{_term_to_string(obj, namespace_manager)} ."
                )
                handle.write(line + "\n")

        sorted_path = tmp_path / "triples.sorted"
        _sort_triple_file(unsorted_path, sorted_path)

        with contextlib.ExitStack() as stack:
            writer: Optional[BinaryIO] = None
            if output_path is not None:
                output_path.parent.mkdir(parents=True, exist_ok=True)
                writer = stack.enter_context(output_path.open("wb"))

            def _emit(text: str) -> None:
                buffer.extend(text.encode("utf-8"))
                if len(buffer) >= chunk_limit:
                    _flush(writer)

            wrote_any = False
            for line in prefix_lines:
                _emit(line)
                wrote_any = True

            bnode_map: Dict[str, str] = {}
            blank_line_pending = bool(prefix_lines)

            with sorted_path.open("r", encoding="utf-8") as reader:
                for raw_line in reader:
                    line = raw_line.rstrip("\n")
                    if not line:
                        continue
                    if blank_line_pending:
                        _emit("\n")
                        blank_line_pending = False
                    canonical_line = _canonicalize_blank_nodes_line(line, bnode_map) + "\n"
                    _emit(canonical_line)
                    wrote_any = True

            if not wrote_any and writer is not None:
                writer.truncate(0)
                writer.flush()

            _flush(writer)

    return sha256.hexdigest()


class ValidatorSubprocessError(RuntimeError):
    """Raised when a validator subprocess exits unsuccessfully.

    Attributes:
        message: Human-readable description of the underlying subprocess failure.

    Examples:
        >>> raise ValidatorSubprocessError("rdflib validator crashed")
        Traceback (most recent call last):
        ...
        ValidatorSubprocessError: rdflib validator crashed
    """


def _worker_pronto(payload: Dict[str, Any]) -> Dict[str, Any]:
    """Execute Pronto validation logic and emit JSON-friendly results."""

    file_path = Path(payload["file_path"])
    ontology = pronto.Ontology(file_path.as_posix())
    terms = len(list(ontology.terms()))
    result: Dict[str, Any] = {"ok": True, "terms": terms}

    normalized_path = payload.get("normalized_path")
    if normalized_path:
        destination = Path(normalized_path)
        destination.parent.mkdir(parents=True, exist_ok=True)
        ontology.dump(destination.as_posix(), format="obojson")
        result["normalized_written"] = True

    return result


def _worker_owlready2(payload: Dict[str, Any]) -> Dict[str, Any]:
    """Execute Owlready2 validation logic and emit JSON-friendly results."""

    file_path = Path(payload["file_path"])
    ontology = owlready2.get_ontology(file_path.resolve().as_uri()).load()
    entities = len(list(ontology.classes()))
    return {"ok": True, "entities": entities}


_WORKER_DISPATCH = {
    "pronto": _worker_pronto,
    "owlready2": _worker_owlready2,
}


def _run_validator_subprocess(
    name: str, payload: Dict[str, object], *, timeout: int
) -> Dict[str, object]:
    """Execute a validator worker module within a subprocess.

    The subprocess workflow enforces parser timeouts, returns JSON payloads,
    and helps release memory held by heavy libraries such as Pronto and
    Owlready2 after each validation completes.
    """

    command = [sys.executable, "-m", "DocsToKG.OntologyDownload.validation", "worker", name]
    env = os.environ.copy()

    try:
        completed = subprocess.run(
            command,
            input=json.dumps(payload).encode("utf-8"),
            capture_output=True,
            timeout=timeout,
            check=False,
            env=env,
        )
    except subprocess.TimeoutExpired as exc:
        raise ValidationTimeout(f"{name} validator exceeded {timeout}s") from exc
    except OSError as exc:
        raise ValidatorSubprocessError(f"Failed to launch {name} validator: {exc}") from exc

    if completed.returncode != 0:
        stderr = completed.stderr.decode("utf-8", errors="ignore").strip()
        message = stderr or (f"{name} validator subprocess failed with code {completed.returncode}")
        raise ValidatorSubprocessError(message)

    stdout = completed.stdout.decode("utf-8", errors="ignore").strip()
    if not stdout:
        return {}
    try:
        return json.loads(stdout)
    except json.JSONDecodeError as exc:
        raise ValidatorSubprocessError(f"{name} validator returned invalid JSON output") from exc


def _run_with_timeout(func, timeout_sec: int) -> None:
    """Execute a callable and raise :class:`ValidationTimeout` on deadline expiry.

    Args:
        func: Callable invoked without arguments.
        timeout_sec: Number of seconds allowed for execution.

    Returns:
        None

    Raises:
        ValidationTimeout: When the callable exceeds the allotted runtime.
    """
    if platform.system() in ("Linux", "Darwin"):
        import signal

        class _Alarm(Exception):
            """Sentinel exception raised when the alarm signal fires.

            Args:
                message: Optional description associated with the exception.

            Attributes:
                message: Optional description associated with the exception.

            Examples:
                >>> try:
                ...     raise _Alarm()
                ... except _Alarm:
                ...     pass
            """

        def _handler(signum, frame):  # pragma: no cover - platform dependent
            """Signal handler converting SIGALRM into :class:`ValidationTimeout`.

            Args:
                signum: Received signal number.
                frame: Current stack frame (unused).
            """
            raise ValidationTimeout()  # pragma: no cover - bridges to outer scope

        signal.signal(signal.SIGALRM, _handler)
        signal.alarm(timeout_sec)
        try:
            func()
        finally:
            signal.alarm(0)
    else:  # Windows
        with ThreadPoolExecutor(max_workers=1) as executor:
            future = executor.submit(func)
            try:
                future.result(timeout=timeout_sec)
            except FuturesTimeoutError as exc:  # pragma: no cover - platform specific
                raise ValidationTimeout() from exc


def _prepare_xbrl_package(
    request: ValidationRequest, logger: logging.Logger
) -> tuple[Path, List[str]]:
    """Extract XBRL taxonomy ZIP archives for downstream validation.

    Args:
        request: Validation request describing the ontology package under test.
        logger: Logger used to record extraction telemetry.

    Returns:
        Tuple containing the entrypoint path passed to Arelle and a list of artifacts.

    Raises:
        ValueError: If the archive is malformed or contains unsafe paths.
    """
    package_path = request.file_path
    if package_path.suffix.lower() != ".zip":
        return package_path, []
    if not zipfile.is_zipfile(package_path):
        raise ValueError("XBRL package is not a valid ZIP archive")

    with zipfile.ZipFile(package_path) as archive:
        for member in archive.infolist():
            member_path = Path(member.filename)
            if member_path.is_absolute() or ".." in member_path.parts:
                raise ValueError(f"Unsafe path detected in archive: {member.filename}")
            if member.compress_size == 0 and member.file_size > 0:
                raise ValueError(f"Zip entry {member.filename} has invalid compression size")
            ratio = member.file_size / max(member.compress_size, 1)
            if ratio > 10:
                raise ValueError(
                    f"Zip entry {member.filename} exceeds compression ratio limit (ratio={ratio:.1f})"
                )

    temp_dir = Path(tempfile.mkdtemp(prefix="ontofetch-xbrl-"))
    try:
        with zipfile.ZipFile(package_path) as archive:
            for member in archive.infolist():
                member_path = Path(member.filename)
                target_path = temp_dir / member_path
                if member.is_dir():
                    target_path.mkdir(parents=True, exist_ok=True)
                    continue
                target_path.parent.mkdir(parents=True, exist_ok=True)
                with archive.open(member, "r") as source, target_path.open("wb") as destination:
                    shutil.copyfileobj(source, destination)
    except Exception:
        shutil.rmtree(temp_dir, ignore_errors=True)
        raise

    final_dir = request.validation_dir / "arelle" / package_path.stem
    if final_dir.exists():
        shutil.rmtree(final_dir)
    final_dir.parent.mkdir(parents=True, exist_ok=True)
    shutil.move(str(temp_dir), final_dir)
    logger.info(
        "extracted xbrl package",
        extra={"stage": "validate", "validator": "arelle", "destination": str(final_dir)},
    )

    entrypoint_candidates = sorted(final_dir.rglob("*.xsd")) or sorted(final_dir.rglob("*.xml"))
    entrypoint = entrypoint_candidates[0] if entrypoint_candidates else package_path
    artifacts = [str(path) for path in final_dir.rglob("*") if path.is_file()]
    return entrypoint, artifacts


def validate_rdflib(request: ValidationRequest, logger: logging.Logger) -> ValidationResult:
    """Parse ontologies with rdflib, canonicalize Turtle output, and emit hashes.

    Args:
        request: Validation request describing the target ontology and output directories.
        logger: Logger adapter used for structured validation events.

    Returns:
        ValidationResult capturing success state, metadata, canonical hash,
        and generated files.

    Raises:
        ValidationTimeout: Propagated when parsing exceeds configured timeout.
    """
    graph = rdflib.Graph()
    payload: Dict[str, object] = {"ok": False}
    timeout = request.config.defaults.validation.parser_timeout_sec

    def _parse() -> None:
        """Parse the ontology with rdflib to populate the graph object."""
        graph.parse(request.file_path.as_posix())

    try:
        _log_validation_memory(logger, "rdflib", "before")
        _run_with_timeout(_parse, timeout)
        _log_validation_memory(logger, "rdflib", "after")
        triple_count = len(graph)
        payload = {"ok": True, "triples": triple_count}
        output_files: List[str] = []
        normalization_mode = "in-memory"

        if "ttl" in request.config.defaults.normalize_to:
            request.normalized_dir.mkdir(parents=True, exist_ok=True)
            stem = request.file_path.stem
            normalized_ttl = request.normalized_dir / f"{stem}.ttl"
            threshold_bytes = (
                request.config.defaults.validation.streaming_normalization_threshold_mb
                * 1024
                * 1024
            )
            file_size = request.file_path.stat().st_size
            streaming_hash: Optional[str] = None
            normalized_sha: Optional[str] = None
            if file_size >= threshold_bytes:
                normalization_mode = "streaming"
                try:
                    streaming_hash = normalize_streaming(
                        request.file_path,
                        output_path=normalized_ttl,
                        graph=graph,
                    )
                    normalized_sha = streaming_hash
                except Exception as exc:  # pylint: disable=broad-except
                    logger.warning(
                        "streaming normalization failed, falling back to in-memory",
                        extra={
                            "stage": "validate",
                            "validator": "rdflib",
                            "error": str(exc),
                        },
                    )
                    normalization_mode = "in-memory"
                    streaming_hash = None

            if normalized_sha is None:
                try:
                    canonical_ttl = _canonicalize_turtle(graph)
                except AttributeError:
                    graph.serialize(destination=normalized_ttl, format="turtle")
                    canonical_ttl = normalized_ttl.read_text(encoding="utf-8")
                else:
                    normalized_ttl.write_text(canonical_ttl, encoding="utf-8")
                normalized_sha = hashlib.sha256(canonical_ttl.encode("utf-8")).hexdigest()

            payload["normalized_sha256"] = normalized_sha
            payload["normalization_mode"] = normalization_mode
            output_files.append(str(normalized_ttl))
            if streaming_hash is not None:
                payload["streaming_nt_sha256"] = streaming_hash
        if (
            "ttl" in request.config.defaults.normalize_to
            and payload.get("streaming_nt_sha256") is None
        ):
            try:
                payload["streaming_nt_sha256"] = normalize_streaming(
                    request.file_path,
                    graph=graph,
                )
            except Exception as exc:  # pragma: no cover - defensive fallback
                logger.warning(
                    "failed to compute streaming normalization hash",
                    extra={
                        "stage": "validate",
                        "validator": "rdflib",
                        "error": str(exc),
                    },
                )

        _write_validation_json(request.validation_dir / "rdflib_parse.json", payload)
        return ValidationResult(ok=True, details=payload, output_files=output_files)
    except ValidationTimeout:
        message = f"Parser timeout after {timeout}s"
        payload = {"ok": False, "error": message}
    except MemoryError as exc:
        payload = {"ok": False, "error": "rdflib memory limit exceeded"}
        logger.warning(
            "rdflib memory error",
            extra={"stage": "validate", "validator": "rdflib", "error": str(exc)},
        )
    except Exception as exc:  # pylint: disable=broad-except
        payload = {"ok": False, "error": str(exc)}
    _write_validation_json(request.validation_dir / "rdflib_parse.json", payload)
    logger.warning(
        "rdflib validation failed",
        extra={"stage": "validate", "validator": "rdflib", "error": payload.get("error")},
    )
    return ValidationResult(ok=False, details=payload, output_files=[])


def validate_pronto(request: ValidationRequest, logger: logging.Logger) -> ValidationResult:
    """Execute Pronto validation in an isolated subprocess and emit OBO Graphs when requested.

    Args:
        request: Validation request describing ontology inputs and output directories.
        logger: Structured logger for recording warnings and failures.

    Returns:
        ValidationResult with parsed ontology statistics, subprocess output,
        and any generated artifacts.

    Raises:
        ValidationTimeout: Propagated when Pronto takes longer than allowed.
    """

    try:
        timeout = request.config.defaults.validation.parser_timeout_sec
        payload: Dict[str, object] = {"file_path": str(request.file_path)}
        normalized_path: Optional[Path] = None
        if "obographs" in request.config.defaults.normalize_to:
            request.normalized_dir.mkdir(parents=True, exist_ok=True)
            normalized_path = request.normalized_dir / (request.file_path.stem + ".json")
            payload["normalized_path"] = str(normalized_path)

        _log_validation_memory(logger, "pronto", "before")
        result_payload = _run_validator_subprocess("pronto", payload, timeout=timeout)
        _log_validation_memory(logger, "pronto", "after")
        result_payload.setdefault("ok", True)
        output_files: List[str] = []
        if normalized_path and result_payload.get("normalized_written"):
            output_files.append(str(normalized_path))
        _write_validation_json(request.validation_dir / "pronto_parse.json", result_payload)
        return ValidationResult(
            ok=bool(result_payload.get("ok")),
            details=result_payload,
            output_files=output_files,
        )
    except ValidationTimeout:
        payload = {"ok": False, "error": f"Parser timeout after {timeout}s"}
    except ValidatorSubprocessError as exc:
        payload = {"ok": False, "error": str(exc)}
    except Exception as exc:  # pragma: no cover - defensive catch
        payload = {"ok": False, "error": str(exc)}
    _write_validation_json(request.validation_dir / "pronto_parse.json", payload)
    logger.warning(
        "pronto validation failed",
        extra={"stage": "validate", "validator": "pronto", "error": payload.get("error")},
    )
    return ValidationResult(ok=False, details=payload, output_files=[])


def validate_owlready2(request: ValidationRequest, logger: logging.Logger) -> ValidationResult:
    """Inspect ontologies with Owlready2 in a subprocess to count entities and catch parsing errors.

    Args:
        request: Validation request referencing the ontology to parse.
        logger: Logger for reporting failures or memory warnings.

    Returns:
        ValidationResult summarizing entity counts or failure details.

    Raises:
        None
    """
    try:
        size_mb = request.file_path.stat().st_size / (1024**2)
        limit = request.config.defaults.validation.skip_reasoning_if_size_mb
        if size_mb > limit:
            reason = f"Skipping reasoning for large file (> {limit} MB)"
            payload = {"ok": True, "skipped": True, "reason": reason}
            _write_validation_json(request.validation_dir / "owlready2_parse.json", payload)
            logger.info(
                "owlready2 reasoning skipped",
                extra={
                    "stage": "validate",
                    "validator": "owlready2",
                    "file_size_mb": round(size_mb, 2),
                    "limit_mb": limit,
                },
            )
            return ValidationResult(ok=True, details=payload, output_files=[])
        timeout = request.config.defaults.validation.parser_timeout_sec
        payload = {"file_path": str(request.file_path)}
        _log_validation_memory(logger, "owlready2", "before")
        result_payload = _run_validator_subprocess("owlready2", payload, timeout=timeout)
        _log_validation_memory(logger, "owlready2", "after")
        result_payload.setdefault("ok", True)
        _write_validation_json(request.validation_dir / "owlready2_parse.json", result_payload)
        return ValidationResult(
            ok=bool(result_payload.get("ok")), details=result_payload, output_files=[]
        )
    except ValidationTimeout:
        message = f"Parser timeout after {request.config.defaults.validation.parser_timeout_sec}s"
        payload = {"ok": False, "error": message}
    except ValidatorSubprocessError as exc:
        payload = {"ok": False, "error": str(exc)}
    except Exception as exc:  # pragma: no cover - defensive catch
        payload = {"ok": False, "error": str(exc)}
    _write_validation_json(request.validation_dir / "owlready2_parse.json", payload)
    logger.warning(
        "owlready2 validation failed",
        extra={"stage": "validate", "validator": "owlready2", "error": payload.get("error")},
    )
    return ValidationResult(ok=False, details=payload, output_files=[])


def validate_robot(request: ValidationRequest, logger: logging.Logger) -> ValidationResult:
    """Run ROBOT CLI validation and conversion workflows when available.

    Args:
        request: Validation request detailing ontology paths and output locations.
        logger: Logger adapter for reporting warnings and CLI errors.

    Returns:
        ValidationResult describing generated outputs or encountered issues.

    Raises:
        None
    """
    robot_path = shutil.which("robot")
    result_payload: Dict[str, object]
    output_files: List[str] = []
    if not robot_path:
        result_payload = {"ok": True, "skipped": True, "reason": "robot binary not found"}
        _write_validation_json(request.validation_dir / "robot_report.json", result_payload)
        logger.info(
            "robot not installed; skipping",
            extra={"stage": "validate", "validator": "robot", "skip": True},
        )
        return ValidationResult(ok=True, details=result_payload, output_files=[])

    normalized_path = request.normalized_dir / (request.file_path.stem + ".ttl")
    request.normalized_dir.mkdir(parents=True, exist_ok=True)
    report_path = request.validation_dir / "robot_report.tsv"
    try:
        _log_validation_memory(logger, "robot", "before")
        convert_cmd = [
            robot_path,
            "convert",
            "-i",
            str(request.file_path),
            "-o",
            str(normalized_path),
        ]
        report_cmd = [robot_path, "report", "-i", str(request.file_path), "-o", str(report_path)]
        subprocess.run(convert_cmd, check=True, capture_output=True)
        subprocess.run(report_cmd, check=True, capture_output=True)
        _log_validation_memory(logger, "robot", "after")
        output_files = [str(normalized_path), str(report_path)]
        result_payload = {"ok": True, "outputs": output_files}
        _write_validation_json(request.validation_dir / "robot_report.json", result_payload)
        return ValidationResult(ok=True, details=result_payload, output_files=output_files)
    except subprocess.CalledProcessError as exc:
        result_payload = {"ok": False, "error": exc.stderr.decode("utf-8", errors="ignore")}
    except MemoryError as exc:
        result_payload = {"ok": False, "error": "robot memory limit exceeded"}
        _write_validation_json(request.validation_dir / "robot_report.json", result_payload)
        logger.warning(
            "robot memory error",
            extra={"stage": "validate", "validator": "robot", "error": str(exc)},
        )
        return ValidationResult(ok=False, details=result_payload, output_files=output_files)
    except Exception as exc:  # pylint: disable=broad-except
        result_payload = {"ok": False, "error": str(exc)}
    _write_validation_json(request.validation_dir / "robot_report.json", result_payload)
    logger.warning(
        "robot validation failed",
        extra={"stage": "validate", "validator": "robot", "error": result_payload.get("error")},
    )
    return ValidationResult(ok=False, details=result_payload, output_files=output_files)


def validate_arelle(request: ValidationRequest, logger: logging.Logger) -> ValidationResult:
    """Validate XBRL ontologies with Arelle CLI if installed.

    Args:
        request: Validation request referencing the ontology under test.
        logger: Logger used to communicate validation progress and failures.

    Returns:
        ValidationResult indicating whether the validation completed and
        referencing any produced log files.

    Raises:
        None
    """
    try:
        from arelle import Cntlr  # type: ignore

        entrypoint, artifacts = _prepare_xbrl_package(request, logger)
        controller = Cntlr.Cntlr(
            logFile=str(request.validation_dir / "arelle.log"), logToBuffer=True
        )
        _log_validation_memory(logger, "arelle", "before")
        controller.run(["--file", str(entrypoint)])
        _log_validation_memory(logger, "arelle", "after")
        payload = {
            "ok": True,
            "log": str(request.validation_dir / "arelle.log"),
            "entrypoint": str(entrypoint),
        }
        if artifacts:
            payload["artifacts"] = artifacts
        _write_validation_json(request.validation_dir / "arelle_validation.json", payload)
        outputs = [payload["log"], *(artifacts or [])]
        return ValidationResult(ok=True, details=payload, output_files=outputs)
    except ValueError as exc:
        payload = {"ok": False, "error": str(exc)}
        _write_validation_json(request.validation_dir / "arelle_validation.json", payload)
        logger.warning(
            "arelle package validation failed",
            extra={"stage": "validate", "validator": "arelle", "error": str(exc)},
        )
        return ValidationResult(ok=False, details=payload, output_files=[])
    except Exception as exc:  # pylint: disable=broad-except
        payload = {"ok": False, "error": str(exc)}
        _write_validation_json(request.validation_dir / "arelle_validation.json", payload)
        logger.warning(
            "arelle validation failed",
            extra={"stage": "validate", "validator": "arelle", "error": payload.get("error")},
        )
        return ValidationResult(ok=False, details=payload, output_files=[])


VALIDATORS = {
    "rdflib": validate_rdflib,
    "pronto": validate_pronto,
    "owlready2": validate_owlready2,
    "robot": validate_robot,
    "arelle": validate_arelle,
}


def _load_validator_plugins(logger: Optional[logging.Logger] = None) -> None:
    """Discover validator plugins registered via entry points."""

    logger = logger or logging.getLogger(__name__)
    try:
        entry_points = metadata.entry_points()
    except Exception as exc:  # pragma: no cover - defensive
        logger.warning(
            "validator plugin discovery failed",
            extra={"stage": "init", "error": str(exc)},
        )
        return

    for entry in entry_points.select(group="docstokg.ontofetch.validator"):
        try:
            handler = entry.load()
            if not callable(handler):
                raise TypeError("validator plugin must be callable")
            VALIDATORS[entry.name] = handler
            logger.info(
                "validator plugin registered",
                extra={"stage": "init", "validator": entry.name},
            )
        except Exception as exc:  # pragma: no cover - plugin faults
            logger.warning(
                "validator plugin failed",
                extra={"stage": "init", "validator": entry.name, "error": str(exc)},
            )


_load_validator_plugins()


def _run_validator_task(
    validator: Callable[[ValidationRequest, logging.Logger], ValidationResult],
    request: ValidationRequest,
    logger: logging.Logger,
) -> ValidationResult:
    """Execute a single validator with exception guards."""

    try:
        return validator(request, logger)
    except Exception as exc:  # pylint: disable=broad-except
        payload = {"ok": False, "error": str(exc)}
        _write_validation_json(request.validation_dir / f"{request.name}_parse.json", payload)
        logger.error(
            "validator crashed",
            extra={
                "stage": "validate",
                "validator": request.name,
                "error": payload.get("error"),
            },
        )
        return ValidationResult(ok=False, details=payload, output_files=[])


def run_validators(
    requests: Iterable[ValidationRequest], logger: logging.Logger
) -> Dict[str, ValidationResult]:
    """Execute registered validators and aggregate their results.

    Args:
        requests: Iterable of validation requests that specify validators to run.
        logger: Logger adapter shared across validation executions.

    Returns:
        Mapping from validator name to the corresponding ValidationResult.
    """

    request_list = list(requests)
    if not request_list:
        return {}

    def _determine_max_workers() -> int:
        for request in request_list:
            validation_config = getattr(request.config.defaults, "validation", None)
            if validation_config is not None and hasattr(
                validation_config, "max_concurrent_validators"
            ):
                value = int(validation_config.max_concurrent_validators)
                return max(1, min(8, value))
        return 2

    max_workers = _determine_max_workers()
    results: Dict[str, ValidationResult] = {}
    futures: Dict[Any, ValidationRequest] = {}

    with ThreadPoolExecutor(max_workers=max_workers) as executor:
        for request in request_list:
            validator = VALIDATORS.get(request.name)
            if not validator:
                continue
            future = executor.submit(_run_validator_task, validator, request, logger)
            futures[future] = request

        for future in as_completed(futures):
            request = futures[future]
            try:
                results[request.name] = future.result()
            except Exception as exc:  # pragma: no cover - defensive guard
                payload = {"ok": False, "error": str(exc)}
                _write_validation_json(request.validation_dir / f"{request.name}_parse.json", payload)
                logger.error(
                    "validator crashed",
                    extra={
                        "stage": "validate",
                        "validator": request.name,
                        "error": payload.get("error"),
                    },
                )
                results[request.name] = ValidationResult(ok=False, details=payload, output_files=[])

    return results


def _run_worker_cli(name: str, stdin_payload: str) -> None:
    """Execute a validator worker handler and emit JSON to stdout."""

    handler = _WORKER_DISPATCH.get(name)
    if handler is None:
        raise SystemExit(f"Unknown validator worker '{name}'")
    payload = json.loads(stdin_payload or "{}")
    result = handler(payload)
    sys.stdout.write(json.dumps(result))


def main() -> None:
    """Entry point for module execution providing validator worker dispatch.

    Args:
        None.

    Returns:
        None.
    """

    parser = argparse.ArgumentParser(description="Ontology validator worker runner")
    subparsers = parser.add_subparsers(dest="command", required=True)
    worker_parser = subparsers.add_parser("worker", help="Run a validator worker")
    worker_parser.add_argument("name", choices=sorted(_WORKER_DISPATCH))
    args = parser.parse_args()

    if args.command == "worker":
        payload = sys.stdin.read()
        _run_worker_cli(args.name, payload)
    else:  # pragma: no cover - argparse enforces choices
        parser.error("Unknown command")


if __name__ == "__main__":  # pragma: no cover - exercised via subprocess dispatch
    main()
# --- Download pipeline ---

from DocsToKG.OntologyDownload import resolvers as _ontology_resolvers

RESOLVERS = _ontology_resolvers.RESOLVERS
FetchPlan = _ontology_resolvers.FetchPlan
normalize_license_to_spdx = _ontology_resolvers.normalize_license_to_spdx

ONTOLOGY_DIR = LOCAL_ONTOLOGY_DIR

MANIFEST_SCHEMA_VERSION = "1.0"

MANIFEST_JSON_SCHEMA: Dict[str, Any] = {
    "$schema": "https://json-schema.org/draft/2020-12/schema",
    "title": "DocsToKG Ontology Manifest",
    "type": "object",
    "required": [
        "schema_version",
        "id",
        "resolver",
        "url",
        "filename",
        "status",
        "sha256",
        "downloaded_at",
        "target_formats",
        "validation",
        "artifacts",
        "resolver_attempts",
    ],
    "properties": {
        "schema_version": {"type": "string"},
        "id": {"type": "string", "minLength": 1},
        "resolver": {"type": "string", "minLength": 1},
        "url": {
            "type": "string",
            "format": "uri",
            "pattern": r"^https?://",
        },
        "filename": {"type": "string", "minLength": 1},
        "version": {"type": ["string", "null"]},
        "license": {"type": ["string", "null"]},
        "status": {"type": "string", "minLength": 1},
        "sha256": {"type": "string", "minLength": 1},
        "normalized_sha256": {"type": ["string", "null"]},
        "fingerprint": {"type": ["string", "null"]},
        "etag": {"type": ["string", "null"]},
        "last_modified": {"type": ["string", "null"]},
        "downloaded_at": {"type": "string", "format": "date-time"},
        "target_formats": {
            "type": "array",
            "items": {"type": "string", "minLength": 1},
        },
        "validation": {
            "type": "object",
            "additionalProperties": {
                "type": "object",
                "properties": {
                    "ok": {"type": "boolean"},
                    "details": {"type": "object"},
                    "output_files": {
                        "type": "array",
                        "items": {"type": "string"},
                    },
                },
                "required": ["ok", "details", "output_files"],
            },
        },
        "artifacts": {
            "type": "array",
            "items": {"type": "string"},
        },
        "resolver_attempts": {
            "type": "array",
            "items": {
                "type": "object",
                "properties": {
                    "resolver": {"type": "string"},
                    "url": {"type": "string"},
                    "attempt": {"type": "integer", "minimum": 1},
                    "status": {"type": "string"},
                    "error": {"type": "string"},
                },
                "required": ["resolver"],
            },
        },
    },
    "additionalProperties": True,
}

Draft202012Validator.check_schema(MANIFEST_JSON_SCHEMA)
_MANIFEST_VALIDATOR = Draft202012Validator(MANIFEST_JSON_SCHEMA)


def get_manifest_schema() -> Dict[str, Any]:
    """Return a deep copy of the manifest JSON Schema definition.

    Args:
        None

    Returns:
        Dictionary describing the manifest JSON Schema.
    """

    return deepcopy(MANIFEST_JSON_SCHEMA)


def validate_manifest_dict(payload: Mapping[str, Any], *, source: Optional[Path] = None) -> None:
    """Validate manifest payload against the JSON Schema definition.

    Args:
        payload: Manifest dictionary loaded from JSON.
        source: Optional filesystem path for contextual error reporting.

    Returns:
        None

    Raises:
        ConfigurationError: If validation fails.
    """

    try:
        _MANIFEST_VALIDATOR.validate(payload)
    except JSONSchemaValidationError as exc:
        location = " -> ".join(str(part) for part in exc.path)
        message = exc.message
        if location:
            message = f"{location}: {message}"
        context = f" for {source}" if source else ""
        raise ConfigurationError(f"Manifest validation failed{context}: {message}") from exc


class OntologyDownloadError(RuntimeError):
    """Base exception for ontology download failures.

    Args:
        message: Description of the failure encountered.

    Examples:
        >>> raise OntologyDownloadError("unexpected error")
        Traceback (most recent call last):
        ...
        OntologyDownloadError: unexpected error
    """


class ResolverError(OntologyDownloadError):
    """Raised when resolver planning fails.

    Args:
        message: Description of the resolver failure.

    Examples:
        >>> raise ResolverError("resolver unavailable")
        Traceback (most recent call last):
        ...
        ResolverError: resolver unavailable
    """


class ValidationError(OntologyDownloadError):
    """Raised when validation encounters unrecoverable issues.

    Args:
        message: Human-readable description of the validation failure.

    Examples:
        >>> raise ValidationError("robot validator crashed")
        Traceback (most recent call last):
        ...
        ValidationError: robot validator crashed
    """


class ConfigurationError(OntologyDownloadError):
    """Raised when configuration or manifest validation fails.

    Args:
        message: Details about the configuration inconsistency.

    Examples:
        >>> raise ConfigurationError("manifest missing sha256")
        Traceback (most recent call last):
        ...
        ConfigurationError: manifest missing sha256
    """


@dataclass(slots=True)
class FetchSpec:
    """Specification describing a single ontology download.

    Attributes:
        id: Stable identifier for the ontology to fetch.
        resolver: Name of the resolver strategy used to locate resources.
        extras: Resolver-specific configuration overrides.
        target_formats: Normalized ontology formats that should be produced.

    Examples:
        >>> spec = FetchSpec(id="CHEBI", resolver="obo", extras={}, target_formats=("owl",))
        >>> spec.resolver
        'obo'
    """

    id: str
    resolver: str
    extras: Dict[str, object]
    target_formats: Sequence[str]


@dataclass(slots=True)
class FetchResult:
    """Outcome of a single ontology fetch operation.

    Attributes:
        spec: Fetch specification that initiated the download.
        local_path: Path to the downloaded ontology document.
        status: Final download status (e.g., `success`, `skipped`).
        sha256: SHA-256 digest of the downloaded file.
        manifest_path: Path to the generated manifest JSON file.
        artifacts: Ancillary files produced during extraction or validation.

    Examples:
        >>> from pathlib import Path
        >>> spec = FetchSpec(id="CHEBI", resolver="obo", extras={}, target_formats=("owl",))
        >>> result = FetchResult(
        ...     spec=spec,
        ...     local_path=Path("CHEBI.owl"),
        ...     status="success",
        ...     sha256="deadbeef",
        ...     manifest_path=Path("manifest.json"),
        ...     artifacts=(),
        ... )
        >>> result.status
        'success'
    """

    spec: FetchSpec
    local_path: Path
    status: str
    sha256: str
    manifest_path: Path
    artifacts: Sequence[str]


ResolvedConfig.model_rebuild()


@dataclass(slots=True)
class Manifest:
    """Provenance information for a downloaded ontology artifact.

    Attributes:
        schema_version: Manifest schema version identifier.
        id: Ontology identifier recorded in the manifest.
        resolver: Resolver used to retrieve the ontology.
        url: Final URL from which the ontology was fetched.
        filename: Local filename of the downloaded artifact.
        version: Resolver-reported ontology version, if available.
        license: License identifier associated with the ontology.
        status: Result status reported by the downloader.
        sha256: Hash of the downloaded artifact for integrity checking.
        normalized_sha256: Hash of the canonical normalized TTL output.
        fingerprint: Composite fingerprint combining key provenance values.
        etag: HTTP ETag returned by the upstream server, when provided.
        last_modified: Upstream last-modified timestamp, if supplied.
        downloaded_at: UTC timestamp of the completed download.
        target_formats: Desired conversion targets for normalization.
        validation: Mapping of validator names to their results.
        artifacts: Additional file paths generated during processing.
        resolver_attempts: Ordered record of resolver attempts during download.

    Examples:
        >>> manifest = Manifest(
        ...     schema_version="1.0",
        ...     id="CHEBI",
        ...     resolver="obo",
        ...     url="https://example.org/chebi.owl",
        ...     filename="chebi.owl",
        ...     version=None,
        ...     license="CC-BY",
        ...     status="success",
        ...     sha256="deadbeef",
        ...     normalized_sha256=None,
        ...     fingerprint=None,
        ...     etag=None,
        ...     last_modified=None,
        ...     downloaded_at="2024-01-01T00:00:00Z",
        ...     target_formats=("owl",),
        ...     validation={},
        ...     artifacts=(),
        ...     resolver_attempts=(),
        ... )
        >>> manifest.resolver
        'obo'
    """

    schema_version: str
    id: str
    resolver: str
    url: str
    filename: str
    version: Optional[str]
    license: Optional[str]
    status: str
    sha256: str
    normalized_sha256: Optional[str]
    fingerprint: Optional[str]
    etag: Optional[str]
    last_modified: Optional[str]
    downloaded_at: str
    target_formats: Sequence[str]
    validation: Dict[str, ValidationResult]
    artifacts: Sequence[str]
    resolver_attempts: Sequence[Dict[str, object]]

    def to_dict(self) -> Dict[str, Any]:
        """Return a JSON-serializable dictionary for the manifest.

        Args:
            None

        Returns:
            Dictionary representing the manifest payload.
        """

        return {
            "schema_version": self.schema_version,
            "id": self.id,
            "resolver": self.resolver,
            "url": self.url,
            "filename": self.filename,
            "version": self.version,
            "license": self.license,
            "status": self.status,
            "sha256": self.sha256,
            "normalized_sha256": self.normalized_sha256,
            "fingerprint": self.fingerprint,
            "etag": self.etag,
            "last_modified": self.last_modified,
            "downloaded_at": self.downloaded_at,
            "target_formats": list(self.target_formats),
            "validation": {name: result.to_dict() for name, result in self.validation.items()},
            "artifacts": list(self.artifacts),
            "resolver_attempts": [dict(entry) for entry in self.resolver_attempts],
        }

    def to_json(self) -> str:
        """Serialize the manifest to a stable, human-readable JSON string.

        Args:
            None

        Returns:
            JSON document encoding the manifest metadata.
        """

        return json.dumps(self.to_dict(), indent=2, sort_keys=True)


class Resolver(Protocol):
    """Protocol describing resolver planning behaviour.

    Attributes:
        None

    Examples:
        >>> import logging
        >>> spec = FetchSpec(id="CHEBI", resolver="dummy", extras={}, target_formats=("owl",))
        >>> class DummyResolver:
        ...     def plan(self, spec, config, logger):
        ...         return FetchPlan(
        ...             url="https://example.org/chebi.owl",
        ...             headers={},
        ...             filename_hint="chebi.owl",
        ...             version="v1",
        ...             license="CC-BY",
        ...             media_type="application/rdf+xml",
        ...         )
        ...
        >>> plan = DummyResolver().plan(spec, ResolvedConfig.from_defaults(), logging.getLogger("test"))
        >>> plan.url
        'https://example.org/chebi.owl'
    """

    def plan(self, spec: FetchSpec, config: ResolvedConfig, logger: logging.Logger) -> FetchPlan:
        """Return a FetchPlan describing how to obtain the ontology.

        Args:
            spec: Ontology fetch specification under consideration.
            config: Fully resolved configuration containing defaults.
            logger: Logger adapter scoped to the current fetch request.

        Returns:
            Concrete plan containing download URL, headers, and metadata.
        """
        ...


@dataclass(slots=True)
class ResolverCandidate:
    """Resolver plan captured for download-time fallback.

    Attributes:
        resolver: Name of the resolver that produced the plan.
        plan: Concrete :class:`FetchPlan` describing how to fetch the ontology.

    Examples:
        >>> candidate = ResolverCandidate(
        ...     resolver="obo",
        ...     plan=FetchPlan(
        ...         url="https://example.org/hp.owl",
        ...         headers={},
        ...         filename_hint=None,
        ...         version="2024-01-01",
        ...         license="CC-BY",
        ...         media_type="application/rdf+xml",
        ...         service="obo",
        ...     ),
        ... )
        >>> candidate.resolver
        'obo'
    """

    resolver: str
    plan: FetchPlan


@dataclass(slots=True)
class PlannedFetch:
    """Plan describing how an ontology would be fetched without side effects.

    Attributes:
        spec: Original fetch specification provided by the caller.
        resolver: Name of the resolver selected to satisfy the plan.
        plan: Concrete :class:`FetchPlan` generated by the resolver.
        candidates: Ordered list of resolver candidates available for fallback.

    Examples:
        >>> fetch_plan = PlannedFetch(
        ...     spec=FetchSpec(id="hp", resolver="obo", extras={}, target_formats=("owl",)),
        ...     resolver="obo",
        ...     plan=FetchPlan(
        ...         url="https://example.org/hp.owl",
        ...         headers={},
        ...         filename_hint="hp.owl",
        ...         version="2024-01-01",
        ...         license="CC-BY-4.0",
        ...         media_type="application/rdf+xml",
        ...     ),
        ...     candidates=(
        ...         ResolverCandidate(
        ...             resolver="obo",
        ...             plan=FetchPlan(
        ...                 url="https://example.org/hp.owl",
        ...                 headers={},
        ...                 filename_hint="hp.owl",
        ...                 version="2024-01-01",
        ...                 license="CC-BY-4.0",
        ...                 media_type="application/rdf+xml",
        ...             ),
        ...         ),
        ...     ),
        ... )
        >>> fetch_plan.resolver
        'obo'
    """

    spec: FetchSpec
    resolver: str
    plan: FetchPlan
    candidates: Sequence[ResolverCandidate]
    metadata: Dict[str, object] = field(default_factory=dict)
    last_modified: Optional[str] = None
    last_modified_at: Optional[datetime] = None
    size: Optional[int] = None


def parse_http_datetime(value: Optional[str]) -> Optional[datetime]:
    """Parse HTTP ``Last-Modified`` style timestamps into UTC datetimes."""

    if not value:
        return None
    try:
        parsed = parsedate_to_datetime(value)
    except (TypeError, ValueError, IndexError):
        return None
    if parsed.tzinfo is None:
        return parsed.replace(tzinfo=timezone.utc)
    return parsed.astimezone(timezone.utc)


def parse_iso_datetime(value: Optional[str]) -> Optional[datetime]:
    """Parse ISO-8601 timestamps into timezone-aware UTC datetimes."""

    if not value or not isinstance(value, str):
        return None
    text = value.strip()
    if not text:
        return None
    candidate = text.replace("Z", "+00:00")
    try:
        parsed = datetime.fromisoformat(candidate)
    except ValueError:
        return None
    if parsed.tzinfo is None:
        return parsed.replace(tzinfo=timezone.utc)
    return parsed.astimezone(timezone.utc)


def parse_version_timestamp(value: Optional[str]) -> Optional[datetime]:
    """Parse version strings or manifest timestamps into UTC datetimes."""

    if not value or not isinstance(value, str):
        return None

    text = value.strip()
    if not text:
        return None

    parsed = parse_iso_datetime(text)
    if parsed is not None:
        return parsed

    candidates: List[str] = []

    def _add_candidate(candidate: str) -> None:
        candidate = candidate.strip()
        if candidate and candidate not in candidates:
            candidates.append(candidate)

    _add_candidate(text)
    _add_candidate(text.replace("_", "-"))
    _add_candidate(text.replace("/", "-"))
    _add_candidate(text.replace("_", ""))
    _add_candidate(text.replace("-", ""))

    patterns = (
        "%Y-%m-%d",
        "%Y%m%d",
        "%Y-%m-%dT%H:%M:%S",
        "%Y%m%dT%H%M%S",
        "%Y-%m-%d-%H-%M-%S",
    )

    for candidate in candidates:
        parsed = parse_iso_datetime(candidate)
        if parsed is not None:
            return parsed
        for fmt in patterns:
            try:
                naive = datetime.strptime(candidate, fmt)
            except ValueError:
                continue
            return naive.replace(tzinfo=timezone.utc)
    return None


def infer_version_timestamp(value: Optional[str]) -> Optional[datetime]:
    """Infer a timestamp from resolver version identifiers."""

    if not value:
        return None

    text = value.strip()
    if not text:
        return None

    parsed = parse_version_timestamp(text)
    if parsed is not None:
        return parsed

    # Attempt to recover from composite strings like "2024-01-01-release" by
    # extracting contiguous digit blocks that resemble dates.
    matches = re.findall(r"(\d{4}[\d-]{4,})", text)
    for match in matches:
        parsed = parse_version_timestamp(match)
        if parsed is not None:
            return parsed

    digits_only = re.sub(r"\D", "", text)
    if len(digits_only) >= 8:
        parsed = parse_version_timestamp(digits_only[:14])
        if parsed is not None:
            return parsed
<<<<<<< HEAD
=======
    parsed = parse_iso_datetime(value)
    if parsed is not None:
        return parsed
    if not value or not isinstance(value, str):
        return None
    text = value.strip()
    if not text:
        return None
    for fmt in ("%Y-%m-%d", "%Y%m%d", "%Y-%m-%dT%H:%M:%S"):
        try:
            naive = datetime.strptime(text, fmt)
        except ValueError:
            continue
        return naive.replace(tzinfo=timezone.utc)
>>>>>>> 7dd7c920
    return None


def _coerce_datetime(value: Optional[str]) -> Optional[datetime]:
    """Return timezone-aware datetime parsed from HTTP or ISO timestamp."""

    parsed = parse_http_datetime(value)
    if parsed is not None:
        return parsed
    return parse_iso_datetime(value)


def _normalize_timestamp(value: Optional[str]) -> Optional[str]:
    """Return canonical ISO8601 string for HTTP timestamp headers."""

    parsed = _coerce_datetime(value)
    if parsed is None:
        return value
    return parsed.isoformat().replace("+00:00", "Z")


def _populate_plan_metadata(
    planned: PlannedFetch,
    config: ResolvedConfig,
    adapter: logging.LoggerAdapter,
) -> PlannedFetch:
    """Augment planned fetch with HTTP metadata when available."""

    if not isinstance(planned.metadata, dict):
        planned.metadata = dict(planned.metadata)
    metadata = planned.metadata

    if planned.plan.content_length is not None and planned.size is None:
        planned.size = planned.plan.content_length
    if planned.plan.content_length is not None:
        metadata.setdefault("content_length", planned.plan.content_length)
    if planned.plan.last_modified and not planned.last_modified:
        normalized = _normalize_timestamp(planned.plan.last_modified)
        planned.last_modified = normalized
        planned.last_modified_at = _coerce_datetime(normalized)
        planned.plan.last_modified = normalized
    elif planned.last_modified:
        normalized = _normalize_timestamp(planned.last_modified)
        planned.last_modified = normalized
        planned.last_modified_at = _coerce_datetime(normalized)
        if normalized:
            planned.plan.last_modified = normalized
            metadata.setdefault("last_modified", normalized)

    needs_size = planned.size is None
    needs_last_modified = planned.last_modified is None
    if not (needs_size or needs_last_modified):
        return planned

    try:
        validate_url_security(planned.plan.url, config.defaults.http)
    except ConfigError as exc:
        adapter.error(
            "metadata probe blocked by URL policy",
            extra={
                "stage": "plan",
                "ontology_id": planned.spec.id,
                "url": planned.plan.url,
                "error": str(exc),
            },
        )
        raise

    timeout = getattr(config.defaults.http, "timeout_sec", 30)
    headers = dict(planned.plan.headers or {})

    try:
        head_response = requests.head(
            planned.plan.url,
            headers=headers,
            allow_redirects=True,
            timeout=timeout,
        )
    except requests.RequestException as exc:
        adapter.warning(
            "metadata probe failed",
            extra={
                "stage": "plan",
                "ontology_id": planned.spec.id,
                "url": planned.plan.url,
                "error": str(exc),
            },
        )
        return planned

    headers_map = head_response.headers
    status = head_response.status_code
    ok = head_response.ok
    head_response.close()

    if status == 405:
        try:
            get_response = requests.get(
                planned.plan.url,
                headers=headers,
                allow_redirects=True,
                timeout=timeout,
                stream=True,
            )
        except requests.RequestException as exc:
            adapter.warning(
                "metadata probe failed",
                extra={
                    "stage": "plan",
                    "ontology_id": planned.spec.id,
                    "url": planned.plan.url,
                    "error": str(exc),
                },
            )
            return planned
        headers_map = get_response.headers
        ok = get_response.ok
        status = get_response.status_code
        get_response.close()

    if not ok:
        adapter.warning(
            "metadata probe rejected",
            extra={
                "stage": "plan",
                "ontology_id": planned.spec.id,
                "url": planned.plan.url,
                "status": status,
            },
        )
        return planned

    last_modified_value = headers_map.get("Last-Modified") or headers_map.get("last-modified")
    if last_modified_value:
        normalized = _normalize_timestamp(last_modified_value)
        planned.last_modified = normalized or last_modified_value
        planned.last_modified_at = _coerce_datetime(normalized or last_modified_value)
        planned.plan.last_modified = normalized or last_modified_value
        metadata["last_modified"] = planned.plan.last_modified

    if planned.size is None:
        content_length_value = headers_map.get("Content-Length") or headers_map.get(
            "content-length"
        )
        if content_length_value:
            try:
                parsed_length = int(content_length_value)
            except ValueError:
                parsed_length = None
            if parsed_length is not None:
                planned.size = parsed_length
                planned.plan.content_length = parsed_length
                metadata["content_length"] = parsed_length

    etag = headers_map.get("ETag") or headers_map.get("etag")
    if etag:
        metadata["etag"] = etag

    return planned


def _migrate_manifest_inplace(payload: dict) -> None:
    """Upgrade manifests created with older schema versions in place."""

    version = str(payload.get("schema_version", "") or "")
    if version in {"", "1.0"}:
        payload.setdefault("schema_version", "1.0")
        return
    if version == "0.9":
        payload["schema_version"] = "1.0"
        payload.setdefault("resolver_attempts", [])
        return
    logging.getLogger(__name__).warning(
        "unknown manifest schema version",
        extra={"stage": "manifest", "schema_version": version},
    )


def _read_manifest(manifest_path: Path) -> Optional[dict]:
    """Return previously recorded manifest data if a valid JSON file exists.

    Args:
        manifest_path: Filesystem path where the manifest is stored.

    Returns:
        Parsed manifest dictionary when available and valid, otherwise ``None``.
    """
    if not manifest_path.exists():
        return None
    try:
        payload = json.loads(manifest_path.read_text())
    except json.JSONDecodeError:
        return None
    _migrate_manifest_inplace(payload)
    validate_manifest_dict(payload, source=manifest_path)
    return payload


def _validate_manifest(manifest: Manifest) -> None:
    """Check that a manifest instance satisfies structural and type requirements.

    Args:
        manifest: Manifest produced after a download completes.

    Raises:
        ConfigurationError: If required fields are missing or contain invalid types.
    """
    validate_manifest_dict(manifest.to_dict())

    required_fields = [
        "id",
        "resolver",
        "url",
        "filename",
        "status",
        "sha256",
        "downloaded_at",
    ]
    for field_name in required_fields:
        value = getattr(manifest, field_name)
        if value in {None, ""}:
            raise ConfigurationError(f"Manifest field '{field_name}' must be populated")
    if not manifest.url.startswith(("https://", "http://")):
        raise ConfigurationError("Manifest URL must use http or https scheme")
    if not isinstance(manifest.schema_version, str):
        raise ConfigurationError("Manifest schema_version must be a string")
    if not isinstance(manifest.validation, dict):
        raise ConfigurationError("Manifest validation payload must be a dictionary")
    if not isinstance(manifest.artifacts, Sequence):
        raise ConfigurationError("Manifest artifacts must be a sequence of paths")
    for item in manifest.artifacts:
        if not isinstance(item, str):
            raise ConfigurationError("Manifest artifacts must contain only string paths")
    if not isinstance(manifest.resolver_attempts, Sequence):
        raise ConfigurationError("Manifest resolver_attempts must be a sequence")
    for entry in manifest.resolver_attempts:
        if not isinstance(entry, dict):
            raise ConfigurationError("Manifest resolver_attempts must contain dictionaries")
    if manifest.normalized_sha256 is not None and not isinstance(manifest.normalized_sha256, str):
        raise ConfigurationError("Manifest normalized_sha256 must be a string when provided")
    if manifest.fingerprint is not None and not isinstance(manifest.fingerprint, str):
        raise ConfigurationError("Manifest fingerprint must be a string when provided")


def _parse_last_modified(value: Optional[str]) -> Optional[datetime]:
    """Return a timezone-aware datetime parsed from HTTP date headers."""

    if not value:
        return None
    try:
        parsed = parsedate_to_datetime(value)
    except (TypeError, ValueError):
        return None
    if parsed.tzinfo is None:
        return parsed.replace(tzinfo=timezone.utc)
    return parsed.astimezone(timezone.utc)


def _fetch_last_modified(
    plan: FetchPlan, config: ResolvedConfig, logger: logging.Logger
) -> Optional[str]:
    """Probe the upstream plan URL for a Last-Modified header."""

    timeout = max(1, getattr(config.defaults.http, "timeout_sec", 30) or 30)
    headers = dict(plan.headers or {})
    try:
        response = requests.head(
            plan.url,
            headers=headers,
            timeout=timeout,
            allow_redirects=True,
        )
        if response.status_code == 405:
            response.close()
            response = requests.get(
                plan.url,
                headers=headers,
                timeout=timeout,
                allow_redirects=True,
                stream=True,
            )
        header = response.headers.get("Last-Modified")
        response.close()
        return header
    except requests.RequestException as exc:  # pragma: no cover - depends on network
        logger.warning(
            "last-modified probe failed",
            extra={"stage": "plan", "resolver": plan.service or plan.url, "error": str(exc)},
        )
        return None


def _write_manifest(manifest_path: Path, manifest: Manifest) -> None:
    """Persist a validated manifest to disk as JSON.

    Args:
        manifest_path: Destination path for the manifest file.
        manifest: Manifest describing the downloaded ontology artifact.
    """
    _validate_manifest(manifest)
    manifest_path.write_text(manifest.to_json())


def _build_destination(
    spec: FetchSpec, plan: FetchPlan, config: ResolvedConfig
) -> Tuple[Path, str, Path]:
    """Determine the output directory and filename for a download.

    Args:
        spec: Fetch specification identifying the ontology.
        plan: Resolver plan containing URL metadata and optional hints.
        config: Resolved configuration with storage layout parameters.

    Returns:
        Tuple containing the target file path, resolved version, and base directory.
    """
    timestamp = datetime.now(timezone.utc).strftime("%Y%m%dT%H%M%SZ")
    version = plan.version or timestamp
    base_dir = ONTOLOGY_DIR / sanitize_filename(spec.id) / sanitize_filename(version)
    for subdir in ("original", "normalized", "validation"):
        (base_dir / subdir).mkdir(parents=True, exist_ok=True)
    parsed = urlparse(plan.url)
    candidate = Path(parsed.path).name if parsed.path else f"{spec.id}.owl"
    filename = plan.filename_hint or sanitize_filename(candidate)
    destination = base_dir / "original" / filename
    return destination, version, base_dir


def _ensure_license_allowed(plan: FetchPlan, config: ResolvedConfig, spec: FetchSpec) -> None:
    """Confirm the ontology license is present in the configured allow list.

    Args:
        plan: Resolver plan returned for the ontology.
        config: Resolved configuration containing accepted licenses.
        spec: Fetch specification for contextual error reporting.

    Raises:
        ConfigurationError: If the plan's license is not permitted.
    """
    allowed = {
        normalize_license_to_spdx(entry) or entry for entry in config.defaults.accept_licenses
    }
    plan_license = normalize_license_to_spdx(plan.license)
    if not allowed or plan_license is None:
        return
    if plan_license not in allowed:
        raise ConfigurationError(
            f"License '{plan.license}' for ontology '{spec.id}' is not in the allowlist: {sorted(allowed)}"
        )


def _resolver_candidates(spec: FetchSpec, config: ResolvedConfig) -> List[str]:
    candidates: List[str] = []
    seen = set()

    def _add(name: Optional[str]) -> None:
        if not name or name in seen:
            return
        candidates.append(name)
        seen.add(name)

    _add(spec.resolver)
    if config.defaults.resolver_fallback_enabled:
        for name in config.defaults.prefer_source:
            _add(name)
    return candidates


def _resolve_plan_with_fallback(
    spec: FetchSpec, config: ResolvedConfig, adapter: logging.LoggerAdapter
) -> Tuple[ResolverCandidate, Sequence[ResolverCandidate]]:
    attempts: List[str] = []
    candidates: List[ResolverCandidate] = []
    primary: Optional[ResolverCandidate] = None
    for attempt_number, resolver_name in enumerate(_resolver_candidates(spec, config), start=1):
        resolver = RESOLVERS.get(resolver_name)
        if resolver is None:
            message = "resolver not registered"
            attempts.append(f"{resolver_name}: {message}")
            adapter.warning(
                "resolver missing",
                extra={
                    "stage": "plan",
                    "resolver": resolver_name,
                    "attempt": attempt_number,
                    "error": message,
                },
            )
            continue
        adapter.info(
            "resolver attempt",
            extra={
                "stage": "plan",
                "resolver": resolver_name,
                "attempt": attempt_number,
            },
        )
        try:
            plan = resolver.plan(spec, config, adapter)
        except ConfigError as exc:
            message = str(exc)
            attempts.append(f"{resolver_name}: {message}")
            adapter.warning(
                "resolver failed",
                extra={
                    "stage": "plan",
                    "resolver": resolver_name,
                    "attempt": attempt_number,
                    "error": message,
                },
            )
            continue
        except Exception as exc:  # pylint: disable=broad-except
            message = str(exc)
            attempts.append(f"{resolver_name}: {message}")
            adapter.warning(
                "resolver failed",
                extra={
                    "stage": "plan",
                    "resolver": resolver_name,
                    "attempt": attempt_number,
                    "error": message,
                },
            )
            continue

        candidate = ResolverCandidate(resolver=resolver_name, plan=plan)
        candidates.append(candidate)
        if primary is None:
            primary = candidate
            if resolver_name != spec.resolver:
                adapter.info(
                    "resolver fallback success",
                    extra={
                        "stage": "plan",
                        "resolver": resolver_name,
                        "attempt": attempt_number,
                    },
                )
        else:
            adapter.info(
                "resolver fallback candidate",
                extra={
                    "stage": "plan",
                    "resolver": resolver_name,
                    "attempt": attempt_number,
                },
            )
    if primary is None:
        details = "; ".join(attempts) if attempts else "no resolvers attempted"
        raise ResolverError(f"All resolvers exhausted for ontology '{spec.id}': {details}")
    return primary, candidates


def fetch_one(
    spec: FetchSpec,
    *,
    config: Optional[ResolvedConfig] = None,
    correlation_id: Optional[str] = None,
    logger: Optional[logging.Logger] = None,
    force: bool = False,
) -> FetchResult:
    """Fetch, validate, and persist a single ontology described by *spec*."""

    ensure_python_version()
    active_config = config or ResolvedConfig.from_defaults()
    logging_config = active_config.defaults.logging
    log = logger or setup_logging(
        level=logging_config.level,
        retention_days=logging_config.retention_days,
        max_log_size_mb=logging_config.max_log_size_mb,
    )
    correlation = correlation_id or generate_correlation_id()
    adapter = logging.LoggerAdapter(
        log, extra={"correlation_id": correlation, "ontology_id": spec.id}
    )
    adapter.info("planning fetch", extra={"stage": "plan"})

    primary, candidates = _resolve_plan_with_fallback(spec, active_config, adapter)
    download_config = active_config.defaults.http
    candidate_list = list(candidates) or [primary]

    resolver_attempts: List[Dict[str, object]] = []
    last_error: Optional[Exception] = None

    for attempt_number, candidate in enumerate(candidate_list, start=1):
        attempt_record: Dict[str, object] = {
            "resolver": candidate.resolver,
            "url": candidate.plan.url,
            "attempt": attempt_number,
        }

        pending_spec = FetchSpec(
            id=spec.id,
            resolver=candidate.resolver,
            extras=spec.extras,
            target_formats=spec.target_formats,
        )
        try:
            _ensure_license_allowed(candidate.plan, active_config, pending_spec)
        except ConfigurationError as exc:
            adapter.warning(
                "resolver license rejected",
                extra={
                    "stage": "plan",
                    "resolver": candidate.resolver,
                    "attempt": attempt_number,
                    "error": str(exc),
                },
            )
            attempt_record.update({"status": "rejected", "error": str(exc)})
            resolver_attempts.append(dict(attempt_record))
            last_error = exc
            continue

        if candidate.plan.service:
            adapter.extra["service"] = candidate.plan.service
        else:
            adapter.extra.pop("service", None)

        def _execute_candidate() -> FetchResult:
            pending_destination, pending_version, pending_base_dir = _build_destination(
                pending_spec, candidate.plan, active_config
            )
            pending_manifest_path = pending_base_dir / "manifest.json"

            with _version_lock(pending_spec.id, pending_version):
                previous_manifest = None
                if not force:
                    STORAGE.ensure_local_version(pending_spec.id, pending_version)
                    previous_manifest = _read_manifest(pending_manifest_path)

                adapter.info(
                    "downloading",
                    extra={
                        "stage": "download",
                        "url": candidate.plan.url,
                        "destination": str(pending_destination),
                        "version": pending_version,
                        "resolver": candidate.resolver,
                        "attempt": attempt_number,
                    },
                )

                pending_secure_url = validate_url_security(
                    candidate.plan.url, download_config
                )
                result = download_stream(
                    url=pending_secure_url,
                    destination=pending_destination,
                    headers=candidate.plan.headers,
                    previous_manifest=previous_manifest,
                    http_config=download_config,
                    cache_dir=CACHE_DIR,
                    logger=adapter,
                    expected_media_type=candidate.plan.media_type,
                    service=candidate.plan.service,
                )

                effective_spec = pending_spec
                destination = pending_destination
                version = pending_version
                base_dir = pending_base_dir
                manifest_path = pending_manifest_path
                secure_url = pending_secure_url
                plan = candidate.plan

                normalized_dir = base_dir / "normalized"
                validation_dir = base_dir / "validation"
                validation_requests: List[ValidationRequest] = [
                    ValidationRequest(
                        name="rdflib",
                        file_path=destination,
                        normalized_dir=normalized_dir,
                        validation_dir=validation_dir,
                        config=active_config,
                    ),
                    ValidationRequest(
                        name="pronto",
                        file_path=destination,
                        normalized_dir=normalized_dir,
                        validation_dir=validation_dir,
                        config=active_config,
                    ),
                    ValidationRequest(
                        name="owlready2",
                        file_path=destination,
                        normalized_dir=normalized_dir,
                        validation_dir=validation_dir,
                        config=active_config,
                    ),
                    ValidationRequest(
                        name="robot",
                        file_path=destination,
                        normalized_dir=normalized_dir,
                        validation_dir=validation_dir,
                        config=active_config,
                    ),
                    ValidationRequest(
                        name="arelle",
                        file_path=destination,
                        normalized_dir=normalized_dir,
                        validation_dir=validation_dir,
                        config=active_config,
                    ),
                ]

                media_type = (plan.media_type or "").strip().lower()
                if media_type and media_type not in RDF_MIME_ALIASES:
                    validation_requests = [
                        request
                        for request in validation_requests
                        if request.name not in {"rdflib", "robot"}
                    ]
                    adapter.info(
                        "skipping rdf validators",
                        extra={
                            "stage": "validate",
                            "media_type": media_type,
                            "validator": "rdf",
                        },
                    )

                artifacts = [str(destination)]
                if plan.media_type == "application/zip" or destination.suffix.lower() == ".zip":
                    extraction_dir = destination.parent / f"{destination.stem}_extracted"
                    try:
                        extracted_paths = extract_archive_safe(
                            destination, extraction_dir, logger=adapter
                        )
                        artifacts.extend(str(path) for path in extracted_paths)
                    except ConfigError as exc:
                        adapter.error(
                            "zip extraction failed",
                            extra={"stage": "extract", "error": str(exc)},
                        )
                        if not active_config.defaults.continue_on_error:
                            raise OntologyDownloadError(
                                f"Extraction failed for '{effective_spec.id}': {exc}"
                            ) from exc

                validation_results = run_validators(validation_requests, adapter)

                normalized_hash = None
                normalization_mode = "none"
                rdflib_result = validation_results.get("rdflib")
                if rdflib_result and isinstance(rdflib_result.details, dict):
                    maybe_hash = rdflib_result.details.get("normalized_sha256")
                    if isinstance(maybe_hash, str):
                        normalized_hash = maybe_hash
                    maybe_mode = rdflib_result.details.get("normalization_mode")
                    if isinstance(maybe_mode, str):
                        normalization_mode = maybe_mode

                target_formats_sorted = ",".join(sorted(effective_spec.target_formats))

                fingerprint_components = [
                    MANIFEST_SCHEMA_VERSION,
                    effective_spec.id,
                    effective_spec.resolver,
                    version,
                    result.sha256,
                    normalized_hash or "",
                    secure_url,
                    target_formats_sorted,
                    normalization_mode,
                ]
                fingerprint = hashlib.sha256(
                    "|".join(fingerprint_components).encode("utf-8")
                ).hexdigest()

                attempt_record["status"] = "success"
                resolver_attempts.append(dict(attempt_record))

                manifest = Manifest(
                    schema_version=MANIFEST_SCHEMA_VERSION,
                    id=effective_spec.id,
                    resolver=effective_spec.resolver,
                    url=secure_url,
                    filename=destination.name,
                    version=version,
                    license=plan.license,
                    status=result.status,
                    sha256=result.sha256,
                    normalized_sha256=normalized_hash,
                    fingerprint=fingerprint,
                    etag=result.etag,
                    last_modified=result.last_modified,
                    downloaded_at=datetime.now(timezone.utc)
                    .isoformat()
                    .replace("+00:00", "Z"),
                    target_formats=effective_spec.target_formats,
                    validation=validation_results,
                    artifacts=artifacts,
                    resolver_attempts=resolver_attempts,
                )
                _write_manifest(manifest_path, manifest)
                STORAGE.finalize_version(effective_spec.id, version, base_dir)

                adapter.info(
                    "fetch complete",
                    extra={
                        "stage": "complete",
                        "status": result.status,
                        "sha256": result.sha256,
                        "manifest": str(manifest_path),
                    },
                )

                return FetchResult(
                    spec=effective_spec,
                    local_path=destination,
                    status=result.status,
                    sha256=result.sha256,
                    manifest_path=manifest_path,
                    artifacts=artifacts,
                )

        try:
            return _execute_candidate()
        except ConfigError as exc:
            attempt_record.update({"status": "failed", "error": str(exc)})
            resolver_attempts.append(dict(attempt_record))
            adapter.warning(
                "download attempt failed",
                extra={
                    "stage": "download",
                    "resolver": candidate.resolver,
                    "attempt": attempt_number,
                    "error": str(exc),
                },
            )
            last_error = exc
            retryable = getattr(exc, "retryable", False)
            if retryable:
                adapter.info(
                    "trying fallback resolver",
                    extra={
                        "stage": "download",
                        "resolver": candidate.resolver,
                        "attempt": attempt_number,
                    },
                )
                continue
            raise OntologyDownloadError(
                f"Download failed for '{pending_spec.id}': {exc}"
            ) from exc
        except Exception as exc:
            last_error = exc
            attempt_record.update({"status": "error", "error": str(exc)})
            resolver_attempts.append(dict(attempt_record))
            raise

    if last_error is None:
        raise OntologyDownloadError(f"All resolver candidates failed for '{spec.id}'")
    if isinstance(last_error, ConfigurationError):
        raise last_error
    raise OntologyDownloadError(
        f"Download failed for '{spec.id}': {last_error}"
    ) from last_error


def plan_one(
    spec: FetchSpec,
    *,
    config: Optional[ResolvedConfig] = None,
    correlation_id: Optional[str] = None,
    logger: Optional[logging.Logger] = None,
) -> PlannedFetch:
    """Return a resolver plan for a single ontology without performing downloads.

    Args:
        spec: Fetch specification describing the ontology to plan.
        config: Optional resolved configuration providing defaults and limits.
        correlation_id: Correlation identifier reused for logging context.
        logger: Logger instance used to emit resolver telemetry.

    Returns:
        PlannedFetch containing the normalized spec, resolver name, and plan.

    Raises:
        ResolverError: If all resolvers fail to produce a plan for ``spec``.
        ConfigurationError: If licence checks reject the planned ontology.
    """

    ensure_python_version()
    active_config = config or ResolvedConfig.from_defaults()
    logging_config = active_config.defaults.logging
    log = logger or setup_logging(
        level=logging_config.level,
        retention_days=logging_config.retention_days,
        max_log_size_mb=logging_config.max_log_size_mb,
    )
    correlation = correlation_id or generate_correlation_id()
    adapter = logging.LoggerAdapter(
        log, extra={"correlation_id": correlation, "ontology_id": spec.id}
    )
    adapter.info("planning fetch", extra={"stage": "plan"})

    primary, candidates = _resolve_plan_with_fallback(spec, active_config, adapter)
    effective_spec = FetchSpec(
        id=spec.id,
        resolver=primary.resolver,
        extras=spec.extras,
        target_formats=spec.target_formats,
    )
    _ensure_license_allowed(primary.plan, active_config, effective_spec)
    planned = PlannedFetch(
        spec=effective_spec,
        resolver=primary.resolver,
        plan=primary.plan,
        candidates=tuple(candidates),
        last_modified=primary.plan.last_modified,
        size=primary.plan.content_length,
    )
    return _populate_plan_metadata(planned, active_config, adapter)


def plan_all(
    specs: Iterable[FetchSpec],
    *,
    config: Optional[ResolvedConfig] = None,
    logger: Optional[logging.Logger] = None,
    since: Optional[datetime] = None,
) -> List[PlannedFetch]:
    """Return resolver plans for a collection of ontologies.

    Args:
        specs: Iterable of fetch specifications to resolve.
        config: Optional resolved configuration reused across plans.
        logger: Logger instance used for annotation-aware logging.
        since: Optional cutoff date; plans older than this timestamp are filtered out.

    Returns:
        List of PlannedFetch entries describing each ontology plan.

    Raises:
        ResolverError: Propagated when fallback planning fails for any spec.
        ConfigurationError: When licence enforcement rejects a planned ontology.
    """

    ensure_python_version()
    active_config = config or ResolvedConfig.from_defaults()
    logging_config = active_config.defaults.logging
    log = logger or setup_logging(
        level=logging_config.level,
        retention_days=logging_config.retention_days,
        max_log_size_mb=logging_config.max_log_size_mb,
    )
    correlation = generate_correlation_id()
    adapter = logging.LoggerAdapter(log, extra={"correlation_id": correlation})

    spec_list = list(specs)
    if not spec_list:
        return []

    max_workers = max(1, active_config.defaults.http.concurrent_plans)
    adapter.info(
        "planning batch",
        extra={
            "stage": "plan",
            "progress": {"total": len(spec_list)},
            "workers": max_workers,
        },
    )

    results: Dict[int, PlannedFetch] = {}
    futures: Dict[object, tuple[int, FetchSpec]] = {}

    with ThreadPoolExecutor(max_workers=max_workers) as executor:
        for index, spec in enumerate(spec_list):
            future = executor.submit(
                plan_one,
                spec,
                config=active_config,
                correlation_id=correlation,
                logger=log,
            )
            futures[future] = (index, spec)

        for future in as_completed(futures):
            index, spec = futures[future]
            try:
                planned = future.result()
            except Exception as exc:  # pylint: disable=broad-except
                adapter.error(
                    "planning failed",
                    extra={
                        "stage": "plan",
                        "ontology_id": spec.id,
                        "error": str(exc),
                    },
                )
                if isinstance(exc, (ConfigError, ConfigurationError)):
                    for pending in futures:
                        pending.cancel()
                    raise
                if not active_config.defaults.continue_on_error:
                    for pending in futures:
                        pending.cancel()
                    raise
            else:
                results[index] = planned

    ordered_indices = sorted(results)
    ordered_plans = [results[i] for i in ordered_indices]

    if since is None:
        return ordered_plans

    filtered: List[PlannedFetch] = []
    for plan in ordered_plans:
        last_modified = plan.last_modified_at or _coerce_datetime(plan.last_modified)
        if last_modified is None:
            header = _fetch_last_modified(plan.plan, active_config, log)
            if header:
                plan.plan.last_modified = header
                plan.last_modified = header
                plan.last_modified_at = _coerce_datetime(header)
                last_modified = plan.last_modified_at
        if last_modified and last_modified < since:
            adapter.info(
                "plan filtered by since",
                extra={
                    "stage": "plan",
                    "ontology_id": plan.spec.id,
                    "last_modified": plan.last_modified,
                    "since": since.isoformat().replace("+00:00", "Z"),
                },
            )
            continue
        filtered.append(plan)
    return filtered


def fetch_all(
    specs: Iterable[FetchSpec],
    *,
    config: Optional[ResolvedConfig] = None,
    logger: Optional[logging.Logger] = None,
    force: bool = False,
) -> List[FetchResult]:
    """Fetch a sequence of ontologies sequentially.

    Args:
        specs: Iterable of fetch specifications to process.
        config: Optional resolved configuration shared across downloads.
        logger: Logger used to emit progress and error events.
        force: When True, skip manifest reuse and download everything again.

    Returns:
        List of FetchResult entries corresponding to completed downloads.

    Raises:
        OntologyDownloadError: Propagated when downloads fail and the pipeline
            is configured to stop on error.
    """

    ensure_python_version()
    active_config = config or ResolvedConfig.from_defaults()
    if logger is not None:
        log = logger
    else:
        candidate = logging.getLogger("DocsToKG.OntologyDownload")
        if candidate.handlers:
            log = candidate
        else:
            logging_config = active_config.defaults.logging
            log = setup_logging(
                level=logging_config.level,
                retention_days=logging_config.retention_days,
                max_log_size_mb=logging_config.max_log_size_mb,
            )
    correlation = generate_correlation_id()
    adapter = logging.LoggerAdapter(log, extra={"correlation_id": correlation})

    spec_list = list(specs)
    total = len(spec_list)
    if not spec_list:
        return []

    max_workers = max(1, active_config.defaults.http.concurrent_downloads)
    adapter.info(
        "starting batch",
        extra={"stage": "batch", "progress": {"total": total}, "workers": max_workers},
    )

    results_map: Dict[int, FetchResult] = {}
    futures: Dict[object, tuple[int, FetchSpec]] = {}

    with ThreadPoolExecutor(max_workers=max_workers) as executor:
        for index, spec in enumerate(spec_list, start=1):
            adapter.info(
                "starting ontology fetch",
                extra={
                    "stage": "start",
                    "ontology_id": spec.id,
                    "progress": {"current": index, "total": total},
                },
            )
            future = executor.submit(
                fetch_one,
                spec,
                config=active_config,
                correlation_id=correlation,
                logger=log,
                force=force,
            )
            futures[future] = (index, spec)

        for future in as_completed(futures):
            index, spec = futures[future]
            try:
                result = future.result()
                results_map[index] = result
                adapter.info(
                    "progress update",
                    extra={
                        "stage": "progress",
                        "ontology_id": spec.id,
                        "progress": {"current": len(results_map), "total": total},
                    },
                )
            except Exception as exc:  # pylint: disable=broad-except
                adapter.error(
                    "ontology fetch failed",
                    extra={"stage": "error", "ontology_id": spec.id, "error": str(exc)},
                )
                if not active_config.defaults.continue_on_error:
                    for pending in futures:
                        pending.cancel()
                    raise

    ordered_results = [results_map[i] for i in sorted(results_map)]
    return ordered_results


__all__ = [
    # Foundation
    "retry_with_backoff",
    "sanitize_filename",
    "generate_correlation_id",
    "mask_sensitive_data",
    # Configuration
    "ConfigError",
    "ConfigurationError",
    "DefaultsConfig",
    "DownloadConfiguration",
    "LoggingConfiguration",
    "ValidationConfig",
    "ResolvedConfig",
    "ensure_python_version",
    "setup_logging",
    "load_config",
    "validate_config",
    "get_env_overrides",
    # Storage
    "CACHE_DIR",
    "CONFIG_DIR",
    "LOG_DIR",
    "LOCAL_ONTOLOGY_DIR",
    "StorageBackend",
    "LocalStorageBackend",
    "FsspecStorageBackend",
    "get_storage_backend",
    "get_pystow",
    "get_rdflib",
    "get_pronto",
    "get_owlready2",
    "STORAGE",
    # Network
    "TokenBucket",
    "DownloadFailure",
    "DownloadResult",
    "RDF_MIME_ALIASES",
    "RDF_MIME_FORMAT_LABELS",
    "download_stream",
    "extract_archive_safe",
    "validate_url_security",
    "sha256_file",
    # Validation
    "ValidationRequest",
    "ValidationResult",
    "run_validators",
    # Pipeline
    "FetchSpec",
    "FetchResult",
    "Manifest",
    "ResolverCandidate",
    "PlannedFetch",
    "OntologyDownloadError",
    "ResolverError",
    "ValidationError",
    "MANIFEST_SCHEMA_VERSION",
    "MANIFEST_JSON_SCHEMA",
    "fetch_one",
    "fetch_all",
    "plan_one",
    "plan_all",
    "get_manifest_schema",
    "validate_manifest_dict",
]
def _safe_lock_component(value: str) -> str:
    """Return a filesystem-safe token for lock filenames."""

    sanitized = re.sub(r"[^A-Za-z0-9._-]", "_", value)
    sanitized = sanitized.strip("._") or "lock"
    return sanitized


@contextmanager
def _version_lock(ontology_id: str, version: str) -> Iterator[None]:
    """Acquire an inter-process lock for a specific ontology version."""

    lock_dir = CACHE_DIR / "locks"
    lock_dir.mkdir(parents=True, exist_ok=True)
    lock_path = lock_dir / f"{_safe_lock_component(ontology_id)}__{_safe_lock_component(version)}.lock"
    lock_path.parent.mkdir(parents=True, exist_ok=True)
    with lock_path.open("a+b") as handle:
        handle.seek(0, os.SEEK_END)
        if handle.tell() == 0:
            handle.write(b"0")
            handle.flush()

        if fcntl is not None:
            fcntl.flock(handle.fileno(), fcntl.LOCK_EX)
        elif msvcrt is not None:
            handle.seek(0)
            msvcrt.locking(handle.fileno(), msvcrt.LK_LOCK, 1)
        else:  # pragma: no cover - fallback when no locking backend available
            yield
            return

        try:
            yield
        finally:
            if fcntl is not None:
                fcntl.flock(handle.fileno(), fcntl.LOCK_UN)
            elif msvcrt is not None:
                handle.seek(0)
                msvcrt.locking(handle.fileno(), msvcrt.LK_UNLCK, 1)<|MERGE_RESOLUTION|>--- conflicted
+++ resolved
@@ -35,20 +35,14 @@
 except ImportError:  # pragma: no cover - non-windows
     msvcrt = None  # type: ignore[assignment]
 from concurrent.futures import ThreadPoolExecutor, as_completed
-<<<<<<< HEAD
 from concurrent.futures import TimeoutError as FuturesTimeoutError
 from contextlib import contextmanager
-=======
->>>>>>> 7dd7c920
 from copy import deepcopy
 from dataclasses import dataclass, field
 from datetime import datetime, timedelta, timezone
 from email.utils import parsedate_to_datetime
 from importlib import metadata
-<<<<<<< HEAD
 from itertools import islice
-=======
->>>>>>> 7dd7c920
 from logging.handlers import RotatingFileHandler
 from pathlib import Path, PurePosixPath
 from types import ModuleType
@@ -3473,8 +3467,6 @@
 
 
 # --- Validation utilities ---
-<<<<<<< HEAD
-=======
 import argparse
 import contextlib
 from contextlib import contextmanager
@@ -3489,7 +3481,6 @@
 from dataclasses import dataclass
 from itertools import islice
 from typing import BinaryIO, Iterator
->>>>>>> 7dd7c920
 
 rdflib = get_rdflib()
 pronto = get_pronto()
@@ -5193,8 +5184,6 @@
         parsed = parse_version_timestamp(digits_only[:14])
         if parsed is not None:
             return parsed
-<<<<<<< HEAD
-=======
     parsed = parse_iso_datetime(value)
     if parsed is not None:
         return parsed
@@ -5209,7 +5198,6 @@
         except ValueError:
             continue
         return naive.replace(tzinfo=timezone.utc)
->>>>>>> 7dd7c920
     return None
 
 
