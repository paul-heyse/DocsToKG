--- conflicted
+++ resolved
@@ -447,9 +447,6 @@
     logger: Optional[logging.Logger] = None,
     force: bool = False,
 ) -> List[FetchResult]:
-<<<<<<< HEAD
-    """Fetch a sequence of ontologies, respecting configured concurrency limits."""
-=======
     """Fetch a sequence of ontologies sequentially.
 
     Args:
@@ -465,7 +462,6 @@
         OntologyDownloadError: Propagated when downloads fail and the pipeline
             is configured to stop on error.
     """
->>>>>>> 634ac0bf
 
     ensure_python_version()
     active_config = config or ResolvedConfig.from_defaults()
