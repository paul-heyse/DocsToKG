--- conflicted
+++ resolved
@@ -367,7 +367,6 @@
     plan: FetchPlan
     candidates: Sequence[ResolverCandidate]
     last_modified: Optional[str] = None
-<<<<<<< HEAD
     last_modified_at: Optional[datetime] = None
     size: Optional[int] = None
 
@@ -522,8 +521,6 @@
                 planned.plan.content_length = parsed_length
 
     return planned
-=======
->>>>>>> 7667fafa
 
 
 def _read_manifest(manifest_path: Path) -> Optional[dict]:
@@ -824,15 +821,11 @@
     ensure_python_version()
     active_config = config or ResolvedConfig.from_defaults()
     logging_config = active_config.defaults.logging
-<<<<<<< HEAD
-    log = logger or setup_logging(logging_config)
-=======
     log = logger or setup_logging(
         level=logging_config.level,
         retention_days=logging_config.retention_days,
         max_log_size_mb=logging_config.max_log_size_mb,
     )
->>>>>>> 7667fafa
     correlation = correlation_id or generate_correlation_id()
     adapter = logging.LoggerAdapter(
         log, extra={"correlation_id": correlation, "ontology_id": spec.id}
@@ -860,7 +853,6 @@
             "url": candidate.plan.url,
             "attempt": attempt_number,
         }
-<<<<<<< HEAD
 
         pending_spec = FetchSpec(
             id=spec.id,
@@ -900,47 +892,6 @@
             STORAGE.ensure_local_version(pending_spec.id, pending_version)
             previous_manifest = _read_manifest(pending_manifest_path)
 
-=======
-
-        pending_spec = FetchSpec(
-            id=spec.id,
-            resolver=candidate.resolver,
-            extras=spec.extras,
-            target_formats=spec.target_formats,
-        )
-        try:
-            _ensure_license_allowed(candidate.plan, active_config, pending_spec)
-        except ConfigurationError as exc:
-            adapter.warning(
-                "resolver license rejected",
-                extra={
-                    "stage": "plan",
-                    "resolver": candidate.resolver,
-                    "attempt": attempt_number,
-                    "error": str(exc),
-                },
-            )
-            attempt_record.update({"status": "rejected", "error": str(exc)})
-            resolver_attempts.append(attempt_record)
-            last_error = exc
-            continue
-
-        if candidate.plan.service:
-            adapter.extra["service"] = candidate.plan.service
-        else:
-            adapter.extra.pop("service", None)
-
-        pending_destination, pending_version, pending_base_dir = _build_destination(
-            pending_spec, candidate.plan, active_config
-        )
-        pending_manifest_path = pending_base_dir / "manifest.json"
-
-        previous_manifest = None
-        if not force:
-            STORAGE.ensure_local_version(pending_spec.id, pending_version)
-            previous_manifest = _read_manifest(pending_manifest_path)
-
->>>>>>> 7667fafa
         adapter.info(
             "downloading",
             extra={
@@ -1193,15 +1144,11 @@
     ensure_python_version()
     active_config = config or ResolvedConfig.from_defaults()
     logging_config = active_config.defaults.logging
-<<<<<<< HEAD
-    log = logger or setup_logging(logging_config)
-=======
     log = logger or setup_logging(
         level=logging_config.level,
         retention_days=logging_config.retention_days,
         max_log_size_mb=logging_config.max_log_size_mb,
     )
->>>>>>> 7667fafa
     correlation = correlation_id or generate_correlation_id()
     adapter = logging.LoggerAdapter(
         log, extra={"correlation_id": correlation, "ontology_id": spec.id}
@@ -1216,23 +1163,16 @@
         target_formats=spec.target_formats,
     )
     _ensure_license_allowed(primary.plan, active_config, effective_spec)
-<<<<<<< HEAD
     planned = PlannedFetch(
-=======
     return PlannedFetch(
->>>>>>> 7667fafa
         spec=effective_spec,
         resolver=primary.resolver,
         plan=primary.plan,
         candidates=tuple(candidates),
         last_modified=primary.plan.last_modified,
-<<<<<<< HEAD
         size=primary.plan.content_length,
     )
     return _populate_plan_metadata(planned, active_config, adapter)
-=======
-    )
->>>>>>> 7667fafa
 
 
 def plan_all(
@@ -1261,15 +1201,11 @@
     ensure_python_version()
     active_config = config or ResolvedConfig.from_defaults()
     logging_config = active_config.defaults.logging
-<<<<<<< HEAD
-    log = logger or setup_logging(logging_config)
-=======
     log = logger or setup_logging(
         level=logging_config.level,
         retention_days=logging_config.retention_days,
         max_log_size_mb=logging_config.max_log_size_mb,
     )
->>>>>>> 7667fafa
     correlation = generate_correlation_id()
     adapter = logging.LoggerAdapter(log, extra={"correlation_id": correlation})
 
@@ -1319,7 +1255,6 @@
                         pending.cancel()
                     raise
             else:
-<<<<<<< HEAD
                 results[index] = planned
 
     ordered_indices = sorted(results)
@@ -1344,7 +1279,6 @@
             continue
         filtered.append(plan)
     return filtered
-=======
                 last_known = planned.last_modified or planned.plan.last_modified
                 last_dt = _parse_last_modified(last_known)
                 if since is not None and last_dt is None:
@@ -1370,7 +1304,6 @@
 
     ordered_indices = sorted(results)
     return [results[i] for i in ordered_indices]
->>>>>>> 7667fafa
 
 
 def fetch_all(
@@ -1406,15 +1339,11 @@
             log = candidate
         else:
             logging_config = active_config.defaults.logging
-<<<<<<< HEAD
-            log = setup_logging(logging_config)
-=======
             log = setup_logging(
                 level=logging_config.level,
                 retention_days=logging_config.retention_days,
                 max_log_size_mb=logging_config.max_log_size_mb,
             )
->>>>>>> 7667fafa
     correlation = generate_correlation_id()
     adapter = logging.LoggerAdapter(log, extra={"correlation_id": correlation})
 
