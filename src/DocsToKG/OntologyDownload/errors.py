"""Exception hierarchy shared across ontology planning, download, and validation.

The ontology pipeline spans configuration parsing, HTTP retrieval, archive
materialisation, and schema validation.  This module groups the failure modes
into a tidy hierarchy so caller code can react to high-level categories (for
example, policy violations vs. transient resolver errors) while still having
access to specialised subclasses when finer-grained handling is required.
"""

from __future__ import annotations

from typing import Optional, Sequence

__all__ = [
    "OntologyDownloadError",
    "UnsupportedPythonError",
    "ConfigurationError",
    "ResolverError",
    "ValidationError",
<<<<<<< HEAD
    "RetryableValidationError",
=======
    "ValidationFailure",
>>>>>>> 0b732205
    "PolicyError",
    "DownloadFailure",
    "UserConfigError",
    "ConfigError",
]


class OntologyDownloadError(RuntimeError):
    """Base exception for ontology planning, download, or validation failures."""


class UnsupportedPythonError(OntologyDownloadError):
    """Raised when the active interpreter is older than the supported minimum."""


class ConfigurationError(OntologyDownloadError):
    """Raised when configuration inputs or manifests are invalid."""


class ResolverError(OntologyDownloadError):
    """Raised when resolver planning cannot produce a usable fetch plan."""


class ValidationError(OntologyDownloadError):
    """Raised when ontology validation encounters unrecoverable issues."""


<<<<<<< HEAD
class RetryableValidationError(ValidationError):
    """Validation error that supports retry semantics for resolver fallbacks."""

    def __init__(
        self,
        message: str,
        *,
        validators: Optional[Sequence[str]] = None,
        retryable: bool = False,
    ) -> None:
        super().__init__(message)
        self.validators = tuple(validators or ())
=======
class ValidationFailure(ValidationError):
    """Raised when validation results should be treated as a failed attempt."""

    def __init__(self, message: str, *, retryable: bool = False) -> None:
        super().__init__(message)
>>>>>>> 0b732205
        self.retryable = retryable


class PolicyError(OntologyDownloadError):
    """Raised when security, licensing, or rate limit policies are violated."""


class DownloadFailure(OntologyDownloadError):
    """Raised when an HTTP download attempt fails."""

    def __init__(
        self,
        message: str,
        *,
        status_code: Optional[int] = None,
        retryable: bool = False,
    ) -> None:
        super().__init__(message)
        self.status_code = status_code
        self.retryable = retryable


class UserConfigError(RuntimeError):
    """Raised when CLI arguments or YAML configuration inputs are invalid."""


# Backwards compatibility alias used throughout the package.
ConfigError = UserConfigError<|MERGE_RESOLUTION|>--- conflicted
+++ resolved
@@ -17,11 +17,7 @@
     "ConfigurationError",
     "ResolverError",
     "ValidationError",
-<<<<<<< HEAD
     "RetryableValidationError",
-=======
-    "ValidationFailure",
->>>>>>> 0b732205
     "PolicyError",
     "DownloadFailure",
     "UserConfigError",
@@ -49,7 +45,6 @@
     """Raised when ontology validation encounters unrecoverable issues."""
 
 
-<<<<<<< HEAD
 class RetryableValidationError(ValidationError):
     """Validation error that supports retry semantics for resolver fallbacks."""
 
@@ -62,13 +57,11 @@
     ) -> None:
         super().__init__(message)
         self.validators = tuple(validators or ())
-=======
 class ValidationFailure(ValidationError):
     """Raised when validation results should be treated as a failed attempt."""
 
     def __init__(self, message: str, *, retryable: bool = False) -> None:
         super().__init__(message)
->>>>>>> 0b732205
         self.retryable = retryable
 
 
