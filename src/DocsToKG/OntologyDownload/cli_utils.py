"""
CLI Formatting Helpers

This module contains lightweight formatting utilities used by the ontology
downloader CLI. The helpers focus on producing human-friendly tables and
summaries while remaining dependency-free so they can run in constrained
environments such as CI workflows or air-gapped deployments.

Key Features:
- ASCII table rendering for deterministic console output
- Validation summary formatting that mirrors structured JSON payloads
- Status-aware formatting that highlights validator outcomes consistently
- Utilities designed for reuse across multiple CLI subcommands

Usage:
    from DocsToKG.OntologyDownload.cli_utils import format_table

    print(format_table([\"Name\", \"Status\"], [[\"hp\", \"ok\"]]))
"""

from __future__ import annotations

<<<<<<< HEAD
from typing import TYPE_CHECKING, Any, Dict, Sequence, Tuple

if TYPE_CHECKING:  # pragma: no cover - imported for type checking only
=======
from typing import Any, Dict, Sequence, Tuple, TYPE_CHECKING

if TYPE_CHECKING:  # pragma: no cover - type hints only
>>>>>>> 3c743207
    from .core import FetchResult, PlannedFetch

__all__ = [
    "format_plan_rows",
    "format_results_table",
    "format_table",
    "format_plan_rows",
    "format_results_table",
    "format_validation_summary",
    "format_plan_rows",
    "format_results_table",
]


def format_table(headers: Sequence[str], rows: Sequence[Sequence[str]]) -> str:
    """Format tabular data as an ASCII table.

    Args:
        headers: Ordered column header strings.
        rows: Iterable of rows where each row is a sequence of cell strings.

    Returns:
        A string containing the formatted table with aligned columns.

    Examples:
        >>> print(format_table(["Name", "Status"], [["hp", "success"], ["efo", "cached"]]))
        Name | Status
        -----+--------
        hp   | success
        efo  | cached
    """

    column_widths = [len(header) for header in headers]
    for row in rows:
        for index, cell in enumerate(row):
            column_widths[index] = max(column_widths[index], len(cell))

    def _format_row(values: Sequence[str]) -> str:
        """Render a single table row with padded column widths.

        Args:
            values: Ordered cell values corresponding to the table headers.

        Returns:
            String containing the formatted row.
        """
        return " | ".join(value.ljust(column_widths[index]) for index, value in enumerate(values))

    separator = "-+-".join("-" * width for width in column_widths)
    lines = [_format_row(headers), separator]
    lines.extend(_format_row(row) for row in rows)
    return "\n".join(lines)


def format_validation_summary(results: Dict[str, Dict[str, Any]]) -> str:
    """Format validator results as a status table.

    Args:
        results: Mapping of validator name to dictionaries containing ``ok`` and
            ``details`` keys describing the validator outcome.

    Returns:
        A formatted table with validator names, status, and detail summaries.

    Examples:
        >>> summary = {"rdflib": {"ok": True, "details": {"triples": 100}}}
        >>> print(format_validation_summary(summary))
        validator | status | details
        ----------+--------+---------
        rdflib    | ok     | triples=100
    """

    formatted_rows: list[Tuple[str, str, str]] = []
    for name, payload in results.items():
        status = "ok" if payload.get("ok") else "error"
        details = payload.get("details", {})
        message = ""
        if isinstance(details, dict):
            if "error" in details:
                message = str(details["error"])
            elif details:
                message = ", ".join(f"{key}={value}" for key, value in details.items())
        formatted_rows.append((name, status, message))

    return format_table(("validator", "status", "details"), formatted_rows)


<<<<<<< HEAD
def format_plan_rows(plans: Sequence["PlannedFetch"]) -> Sequence[Sequence[str]]:
    """Return formatted table rows for planned fetches.

    Args:
        plans: Iterable of planned fetch objects produced by the planner.

    Returns:
        Sequence of tuples containing ``id``, ``resolver``, ``service``,
        ``media_type``, and ``url`` suitable for :func:`format_table`.
    """

    rows = []
=======
def format_plan_rows(plans: Iterable[PlannedFetch]) -> List[Tuple[str, str, str, str, str]]:
    """Return plan metadata rows for human-readable tabular output.

    Args:
        plans: Sequence of planned fetch objects describing resolver outcomes.

    Returns:
        List of tuples containing ontology identifier, resolver, service,
        media type, and URL for table rendering.
    """

    rows: List[Tuple[str, str, str, str, str]] = []
    for plan in plans:
        media_type = plan.plan.media_type or ""
        service = plan.plan.service or plan.resolver
        rows.append((plan.spec.id, plan.resolver, service or "", media_type, plan.plan.url))
    return rows


def format_results_table(results: Iterable[FetchResult]) -> str:
    """Render fetch results as an ASCII table."""

    rows: List[Tuple[str, str, str, str, str]] = []
    for result in results:
        rows.append(
            (
                result.spec.id,
                result.spec.resolver,
                result.status,
                result.sha256 or "",
                str(result.local_path),
            )
        )
    return format_table(("id", "resolver", "status", "sha256", "path"), rows)
def format_plan_rows(plans: Sequence["PlannedFetch"]) -> Sequence[Tuple[str, str, str, str, str]]:
    """Return rows summarizing planned fetches for table rendering."""

    rows: list[Tuple[str, str, str, str, str]] = []
>>>>>>> 3c743207
    for plan in plans:
        rows.append(
            (
                plan.spec.id,
                plan.resolver,
                plan.plan.service or "",
                plan.plan.media_type or "",
                plan.plan.url,
            )
        )
    return rows


def format_results_table(results: Sequence["FetchResult"]) -> str:
<<<<<<< HEAD
    """Render fetch results as a human-readable table.

    Args:
        results: Sequence of :class:`~DocsToKG.OntologyDownload.core.FetchResult`
            objects returned by the download workflow.

    Returns:
        ASCII table summarising resolver id, status, checksum, and file path.
    """

    rows = []
    for result in results:
        rows.append(
            (
                result.spec.id,
                result.spec.resolver,
                result.status,
                result.sha256,
                str(result.local_path),
            )
        )
    return format_table(("id", "resolver", "status", "sha256", "file"), rows)
=======
    """Format fetch results as a CLI table showing key metadata."""

    rows = [
        (
            result.spec.id,
            result.spec.resolver,
            result.status,
            str(result.local_path),
            result.sha256,
        )
        for result in results
    ]
    return format_table(("id", "resolver", "status", "file", "sha256"), rows)
>>>>>>> 3c743207
<|MERGE_RESOLUTION|>--- conflicted
+++ resolved
@@ -20,15 +20,9 @@
 
 from __future__ import annotations
 
-<<<<<<< HEAD
-from typing import TYPE_CHECKING, Any, Dict, Sequence, Tuple
-
-if TYPE_CHECKING:  # pragma: no cover - imported for type checking only
-=======
 from typing import Any, Dict, Sequence, Tuple, TYPE_CHECKING
 
 if TYPE_CHECKING:  # pragma: no cover - type hints only
->>>>>>> 3c743207
     from .core import FetchResult, PlannedFetch
 
 __all__ = [
@@ -116,7 +110,6 @@
     return format_table(("validator", "status", "details"), formatted_rows)
 
 
-<<<<<<< HEAD
 def format_plan_rows(plans: Sequence["PlannedFetch"]) -> Sequence[Sequence[str]]:
     """Return formatted table rows for planned fetches.
 
@@ -129,7 +122,6 @@
     """
 
     rows = []
-=======
 def format_plan_rows(plans: Iterable[PlannedFetch]) -> List[Tuple[str, str, str, str, str]]:
     """Return plan metadata rows for human-readable tabular output.
 
@@ -168,7 +160,6 @@
     """Return rows summarizing planned fetches for table rendering."""
 
     rows: list[Tuple[str, str, str, str, str]] = []
->>>>>>> 3c743207
     for plan in plans:
         rows.append(
             (
@@ -183,7 +174,6 @@
 
 
 def format_results_table(results: Sequence["FetchResult"]) -> str:
-<<<<<<< HEAD
     """Render fetch results as a human-readable table.
 
     Args:
@@ -205,19 +195,4 @@
                 str(result.local_path),
             )
         )
-    return format_table(("id", "resolver", "status", "sha256", "file"), rows)
-=======
-    """Format fetch results as a CLI table showing key metadata."""
-
-    rows = [
-        (
-            result.spec.id,
-            result.spec.resolver,
-            result.status,
-            str(result.local_path),
-            result.sha256,
-        )
-        for result in results
-    ]
-    return format_table(("id", "resolver", "status", "file", "sha256"), rows)
->>>>>>> 3c743207
+    return format_table(("id", "resolver", "status", "sha256", "file"), rows)