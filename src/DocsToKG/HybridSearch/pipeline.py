--- conflicted
+++ resolved
@@ -486,7 +486,6 @@
         """
         return self._faiss
 
-<<<<<<< HEAD
     def upsert_documents(
         self,
         documents: Sequence[DocumentInput],
@@ -529,47 +528,16 @@
                 namespaces.update(batch.namespaces)
                 if vector_ids is not None and batch.vector_ids:
                     vector_ids.extend(batch.vector_ids)
-=======
-    _BATCH_FLUSH_CHUNK_LIMIT = 2048
-
-    def upsert_documents(self, documents: Sequence[DocumentInput]) -> List[ChunkPayload]:
-        """Ingest pre-computed chunk artifacts into FAISS and OpenSearch."""
-
-        batch: List[ChunkPayload] = []
-        ingested: List[ChunkPayload] = []
-
-        def flush_batch() -> None:
-            if not batch:
-                return
-            self._commit_batch(batch)
-            ingested.extend(batch)
-            batch.clear()
-
-        try:
-            for document in documents:
-                with self._observability.trace("ingest_document", namespace=document.namespace):
-                    chunk_iter = self._load_precomputed_chunks(document)
-                    processed = False
-                    for chunk in chunk_iter:
-                        if not processed:
-                            self._delete_existing_for_doc(document.doc_id, document.namespace)
-                            processed = True
-                        batch.append(chunk)
-                        if len(batch) >= self._BATCH_FLUSH_CHUNK_LIMIT:
-                            flush_batch()
->>>>>>> 07173f67
         except Exception as exc:  # pragma: no cover - defensive guard
             self._observability.logger.exception(
                 "chunk-ingest-error", extra={"event": {"error": str(exc)}}
             )
             raise RetryableIngestError("Failed to transform document") from exc
 
-<<<<<<< HEAD
         return IngestSummary(
             chunk_count=total_chunks,
             namespaces=tuple(sorted(namespaces)),
             vector_ids=tuple(vector_ids) if vector_ids is not None else None,
-=======
         flush_batch()
         return ingested
 
@@ -595,7 +563,6 @@
                     "namespaces": sorted({chunk.namespace for chunk in batch}),
                 }
             },
->>>>>>> 07173f67
         )
 
     def delete_chunks(self, vector_ids: Sequence[str]) -> None:
