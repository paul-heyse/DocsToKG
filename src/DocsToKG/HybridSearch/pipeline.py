# === NAVMAP v1 ===
# {
#   "module": "DocsToKG.HybridSearch.pipeline",
#   "purpose": "Ingestion pipeline, feature generation, and observability helpers",
#   "sections": [
#     {
#       "id": "countersample",
#       "name": "CounterSample",
#       "anchor": "class-countersample",
#       "kind": "class"
#     },
#     {
#       "id": "histogramsample",
#       "name": "HistogramSample",
#       "anchor": "class-histogramsample",
#       "kind": "class"
#     },
#     {
#       "id": "gaugesample",
#       "name": "GaugeSample",
#       "anchor": "class-gaugesample",
#       "kind": "class"
#     },
#     {
#       "id": "metricscollector",
#       "name": "MetricsCollector",
#       "anchor": "class-metricscollector",
#       "kind": "class"
#     },
#     {
#       "id": "tracerecorder",
#       "name": "TraceRecorder",
#       "anchor": "class-tracerecorder",
#       "kind": "class"
#     },
#     {
#       "id": "observability",
#       "name": "Observability",
#       "anchor": "class-observability",
#       "kind": "class"
#     },
#     {
#       "id": "ingesterror",
#       "name": "IngestError",
#       "anchor": "class-ingesterror",
#       "kind": "class"
#     },
#     {
#       "id": "retryableingesterror",
#       "name": "RetryableIngestError",
#       "anchor": "class-retryableingesterror",
#       "kind": "class"
#     },
#     {
#       "id": "ingestmetrics",
#       "name": "IngestMetrics",
#       "anchor": "class-ingestmetrics",
#       "kind": "class"
#     },
#     {
#       "id": "batchcommitresult",
#       "name": "BatchCommitResult",
#       "anchor": "class-batchcommitresult",
#       "kind": "class"
#     },
#     {
#       "id": "ingestsummary",
#       "name": "IngestSummary",
#       "anchor": "class-ingestsummary",
#       "kind": "class"
#     },
#     {
#       "id": "chunkingestionpipeline",
#       "name": "ChunkIngestionPipeline",
#       "anchor": "class-chunkingestionpipeline",
#       "kind": "class"
#     }
#   ]
# }
# === /NAVMAP ===

"""Hybrid-search ingestion pipeline, feature normalisation, and observability.

This module is the operational counterpart to the HybridSearch README section on
chunk ingestion. It streams DocParsing outputs (`*.chunk.jsonl` + embeddings or
Parquet vectors), derives lexical/dense features, and applies namespace routing
while emitting structured telemetry. Key responsibilities include:

- Loading chunk + vector artifacts in lockstep, validating manifests, and
  invoking `LexicalIndex` / `DenseVectorStore` adapters to keep sparse and dense
  stores synchronised.
- Normalising lexical payloads (BM25 stats, SPLADE weights) and dense vectors so
  the downstream FAISS store can assume contiguous `float32` tensors.
- Surfacing ingestion metrics through `Observability`—latency histograms, batch
  counters, GPU utilisation snapshots—mirroring the “Observability” guidance in
  the package README.
- Guarding against misordered DocParsing artifacts by streaming vectors lazily
  with a bounded cache; exceeding the cache limit raises `IngestError` so broken
  inputs are detected before mutating the stores.
- Providing retryable error classes to distinguish between transient ingestion
  issues (e.g., FAISS temp-memory exhaustion) and terminal data problems.

Agents extending ingestion should consult this module together with
`faiss-gpu-wheel-reference.md` to understand how dense features flow into the
custom FAISS GPU wheel managed by `store.ManagedFaissAdapter`.
"""

from __future__ import annotations

import json
import logging
import re
import time
from collections import defaultdict, deque
from contextlib import contextmanager
from dataclasses import dataclass
from pathlib import Path
from threading import RLock
from typing import (
    TYPE_CHECKING,
    Callable,
    Deque,
    Dict,
    Iterable,
    Iterator,
    List,
    Mapping,
    MutableMapping,
    Optional,
    Sequence,
    Set,
    Tuple,
)

import numpy as np

from .features import (  # noqa: F401
    FeatureGenerator,
    sliding_window,
    tokenize,
    tokenize_with_spans,
)
from .interfaces import DenseVectorStore, LexicalIndex
from .types import ChunkFeatures, ChunkPayload, DocumentInput

if TYPE_CHECKING:  # pragma: no cover - typing only
    from .store import ChunkRegistry

# --- Globals ---

__all__ = (
    "CounterSample",
    "GaugeSample",
    "HistogramSample",
    "MetricsCollector",
    "Observability",
    "TraceRecorder",
    "FeatureGenerator",
    "sliding_window",
    "tokenize",
    "tokenize_with_spans",
    "ChunkIngestionPipeline",
    "IngestError",
    "IngestMetrics",
    "BatchCommitResult",
    "IngestSummary",
    "RetryableIngestError",
    "TRAINING_SAMPLE_RNG",
)

TRAINING_SAMPLE_RNG = np.random.default_rng(13)

_PYARROW_MODULE = None
_PYARROW_PARQUET = None

_DEFAULT_VECTOR_CACHE_LIMIT = 10_000


# --- Public Classes ---


@dataclass
class CounterSample:
    """Sample from a counter metric with labels and value."""

    name: str
    labels: Mapping[str, str]
    value: float


@dataclass
class HistogramSample:
    """Sample from a histogram metric with percentile statistics."""

    name: str
    labels: Mapping[str, str]
    count: int
    p50: float
    p95: float
    p99: float


@dataclass
class GaugeSample:
    """Sample from a gauge metric capturing the latest recorded value."""

    name: str
    labels: Mapping[str, str]
    value: float


class MetricsCollector:
    """In-memory metrics collector compatible with Prometheus-style summaries."""

    def __init__(self) -> None:
        """Initialise empty counter, histogram, and gauge registries."""
        self._lock = RLock()
        self._histogram_window = 512

        def _deque_factory() -> Deque[float]:
            return deque(maxlen=self._histogram_window)

        self._counters: MutableMapping[Tuple[str, Tuple[Tuple[str, str], ...]], float] = (
            defaultdict(float)
        )
        self._histograms: MutableMapping[Tuple[str, Tuple[Tuple[str, str], ...]], Deque[float]] = (
            defaultdict(_deque_factory)
        )
        self._gauges: MutableMapping[Tuple[str, Tuple[Tuple[str, str], ...]], float] = {}

    def increment(self, name: str, amount: float = 1.0, **labels: str) -> None:
        """Increase a counter metric by ``amount`` for the supplied label set.

        Args:
            name: Counter metric identifier.
            amount: Amount to add to the counter.
            **labels: Key/value labels that partition the metric stream.
        """
        key = (name, tuple(sorted(labels.items())))
        with self._lock:
            self._counters[key] += amount

    def observe(self, name: str, value: float, **labels: str) -> None:
        """Record a new observation for a histogram metric.

        Args:
            name: Histogram metric identifier.
            value: Observation value to append.
            **labels: Key/value labels that partition the metric stream.
        """
        key = (name, tuple(sorted(labels.items())))
        with self._lock:
            self._histograms[key].append(value)

    def set_gauge(self, name: str, value: float, **labels: str) -> None:
        """Store the latest value for a gauge metric.

        Args:
            name: Gauge metric identifier.
            value: Current value to store.
            **labels: Key/value labels that partition the metric stream.
        """
        key = (name, tuple(sorted(labels.items())))
        with self._lock:
            self._gauges[key] = value

    def percentile(self, name: str, percentile: float, **labels: str) -> Optional[float]:
        """Return the requested percentile for a histogram metric if available.

        Args:
            name: Histogram metric identifier.
            percentile: Desired percentile expressed between 0.0 and 1.0.
            **labels: Key/value labels that partition the metric stream.

        Returns:
            The percentile value when samples exist, otherwise ``None``.
        """
        key = (name, tuple(sorted(labels.items())))
        with self._lock:
            samples = list(self._histograms.get(key, []))
        if not samples:
            return None
        percentile = min(max(percentile, 0.0), 1.0)
        sorted_samples = sorted(samples)
        idx = int(percentile * (len(sorted_samples) - 1))
        return sorted_samples[idx]

    def export_counters(self) -> Iterable[CounterSample]:
        """Yield counter samples suitable for serialization."""
        with self._lock:
            items = list(self._counters.items())
        for (name, labels), value in items:
            yield CounterSample(name=name, labels=dict(labels), value=value)

    def export_histograms(self) -> Iterable[HistogramSample]:
        """Yield histogram samples enriched with common percentiles."""
        with self._lock:
            items = list(self._histograms.items())
        for (name, labels), samples in items:
            sorted_samples = sorted(samples)
            count = len(sorted_samples)
            if count == 0:
                continue
            p50 = sorted_samples[int(0.5 * (count - 1))]
            p95 = sorted_samples[int(0.95 * (count - 1))]
            p99 = sorted_samples[int(0.99 * (count - 1))]
            yield HistogramSample(
                name=name, labels=dict(labels), count=count, p50=p50, p95=p95, p99=p99
            )

    def export_gauges(self) -> Iterable[GaugeSample]:
        """Yield gauge samples representing the latest recorded values."""
        with self._lock:
            items = list(self._gauges.items())
        for (name, labels), value in items:
            yield GaugeSample(name=name, labels=dict(labels), value=value)


class TraceRecorder:
    """Context manager producing timing spans for tracing."""

    def __init__(self, metrics: MetricsCollector, logger: logging.Logger) -> None:
        """Create a recorder backed by a metrics sink and structured logger."""
        self._metrics = metrics
        self._logger = logger

    @contextmanager
    def span(self, name: str, **attributes: str) -> Iterator[None]:
        """Record a timed span, emitting metrics and logs with ``attributes``."""
        start = time.perf_counter()
        try:
            yield
            status = "ok"
        except Exception:
            status = "error"
            raise
        finally:
            duration_ms = (time.perf_counter() - start) * 1000
            self._metrics.observe(f"trace_{name}_ms", duration_ms, **attributes)
            payload = {"span": name, "duration_ms": round(duration_ms, 3), "status": status}
            payload.update(attributes)
            self._logger.info("hybrid-trace", extra={"event": payload})


class Observability:
    """Facade for metrics, structured logging, and tracing."""

    def __init__(self, *, logger: Optional[logging.Logger] = None) -> None:
        """Initialise observers with an optional external logger."""
        self._metrics = MetricsCollector()
        self._logger = logger or logging.getLogger("DocsToKG.HybridSearch")
        self._tracer = TraceRecorder(self._metrics, self._logger)

    @property
    def metrics(self) -> MetricsCollector:
        """Return the metrics collector used by the ingestion pipeline."""
        return self._metrics

    @property
    def logger(self) -> logging.Logger:
        """Return the structured logger used for observability events."""
        return self._logger

    def trace(self, name: str, **attributes: str) -> Iterator[None]:
        """Create a tracing span that records timing and metadata."""
        return self._tracer.span(name, **attributes)

    def metrics_snapshot(self) -> Dict[str, list[Mapping[str, object]]]:
        """Export a JSON-serializable snapshot of counters, histograms, and gauges."""
        counters = [sample.__dict__ for sample in self._metrics.export_counters()]
        histograms = [sample.__dict__ for sample in self._metrics.export_histograms()]
        gauges = [sample.__dict__ for sample in self._metrics.export_gauges()]
        return {"counters": counters, "histograms": histograms, "gauges": gauges}


class IngestError(RuntimeError):
    """Base exception for ingestion failures.

    Args:
        message: Description of the ingestion failure.

    Examples:
        >>> raise IngestError("invalid chunk metadata")
        Traceback (most recent call last):
        ...
        IngestError: invalid chunk metadata
    """


class RetryableIngestError(IngestError):
    """Errors that callers should retry (e.g., transient model inference).

    Args:
        message: Description of the transient ingestion issue.

    Examples:
        >>> raise RetryableIngestError("embedding service unavailable")
        Traceback (most recent call last):
        ...
        RetryableIngestError: embedding service unavailable
    """


@dataclass(slots=True)
class IngestMetrics:
    """Simple metrics bundle used by tests.

    Attributes:
        chunks_upserted: Number of chunks upserted during ingestion runs.
        chunks_deleted: Number of chunks removed from storage backends.

    Examples:
        >>> metrics = IngestMetrics(chunks_upserted=3)
        >>> metrics.chunks_upserted
        3
    """

    chunks_upserted: int = 0
    chunks_deleted: int = 0


def _ensure_pyarrow_vectors() -> Tuple[object, object]:
    """Return the pyarrow modules required for parquet ingestion."""

    global _PYARROW_MODULE, _PYARROW_PARQUET
    if _PYARROW_MODULE is not None and _PYARROW_PARQUET is not None:
        return _PYARROW_MODULE, _PYARROW_PARQUET
    try:
        import pyarrow as pa  # type: ignore
        import pyarrow.parquet as pq  # type: ignore
    except ImportError as exc:  # pragma: no cover - exercised via ingestion error path
        raise IngestError(
            "Parquet vector ingestion requires the optional dependency 'pyarrow'. "
            "Install DocsToKG[docparse-parquet] or add pyarrow to the environment."
        ) from exc
    _PYARROW_MODULE = pa
    _PYARROW_PARQUET = pq
    return pa, pq


@dataclass(slots=True)
class BatchCommitResult:
    """Summary describing a single committed ingestion batch."""

    chunk_count: int = 0
    namespaces: Tuple[str, ...] = ()
    vector_ids: Optional[Tuple[str, ...]] = None


@dataclass(slots=True)
class IngestSummary:
    """Aggregate summary returned from :meth:`ChunkIngestionPipeline.upsert_documents`."""

    chunk_count: int = 0
    namespaces: Tuple[str, ...] = ()
    vector_ids: Optional[Tuple[str, ...]] = None


class ChunkIngestionPipeline:
    """Coordinate loading of chunk/vector artifacts and dual writes.

    Attributes:
        _faiss: FAISS index manager responsible for vector persistence.
        _opensearch: Lexical index handling sparse storage.
        _registry: Registry mapping vector identifiers to chunk metadata.
        _metrics: Aggregated ingestion metrics recorded during operations.
        _observability: Observability facade for tracing and logging.

    Examples:
        >>> pipeline = ChunkIngestionPipeline(
        ...     faiss_index=DenseVectorStore(...),
        ...     opensearch=OpenSearchSimulator(),  # from DocsToKG.HybridSearch.store  # doctest: +SKIP
        ...     registry=ChunkRegistry(),
        ... )
        >>> isinstance(pipeline.metrics.chunks_upserted, int)
        True
    """

    def __init__(
        self,
        *,
        faiss_index: DenseVectorStore,
        opensearch: LexicalIndex,
        registry: ChunkRegistry,
        observability: Optional[Observability] = None,
        vector_cache_limit: int = _DEFAULT_VECTOR_CACHE_LIMIT,
        vector_cache_stats_hook: Optional[Callable[[int, DocumentInput], None]] = None,
    ) -> None:
        """Initialise the ingestion pipeline with storage backends and instrumentation.

        Args:
            faiss_index: FAISS index manager responsible for dense vector storage.
            opensearch: Lexical index handling sparse storage.
            registry: Registry mapping vector identifiers to chunk metadata.
            observability: Optional observability façade for tracing and metrics.
            vector_cache_limit: Maximum number of unmatched vector artifacts that may
                remain resident in memory while reconciling chunk/vector streams.
                Defaults to ``10_000`` which bounds memory growth for misordered
                artifacts.
            vector_cache_stats_hook: Optional callback invoked whenever the
                unmatched vector cache changes size. Observability backends may use
                this to surface drift in dashboards.

        Returns:
            None: Constructors perform initialisation side effects only.
        """

        self._faiss = faiss_index
        self._opensearch = opensearch
        self._registry = registry
        self._metrics = IngestMetrics()
        self._observability = observability or Observability()
        self._vector_cache_limit = int(vector_cache_limit)
        if self._vector_cache_limit < 1:
            self._vector_cache_limit = 0
        self._vector_cache_stats_hook = vector_cache_stats_hook
        self._faiss.set_id_resolver(self._registry.resolve_faiss_id)
        attach = getattr(self._registry, "attach_dense_store", None)
        if callable(attach):
            attach(self._faiss)

    @property
    def metrics(self) -> IngestMetrics:
        """Expose cumulative ingestion metrics for inspection.

        Args:
            None

        Returns:
            IngestMetrics capturing counts of upserts and deletions.
        """
        return self._metrics

    @property
    def faiss_index(self) -> DenseVectorStore:
        """Access the FAISS index manager used for vector persistence.

        Args:
            None

        Returns:
            DenseVectorStore associated with the ingestion pipeline.
        """
        return self._faiss

    def upsert_documents(
        self,
        documents: Sequence[DocumentInput],
        *,
        collect_vector_ids: bool = False,
    ) -> IngestSummary:
        """Ingest pre-computed chunk artifacts into FAISS and OpenSearch.

        Args:
            documents: Sequence of document inputs referencing chunk/vector files.
            collect_vector_ids: When ``True`` the resulting summary includes
                committed vector identifiers. Defaults to ``False`` to avoid
                retaining large payload metadata in memory.

        Returns:
            IngestSummary aggregating counts and optional identifiers for the
            committed chunks.

        Raises:
            RetryableIngestError: When transformation fails due to transient issues.
        """

        formats = {
            document.vector_path.suffix.lower()
            for document in documents
            if document.vector_path
        }
        if formats:
            unsupported = formats - {".jsonl", ".parquet"}
            if unsupported:
                raise IngestError(
                    "Unsupported DocParsing vector formats: " + ", ".join(sorted(unsupported))
                )
            if len(formats) > 1:
                examples = {}
                for fmt in sorted(formats):
                    for document in documents:
                        if document.vector_path.suffix.lower() == fmt:
                            examples[fmt] = document.vector_path
                            break
                detail = ", ".join(f"{fmt}: {path}" for fmt, path in examples.items())
                raise IngestError(
                    "Mixed DocParsing vector formats detected; normalise the corpus before ingestion. "
                    + detail
                )

        total_chunks = 0
        namespaces: Set[str] = set()
        vector_ids: List[str] | None = [] if collect_vector_ids else None

        try:
            for document in documents:
                with self._observability.trace(
                    "ingest_document", namespace=document.namespace
                ):
                    loaded = self._load_precomputed_chunks(document)
                if not loaded:
                    continue
                staged_deletions = self._delete_existing_for_doc(
                    document.doc_id, document.namespace
                )
                batch = self._commit_batch(
                    loaded, collect_vector_ids=collect_vector_ids
                )
                total_chunks += batch.chunk_count
                namespaces.update(batch.namespaces)
                if vector_ids is not None and batch.vector_ids:
                    vector_ids.extend(batch.vector_ids)
                if staged_deletions:
                    self.delete_chunks(staged_deletions)
        except RetryableIngestError:
            raise
        except IngestError:
            raise
        except Exception as exc:  # pragma: no cover - defensive guard
            self._observability.logger.exception(
                "chunk-ingest-error", extra={"event": {"error": str(exc)}}
            )
            raise RetryableIngestError("Failed to transform document") from exc

        return IngestSummary(
            chunk_count=total_chunks,
            namespaces=tuple(sorted(namespaces)),
            vector_ids=tuple(vector_ids) if vector_ids is not None else None,
        )

    def delete_chunks(self, vector_ids: Sequence[str]) -> None:
        """Delete chunks from FAISS, OpenSearch, and the registry by vector id.

        Args:
            vector_ids: Collection of vector identifiers to remove.

        Returns:
            None

        Raises:
            None
        """
        with self._observability.trace("ingest_delete", count=str(len(vector_ids))):
            self._faiss.remove(vector_ids)
            self._opensearch.bulk_delete(vector_ids)
            self._registry.delete(vector_ids)
        self._metrics.chunks_deleted += len(vector_ids)
        self._observability.metrics.increment("delete_chunks", len(vector_ids))

    def _commit_batch(
        self,
        batch: Sequence[ChunkPayload],
        *,
        collect_vector_ids: bool = False,
    ) -> BatchCommitResult:
        """Persist a batch of chunks across dense, sparse, and registry stores."""

        if not batch:
            return BatchCommitResult(
                chunk_count=0,
                namespaces=(),
                vector_ids=() if collect_vector_ids else None,
            )

        count = len(batch)
        vector_ids = [chunk.vector_id for chunk in batch]
        faiss_added = False
        lexical_upserted = False

        with self._observability.trace("ingest_dual_write", count=str(count)):
            try:
                self._prepare_faiss(batch)
                self._faiss.add(
                    [chunk.features.embedding for chunk in batch],
                    vector_ids,
                )
                faiss_added = True
                self._opensearch.bulk_upsert(batch)
                lexical_upserted = True
                self._registry.upsert(batch)
            except Exception:
                if lexical_upserted:
                    try:
                        self._opensearch.bulk_delete(vector_ids)
                    except Exception:
                        self._observability.logger.exception(
                            "chunk-ingest-rollback-lexical-error",
                            extra={
                                "event": {
                                    "vector_ids": vector_ids,
                                    "stage": "lexical",
                                }
                            },
                        )
                if faiss_added:
                    try:
                        self._faiss.remove(vector_ids)
                    except Exception:
                        self._observability.logger.exception(
                            "chunk-ingest-rollback-faiss-error",
                            extra={
                                "event": {
                                    "vector_ids": vector_ids,
                                    "stage": "faiss",
                                }
                            },
                        )
                raise

        self._metrics.chunks_upserted += count
        self._observability.metrics.increment("ingest_chunks", count)

        namespaces = tuple(sorted({chunk.namespace for chunk in batch}))
        self._observability.logger.info(
            "chunk-upsert",
            extra={"event": {"count": count, "namespaces": list(namespaces)}},
        )

        vector_ids_result = (
            tuple(vector_ids)
            if collect_vector_ids
            else None
        )

        return BatchCommitResult(
            chunk_count=count,
            namespaces=namespaces,
            vector_ids=vector_ids_result,
        )

    def _prepare_faiss(self, new_chunks: Sequence[ChunkPayload]) -> None:
        """Train the FAISS index if required before adding new vectors.

        Args:
            new_chunks: Newly ingested chunks whose embeddings may train the index.

        Returns:
            None
        """
        if not self._faiss.needs_training():
            return
        training_vectors = self._training_sample(new_chunks)
        self._faiss.train(training_vectors)

    def _training_sample(self, new_chunks: Sequence[ChunkPayload]) -> Sequence[np.ndarray]:
        """Select representative embeddings for FAISS training.

        Args:
            new_chunks: Candidate chunks from the current ingestion batch.

        Returns:
            Sequence of embedding vectors used for index training.
        """
        nlist = int(getattr(self._faiss.config, "nlist", 1024))
        factor = max(1, int(getattr(self._faiss.config, "ivf_train_factor", 8)))
        target = max(1024, nlist * factor)

        reservoir: List[ChunkPayload] = []
        # Reservoir sampling over existing registry entries
        iterator = self._registry.iter_all()
        i = 0
        for item in iterator:
            if i < target:
                reservoir.append(item)
            else:
                j = int(TRAINING_SAMPLE_RNG.integers(0, i + 1))
                if j < target:
                    reservoir[j] = item
            i += 1
        # Stream over new chunks as well
        for item in new_chunks:
            if i < target:
                reservoir.append(item)
            else:
                j = int(TRAINING_SAMPLE_RNG.integers(0, i + 1))
                if j < target:
                    reservoir[j] = item
            i += 1
        if not reservoir:
            return [chunk.features.embedding for chunk in new_chunks]

        cache: Dict[str, np.ndarray] = {}
        for chunk in reservoir:
            embedding = chunk.features.embedding
            if isinstance(embedding, np.ndarray):
                cache[chunk.vector_id] = np.asarray(embedding, dtype=np.float32)

        matrix = self._registry.resolve_embeddings(
            [chunk.vector_id for chunk in reservoir], cache=cache
        )
        return [row for row in matrix]

    def _load_precomputed_chunks(self, document: DocumentInput) -> List[ChunkPayload]:
        """Load chunk and vector artifacts from disk for a document.

        Args:
            document: Document input describing artifact locations and metadata.

        Returns:
            List of populated `ChunkPayload` instances.

        Raises:
            IngestError: If chunk and vector artifacts are inconsistent or missing.
        """
        chunk_entries = self._read_jsonl(document.chunk_path)
        vector_iter = self._iter_vector_file(document.vector_path)
        vector_cache: Dict[str, Mapping[str, object]] = {}

        def _maybe_track_cache() -> None:
            if self._vector_cache_stats_hook is not None:
                self._vector_cache_stats_hook(len(vector_cache), document)
            if self._vector_cache_limit and len(vector_cache) > self._vector_cache_limit:
                raise IngestError(
                    "Vector cache grew beyond the configured safety limit; verify DocParsing "
                    "artifacts are ordered and sorted consistently by UUID before re-running ingestion."
                )

        def _pop_vector(vector_id: str) -> Optional[Mapping[str, object]]:
            cached = vector_cache.pop(vector_id, None)
            if cached is not None:
                return cached
            for entry in vector_iter:
                current_id = str(entry.get("uuid") or entry.get("UUID"))
                if not current_id:
                    continue
                if current_id == vector_id:
                    return entry
                vector_cache[current_id] = entry
                _maybe_track_cache()
            return None

        payloads: List[ChunkPayload] = []
        missing: List[str] = []
        for entry in chunk_entries:
            vector_id = str(entry.get("uuid") or entry.get("UUID"))
            vector_payload = vector_cache.pop(vector_id, None)
            if vector_payload is None:
                vector_payload = _pop_vector(vector_id)
            if vector_payload is None:
                missing.append(vector_id)
                continue
            features = self._features_from_vector(vector_payload)
            metadata = dict(document.metadata)
            metadata.update(
                {
                    "doc_id": document.doc_id,
                    "chunk_id": entry.get("chunk_id"),
                    "source_path": entry.get("source_path"),
                }
            )
            text = str(entry.get("text", ""))
            payloads.append(
                ChunkPayload(
                    doc_id=document.doc_id,
                    chunk_id=str(entry.get("chunk_id")),
                    vector_id=vector_id,
                    namespace=document.namespace,
                    text=text,
                    metadata=metadata,
                    features=features,
                    token_count=int(entry.get("num_tokens", 0)),
                    source_chunk_idxs=tuple(int(idx) for idx in entry.get("source_chunk_idxs", [])),
                    doc_items_refs=tuple(str(ref) for ref in entry.get("doc_items_refs", [])),
                    char_offset=self._resolve_char_offset(entry, text),
                )
            )
        if missing:
            raise IngestError(
                "Missing vector entries for chunk UUIDs: " + ", ".join(sorted(set(missing)))
            )

        extra_vector_ids: List[str] = []
        max_preview = 10
        truncated = False
        if vector_cache:
            cache_ids = [str(vector_id) for vector_id in vector_cache.keys()]
            if len(cache_ids) > max_preview:
                extra_vector_ids.extend(sorted(cache_ids)[:max_preview])
                truncated = True
            else:
                extra_vector_ids.extend(sorted(cache_ids))

        missing_uuid_entries = False
        for extra_entry in vector_iter:
            extra_uuid = extra_entry.get("uuid") or extra_entry.get("UUID")
            if extra_uuid:
                if len(extra_vector_ids) < max_preview:
                    extra_vector_ids.append(str(extra_uuid))
                else:
                    truncated = True
            else:
                missing_uuid_entries = True

        if extra_vector_ids or missing_uuid_entries:
            details = sorted(set(extra_vector_ids))
            message = "Found vector entries without matching chunks"
            if details:
                preview = ", ".join(details[:max_preview])
                if truncated or len(details) > max_preview:
                    preview += ", ..."
                message += f": {preview}"
            if missing_uuid_entries and not details:
                message += ": <missing UUID>"
            elif missing_uuid_entries:
                message += " (additional entries missing UUIDs)"
            raise IngestError(message)
        return payloads

<<<<<<< HEAD
    def _resolve_char_offset(
        self, entry: Mapping[str, object], text: str
    ) -> Tuple[int, int]:
        """Determine the character span for ``entry`` if metadata is present."""

        span_fields = (
            "char_offset",
            "char_offsets",
            "char_range",
            "char_ranges",
            "text_char_range",
            "text_char_offsets",
        )
        for field in span_fields:
            if field in entry:
                span = self._normalise_char_span(entry[field])
                if span is not None:
                    return span
        return (0, len(text))

    @staticmethod
    def _normalise_char_span(span: object) -> Optional[Tuple[int, int]]:
        """Normalise heterogeneous span payloads into a ``(start, end)`` tuple."""

        def _coerce(value: object) -> Optional[int]:
            if isinstance(value, bool):
                return None
            try:
                result = int(value)  # type: ignore[arg-type]
            except (TypeError, ValueError):
                return None
            if result < 0:
                return None
            return result

        if isinstance(span, (list, tuple)):
            if len(span) >= 2:
                start = _coerce(span[0])
                end = _coerce(span[1])
                if start is not None and end is not None and end >= start:
                    return (start, end)
            return None

        if isinstance(span, Mapping):
            start: Optional[int] = None
            for key in ("start", "begin", "offset", "char_start"):
                if key in span:
                    start = _coerce(span.get(key))
                if start is not None:
                    break
            end: Optional[int] = None
            for key in ("end", "stop", "finish", "char_end"):
                if key in span:
                    end = _coerce(span.get(key))
                if end is not None:
                    break
            if start is not None and end is not None and end >= start:
                return (start, end)
            if start is not None and "length" in span:
                length = _coerce(span.get("length"))
                if length is not None:
                    end = start + length
                    if end >= start:
                        return (start, end)
            return None

        if isinstance(span, str):
            matches = re.findall(r"-?\d+", span)
            if len(matches) >= 2:
                start = _coerce(matches[0])
                end = _coerce(matches[1])
                if start is not None and end is not None and end >= start:
                    return (start, end)
            return None

        return None

    def _delete_existing_for_doc(self, doc_id: str, namespace: str) -> None:
        """Remove previously ingested chunks for a document/namespace pair.
=======
    def _delete_existing_for_doc(self, doc_id: str, namespace: str) -> Tuple[str, ...]:
        """Retrieve existing vector identifiers for a document/namespace pair.
>>>>>>> 354b431f

        Args:
            doc_id: Document identifier whose chunks should be removed.
            namespace: Namespace to scope the deletion.

        Returns:
            Tuple of vector identifiers currently associated with the document.
        """
        return tuple(self._registry.vector_ids_for(doc_id, namespace))

    def _features_from_vector(self, payload: Mapping[str, object]) -> ChunkFeatures:
        """Convert stored vector payload into ChunkFeatures.

        Args:
            payload: Serialized feature payload from the vector JSONL artifact.

        Returns:
            ChunkFeatures object with BM25, SPLADE, and dense embeddings.

        Raises:
            IngestError: If the dense embedding has unexpected dimensionality.
        """
        bm25 = payload.get("BM25", {})
        bm25_terms = self._weights_from_payload(bm25)
        splade = payload.get("SpladeV3") or payload.get("SPLADEv3") or {}
        splade_weights = self._weights_from_payload(splade)
        dense = payload.get("Qwen3-4B") or payload.get("Qwen3_4B") or {}
        vector = np.asarray(dense.get("vector", []), dtype=np.float32)
        if vector.ndim != 1:
            raise IngestError("Dense vector must be one-dimensional")
        expected = int(self._faiss.dim)
        if vector.size != expected:
            raise IngestError(
                f"Dense vector dimension mismatch: expected {expected}, got {vector.size}"
            )
        return ChunkFeatures(
            bm25_terms=bm25_terms,
            splade_weights=splade_weights,
            embedding=vector,
        )

    def _weights_from_payload(self, payload: Mapping[str, object]) -> Dict[str, float]:
        """Deserialize sparse weight payloads into a term-to-weight mapping.

        Args:
            payload: Mapping containing `terms`/`tokens` and `weights` arrays.

        Returns:
            Dictionary mapping each term to its corresponding weight.
        """
        terms = payload.get("terms") or payload.get("tokens") or []
        weights = payload.get("weights") or []
        return {str(term): float(weight) for term, weight in zip(terms, weights)}

    def _read_vector_file(self, path: Path) -> List[Dict[str, object]]:
        """Eagerly load vector records from JSONL or Parquet."""

        return list(self._iter_vector_file(path))

    def _iter_vector_file(self, path: Path) -> Iterator[Dict[str, object]]:
        """Stream vector records from ``path`` regardless of format."""

        suffix = path.suffix.lower()
        if suffix == ".jsonl":
            yield from self._iter_jsonl(path)
            return
        if suffix == ".parquet":
            yield from self._iter_parquet(path)
            return
        raise IngestError(f"Unsupported vector artifact format for {path}")

    def _iter_parquet(self, path: Path) -> Iterator[Dict[str, object]]:
        """Yield rows from a parquet vectors artifact lazily."""

        if not path.exists():
            raise IngestError(f"Artifact file {path} not found")
        _, pq = _ensure_pyarrow_vectors()
        try:
            parquet_file = pq.ParquetFile(path)
        except Exception as exc:  # pragma: no cover - IO errors
            raise IngestError(f"Unable to read parquet vectors from {path}: {exc}") from exc
        for record_batch in parquet_file.iter_batches():
            for entry in record_batch.to_pylist():
                metadata = entry.get("model_metadata")
                if isinstance(metadata, str) and metadata:
                    try:
                        entry["model_metadata"] = json.loads(metadata)
                    except json.JSONDecodeError:
                        entry["model_metadata"] = {}
                elif metadata in (None, ""):
                    entry["model_metadata"] = {}
                yield entry

    def _iter_jsonl(self, path: Path) -> Iterator[Dict[str, object]]:
        """Yield parsed JSON objects from a JSONL artifact lazily."""

        if not path.exists():
            raise IngestError(f"Artifact file {path} not found")
        with path.open("r", encoding="utf-8") as handle:
            for line in handle:
                if not line.strip():
                    continue
                yield json.loads(line)

    def _read_jsonl(self, path: Path) -> List[Dict[str, object]]:
        """Return the contents of a JSONL artifact eagerly."""

        return list(self._iter_jsonl(path))<|MERGE_RESOLUTION|>--- conflicted
+++ resolved
@@ -907,7 +907,6 @@
             raise IngestError(message)
         return payloads
 
-<<<<<<< HEAD
     def _resolve_char_offset(
         self, entry: Mapping[str, object], text: str
     ) -> Tuple[int, int]:
@@ -987,10 +986,6 @@
 
     def _delete_existing_for_doc(self, doc_id: str, namespace: str) -> None:
         """Remove previously ingested chunks for a document/namespace pair.
-=======
-    def _delete_existing_for_doc(self, doc_id: str, namespace: str) -> Tuple[str, ...]:
-        """Retrieve existing vector identifiers for a document/namespace pair.
->>>>>>> 354b431f
 
         Args:
             doc_id: Document identifier whose chunks should be removed.
