--- conflicted
+++ resolved
@@ -774,7 +774,6 @@
         reservoir: List[ChunkPayload] = []
         # Reservoir sampling over existing registry entries
         i = 0
-<<<<<<< HEAD
         for item in iterator:
             if i < target:
                 reservoir.append(item)
@@ -783,7 +782,6 @@
                 if j < target:
                     reservoir[j] = item
             i += 1
-=======
         with closing(self._registry.iter_all()) as iterator:
             for item in iterator:
                 if i < target:
@@ -793,7 +791,6 @@
                     if j < target:
                         reservoir[j] = item
                 i += 1
->>>>>>> a66eae11
         # Stream over new chunks as well
         for item in new_chunks:
             if i < target:
