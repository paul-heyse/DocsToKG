--- conflicted
+++ resolved
@@ -1398,7 +1398,6 @@
                 "Check CUDA driver installation and faiss-gpu compatibility."
             ) from exc
 
-<<<<<<< HEAD
     def _resolve_replication_targets(self, available: int) -> Tuple[int, ...]:
         """Return the filtered GPU ids that should participate in replication."""
 
@@ -1427,7 +1426,6 @@
                 },
             )
         return tuple(allowed)
-=======
     def _create_gpu_resources(
         self, *, device: Optional[int] = None
     ) -> "faiss.StandardGpuResources":
@@ -1498,7 +1496,6 @@
                 "Unable to bind default CUDA null stream without explicit device",
                 exc_info=True,
             )
->>>>>>> 119c0837
 
     def distribute_to_all_gpus(self, index: "faiss.Index", *, shard: bool = False) -> "faiss.Index":
         """Clone ``index`` across available GPUs when the build supports it.
@@ -1571,7 +1568,6 @@
                 cloner_options.shard = bool(shard)
                 if shard and hasattr(cloner_options, "common_ivf_quantizer"):
                     cloner_options.common_ivf_quantizer = True
-<<<<<<< HEAD
             if explicit_targets_configured:
                 multi = faiss.index_cpu_to_gpus_list(
                     base_index,
@@ -1584,7 +1580,6 @@
                     co=cloner_options,
                     ngpu=available_gpus,
                 )
-=======
 
             resources_vector: "faiss.GpuResourcesVector | None" = None
             gpu_ids = list(range(gpu_count))
@@ -1622,7 +1617,6 @@
                     )
             else:
                 multi = faiss.index_cpu_to_all_gpus(base_index, co=cloner_options, ngpu=gpu_count)
->>>>>>> 119c0837
             self._replicated = True
             return multi
         except RuntimeError:
