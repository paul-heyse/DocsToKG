# === NAVMAP v1 ===
# {
#   "module": "DocsToKG.HybridSearch.store",
#   "purpose": "Vector store orchestration, OpenSearch helpers, GPU similarity utilities, and persistence",
#   "sections": [
#     {
#       "id": "vector-uuid-to-faiss-int",
#       "name": "_vector_uuid_to_faiss_int",
#       "anchor": "function-vector-uuid-to-faiss-int",
#       "kind": "function"
#     },
#     {
#       "id": "faisssearchresult",
#       "name": "FaissSearchResult",
#       "anchor": "class-faisssearchresult",
#       "kind": "class"
#     },
#     {
#       "id": "adapterstats",
#       "name": "AdapterStats",
#       "anchor": "class-adapterstats",
#       "kind": "class"
#     },
#     {
#       "id": "pendingsearch",
#       "name": "_PendingSearch",
#       "anchor": "class-pendingsearch",
#       "kind": "class"
#     },
#     {
#       "id": "searchcoalescer",
#       "name": "_SearchCoalescer",
#       "anchor": "class-searchcoalescer",
#       "kind": "class"
#     },
#     {
#       "id": "faissvectorstore",
#       "name": "FaissVectorStore",
#       "anchor": "class-faissvectorstore",
#       "kind": "class"
#     },
#     {
#       "id": "normalize-rows",
#       "name": "normalize_rows",
#       "anchor": "function-normalize-rows",
#       "kind": "function"
#     },
#     {
#       "id": "cosine-against-corpus-gpu",
#       "name": "cosine_against_corpus_gpu",
#       "anchor": "function-cosine-against-corpus-gpu",
#       "kind": "function"
#     },
#     {
#       "id": "pairwise-inner-products",
#       "name": "pairwise_inner_products",
#       "anchor": "function-pairwise-inner-products",
#       "kind": "function"
#     },
#     {
#       "id": "max-inner-product",
#       "name": "max_inner_product",
#       "anchor": "function-max-inner-product",
#       "kind": "function"
#     },
#     {
#       "id": "cosine-batch",
#       "name": "cosine_batch",
#       "anchor": "function-cosine-batch",
#       "kind": "function"
#     },
#     {
#       "id": "cosine-topk-blockwise",
#       "name": "cosine_topk_blockwise",
#       "anchor": "function-cosine-topk-blockwise",
#       "kind": "function"
#     },
#     {
#       "id": "serialize-state",
#       "name": "serialize_state",
#       "anchor": "function-serialize-state",
#       "kind": "function"
#     },
#     {
#       "id": "restore-state",
#       "name": "restore_state",
#       "anchor": "function-restore-state",
#       "kind": "function"
#     },
#     {
#       "id": "chunkregistry",
#       "name": "ChunkRegistry",
#       "anchor": "class-chunkregistry",
#       "kind": "class"
#     },
#     {
#       "id": "managedfaissadapter",
#       "name": "ManagedFaissAdapter",
#       "anchor": "class-managedfaissadapter",
#       "kind": "class"
#     }
#   ]
# }
# === /NAVMAP ===

"""Unified FAISS vector store, GPU similarity utilities, and state helpers."""

from __future__ import annotations

import base64
import logging
import time
import uuid
from dataclasses import asdict, dataclass, replace
from pathlib import Path
from threading import Event, RLock
from typing import Callable, ClassVar, Dict, Iterator, List, Mapping, Optional, Sequence, Tuple

import numpy as np

from .config import DenseIndexConfig
from .devtools.opensearch_simulator import OpenSearchSimulator
from .interfaces import DenseVectorStore
from .pipeline import Observability
from .types import ChunkPayload

# --- Globals ---

logger = logging.getLogger(__name__)

__all__ = (
    "FaissVectorStore",
    "ManagedFaissAdapter",
    "AdapterStats",
    "FaissSearchResult",
    "ChunkRegistry",
    "OpenSearchSimulator",
    "cosine_against_corpus_gpu",
    "cosine_batch",
    "cosine_topk_blockwise",
    "max_inner_product",
    "normalize_rows",
    "pairwise_inner_products",
    "restore_state",
    "serialize_state",
)

_MASK_63_BITS = (1 << 63) - 1


def _vector_uuid_to_faiss_int(vector_id: str) -> int:
    """Translate a vector UUID into a FAISS-compatible 63-bit integer."""

    return uuid.UUID(vector_id).int & _MASK_63_BITS


try:  # pragma: no cover - exercised via integration tests
    import faiss  # type: ignore

    _FAISS_AVAILABLE = all(
        hasattr(faiss, attr)
        for attr in (
            "GpuIndexFlatIP",
            "IndexIDMap2",
            "index_cpu_to_gpu",
            "index_gpu_to_cpu",
            "StandardGpuResources",
            "pairwise_distance_gpu",
        )
    )
except Exception:  # pragma: no cover - dependency not present in test rig
    faiss = None  # type: ignore
    _FAISS_AVAILABLE = False


# --- Public Classes ---


@dataclass(slots=True)
class FaissSearchResult:
    """Dense search hit returned by FAISS.

    Attributes:
        vector_id: External identifier resolved from the FAISS internal id.
        score: Similarity score reported by FAISS (inner product).

    Examples:
        >>> FaissSearchResult(vector_id="doc-123", score=0.82)
        FaissSearchResult(vector_id='doc-123', score=0.82)
    """

    vector_id: str
    score: float


@dataclass(frozen=True)
class AdapterStats:
    """Snapshot of runtime characteristics for a managed FAISS adapter."""

    device: int
    ntotal: int
    index_description: str
    nprobe: int
    multi_gpu_mode: str
    replicated: bool
    fp16_enabled: bool
    resources: Optional["faiss.StandardGpuResources"]


class _PendingSearch:
    """Container representing a pending single-query search awaiting batching."""

    __slots__ = ("vector", "top_k", "_event", "_result", "_error")

    def __init__(self, vector: np.ndarray, top_k: int) -> None:
        self.vector = np.asarray(vector, dtype=np.float32).copy()
        self.top_k = int(top_k)
        self._event = Event()
        self._result: Optional[List[FaissSearchResult]] = None
        self._error: Optional[BaseException] = None

    def set_result(self, result: Sequence[FaissSearchResult]) -> None:
        """Fulfil the pending search with ``result`` and release any waiters."""
        self._result = list(result)
        self._event.set()

    def set_exception(self, exc: BaseException) -> None:
        """Attach ``exc`` to the pending search and release any waiters."""
        self._error = exc
        self._event.set()

    def wait(self) -> List[FaissSearchResult]:
        """Block until a result or exception is produced for this search."""
        self._event.wait()
        if self._error is not None:
            raise self._error
        if self._result is None:
            return []
        return self._result


class _SearchCoalescer:
    """Batcher that groups singleton searches into short-lived micro-batches."""

    def __init__(
        self,
        store: "FaissVectorStore",
        *,
        window_ms: float = 2.0,
        max_batch: int = 32,
    ) -> None:
        self._store = store
        self._window = max(0.0, float(window_ms)) / 1000.0
        self._lock = RLock()
        self._pending: List[_PendingSearch] = []
        self._max_batch = max(1, int(max_batch))
        self._metrics = store._observability.metrics

    def submit(self, vector: np.ndarray, top_k: int) -> List[FaissSearchResult]:
        """Coalesce a singleton search request and return its results."""
        request = _PendingSearch(vector, top_k)
        with self._lock:
            self._pending.append(request)
            is_leader = len(self._pending) == 1
        if is_leader:
            if self._window:
                time.sleep(self._window)
            batch = self._drain()
            self._execute(batch)
            return request.wait()
        return request.wait()

    def _drain(self) -> List[_PendingSearch]:
        with self._lock:
            if not self._pending:
                return []
            batch = self._pending[: self._max_batch]
            self._pending = self._pending[self._max_batch :]
        return batch

    def _execute(self, batch: List[_PendingSearch]) -> None:
        while batch:
            vectors = [self._store._ensure_dim(item.vector) for item in batch]
            k_max = max(item.top_k for item in batch)
            matrix = np.stack(vectors, dtype=np.float32)
            try:
                results = self._store._search_batch_impl(matrix, k_max)
            except Exception as exc:
                while True:
                    for pending in batch:
                        pending.set_exception(exc)
                    batch = self._drain()
                    if not batch:
                        break
                raise
            else:
                for pending, row in zip(batch, results):
                    pending.set_result(row[: pending.top_k])
                if self._store._observability is not None:
                    self._store._observability.metrics.observe(
                        "faiss_coalesced_batch_size", float(len(batch))
                    )
                rate = 0.0 if len(batch) <= 1 else float(len(batch) - 1) / float(len(batch))
                self._metrics.set_gauge("faiss_coalescer_hit_rate", rate)
                batch = self._drain()


class FaissVectorStore(DenseVectorStore):
    """Manage a GPU-backed FAISS index for dense retrieval.

    The store encapsulates FAISS initialisation, GPU resource management,
    vector ingestion, deletion, and similarity search. It understands the
    custom CUDA-enabled FAISS build shipped with DocsToKG (``faiss-1.12``)
    and automatically mirrors configuration options defined in
    :class:`DenseIndexConfig`.

    Attributes:
        _dim: Dimensionality of stored vectors.
        _config: Active dense index configuration.
        _index: Underlying FAISS GPU index (possibly wrapped in ``IndexIDMap2``).
        _gpu_resources: Lazily initialised ``StandardGpuResources`` instance.
        _device: CUDA device id derived from configuration.

    Examples:
        >>> store = FaissVectorStore(dim=1536, config=DenseIndexConfig())
        >>> store.add([np.random.rand(1536)], ["chunk-1"])
        >>> results = store.search(np.random.rand(1536), top_k=5)
        >>> [hit.vector_id for hit in results]
        ['chunk-1']
    """

    _RUNTIME_MUTABLE_FIELDS: ClassVar[frozenset[str]] = frozenset(
        {"nprobe", "ingest_dedupe_threshold"}
    )

    @classmethod
    def create(
        cls,
        dim: int,
        config: DenseIndexConfig,
        *,
        observability: Optional[Observability] = None,
    ) -> "FaissVectorStore":
        """Factory helper matching the managed FAISS interface contracts."""

        return cls(dim=dim, config=config, observability=observability)

    def __init__(
        self,
        dim: int,
        config: DenseIndexConfig,
        *,
        observability: Optional[Observability] = None,
    ) -> None:
        """Initialise the vector store and allocate GPU resources.

        Args:
            dim: Dimensionality of dense embeddings stored in the index.
            config: Dense index configuration controlling layout and GPU flags.

        Returns:
            None

        Raises:
            RuntimeError: If the CUDA-enabled FAISS build is unavailable or no
                GPU devices are visible to the process.
        """
        if not _FAISS_AVAILABLE:
            raise RuntimeError(
                "FAISS GPU extensions are required for dense retrieval "
                "(missing GpuIndexFlatIP/index_cpu_to_gpu). Verify that faiss-gpu is installed "
                "and CUDA libraries are discoverable."
            )

        self._dim = dim
        self._config = config
        self._device = self._resolve_device(config)
        self._multi_gpu_mode = getattr(config, "multi_gpu_mode", "single")
        self._indices_32_bit = bool(getattr(config, "gpu_indices_32_bit", True))
        self._temp_memory_bytes = getattr(config, "gpu_temp_memory_bytes", None)
        self._gpu_use_default_null_stream_all_devices = bool(
            getattr(config, "gpu_use_default_null_stream_all_devices", False)
            or getattr(config, "gpu_default_null_stream_all_devices", False)
        )
        self._gpu_use_default_null_stream = bool(
            getattr(config, "gpu_use_default_null_stream", False)
            or getattr(config, "gpu_default_null_stream", False)
        )
        self._expected_ntotal = int(getattr(config, "expected_ntotal", 0))
        self._rebuild_delete_threshold = int(getattr(config, "rebuild_delete_threshold", 10000))
        self._force_64bit_ids = bool(getattr(config, "force_64bit_ids", False))
        self._force_remove_ids_fallback = bool(getattr(config, "force_remove_ids_fallback", False))
        self._replication_enabled = bool(getattr(config, "enable_replication", True))
        raw_replication_ids = getattr(config, "replication_gpu_ids", None)
        self._has_explicit_replication_ids = raw_replication_ids is not None
        if raw_replication_ids is None:
            self._replication_gpu_ids: Optional[Tuple[int, ...]] = None
        else:
            normalised_ids: list[int] = []
            for raw_id in raw_replication_ids:
                try:
                    candidate = int(raw_id)
                except (TypeError, ValueError):
                    logger.debug(
                        "Ignoring invalid replication gpu id", extra={"event": {"value": raw_id}}
                    )
                    continue
                normalised_ids.append(candidate)
            self._replication_gpu_ids = tuple(normalised_ids)
        self._reserve_memory_enabled = bool(getattr(config, "enable_reserve_memory", True))
        self._replicated = False
        self._gpu_resources: Optional["faiss.StandardGpuResources"] = None
        self._replica_gpu_resources: list["faiss.StandardGpuResources"] = []
        self._pinned_buffers: list[object] = []
        self._observability = observability or Observability()
        self.init_gpu()
        self._lock = RLock()
        self._index = self._create_index()
        self._index = self._maybe_distribute_multi_gpu(self._index)
        if self._dim != dim:
            raise RuntimeError(
                f"HybridSearch initialised with dim={dim} but created index expects {self._dim}"
            )
        self._id_resolver: Optional[Callable[[int], Optional[str]]] = None
        self._remove_fallbacks = 0
        self._rebuilds = 0
        self._tombstones: set[int] = set()
        self._dirty_deletes = 0
        self._needs_rebuild = False
        self._supports_remove_ids: Optional[bool] = None
        self._last_nprobe_update = 0.0
        self._last_applied_nprobe: Optional[int] = None
        self._last_applied_nprobe_monotonic = 0.0
        self._set_nprobe()
        self._search_coalescer = _SearchCoalescer(self)
        self._cpu_replica: Optional[bytes] = None
        self._cpu_replica_meta: Optional[Mapping[str, object]] = None
        self._snapshot_refresh_interval = max(
            0.0, float(getattr(self._config, "snapshot_refresh_interval_seconds", 0.0))
        )
        self._snapshot_refresh_writes = max(
            0, int(getattr(self._config, "snapshot_refresh_writes", 0))
        )
        self._last_snapshot_refresh = 0.0
        self._writes_since_snapshot = 0
        self._snapshot_lock = RLock()
        self._refresh_cpu_replica(reason="bootstrap", forced=True)
        self._emit_gpu_state("bootstrap", level="info")

    @property
    def ntotal(self) -> int:
        """Number of vectors currently stored in the FAISS index.

        Args:
            None

        Returns:
            int: Total number of stored vectors.
        """
        return int(self._index.ntotal)

    @property
    def config(self) -> DenseIndexConfig:
        """Return the resolved dense index configuration.

        Args:
            None

        Returns:
            DenseIndexConfig: Active dense index configuration.
        """
        return self._config

    def set_config(self, new_config: DenseIndexConfig) -> None:
        """Apply runtime-safe configuration updates."""

        if not isinstance(new_config, DenseIndexConfig):
            raise TypeError("new_config must be a DenseIndexConfig instance")
        current = asdict(self._config)
        updated = asdict(new_config)
        diffs: Dict[str, tuple[object, object]] = {}
        for key, old_value in current.items():
            new_value = updated.get(key, old_value)
            if old_value != new_value:
                diffs[key] = (old_value, new_value)
        if not diffs:
            return
        disallowed = [name for name in diffs if name not in self._RUNTIME_MUTABLE_FIELDS]
        if disallowed:
            raise ValueError(
                "Runtime config updates are restricted; attempted changes to disallowed fields: "
                + ", ".join(sorted(disallowed))
            )
        changes = {name: change[1] for name, change in diffs.items()}
        self._config = replace(self._config, **changes)
        self._observability.logger.info(
            "faiss-config-update",
            extra={
                "event": {
                    "changes": {
                        name: {"old": change[0], "new": change[1]} for name, change in diffs.items()
                    }
                }
            },
        )
        if "nprobe" in changes:
            with self._observability.trace(
                "faiss_set_config_nprobe", nprobe=str(changes["nprobe"])
            ):
                with self._lock:
                    self._reset_nprobe_cache()
                    self._set_nprobe()
                    self._last_nprobe_update = time.time()
            self._observability.metrics.set_gauge("faiss_nprobe", float(changes["nprobe"]))
        if "ingest_dedupe_threshold" in changes:
            self._observability.metrics.set_gauge(
                "faiss_ingest_dedupe_threshold", float(changes["ingest_dedupe_threshold"])
            )
        self._emit_gpu_state("set_config")

    @property
    def dim(self) -> int:
        """Return the dimensionality of vectors stored in the FAISS index.

        Args:
            None

        Returns:
            int: Dimensionality of embeddings managed by the index.
        """

        return self._dim

    @property
    def gpu_resources(self) -> "faiss.StandardGpuResources | None":
        """Expose the underlying FAISS GPU resource manager.

        Args:
            None

        Returns:
            faiss.StandardGpuResources | None: GPU resource manager when initialised.
        """
        return self._gpu_resources

    def get_gpu_resources(self) -> Optional["faiss.StandardGpuResources"]:
        """Compatibility helper returning active GPU resources."""

        return self._gpu_resources

    @property
    def device(self) -> int:
        """Return the CUDA device id used for the FAISS index.

        Args:
            None

        Returns:
            int: Configured CUDA device identifier.
        """
        config_device = getattr(self._config, "device", None)
        if config_device is not None:
            return int(config_device)
        return int(getattr(self, "_device", 0))

    @property
    def adapter_stats(self) -> AdapterStats:
        """Return a read-only snapshot of adapter state."""

        index_desc = self._describe_index(getattr(self, "_index", None))
        return AdapterStats(
            device=self.device,
            ntotal=self.ntotal,
            index_description=index_desc,
            nprobe=self._current_nprobe_value(),
            multi_gpu_mode=str(self._multi_gpu_mode),
            replicated=bool(self._replicated),
            fp16_enabled=bool(getattr(self._config, "flat_use_fp16", False)),
            resources=self._gpu_resources,
        )

    def set_id_resolver(self, resolver: Callable[[int], Optional[str]]) -> None:
        """Register a callback that maps FAISS internal ids to external ids.

        Args:
            resolver: Callable receiving the FAISS integer id and returning the
                application-level identifier (or ``None`` when unresolved).

        Returns:
            None
        """
        self._id_resolver = resolver

    def train(self, vectors: Sequence[np.ndarray]) -> None:
        """Train IVF style indexes using the provided sample vectors.

        Args:
            vectors: Sequence of dense vectors used to train IVF quantizers.

        Raises:
            ValueError: If no vectors are supplied for a trainable index type.

        Returns:
            None
        """
        if not hasattr(self._index, "is_trained"):
            return
        if getattr(self._index, "is_trained"):
            return
        if not vectors:
            raise ValueError("Training vectors required for IVF indexes")
        with self._observability.trace("faiss_train", samples=str(len(vectors))):
            self._observability.metrics.increment("faiss_train_calls", amount=1.0)
            matrix = np.stack([self._ensure_dim(vec) for vec in vectors]).astype(np.float32)
            matrix = self._as_pinned(np.ascontiguousarray(matrix, dtype=np.float32))
            try:
                faiss.normalize_L2(matrix)
                nlist = int(getattr(self._config, "nlist", 1024))
                factor = max(1, int(getattr(self._config, "ivf_train_factor", 8)))
                ntrain = min(matrix.shape[0], nlist * factor)
                self._index.train(matrix[:ntrain])
            finally:
                self._release_pinned_buffers()
        self._update_gpu_metrics()
        self.flush_snapshot(reason="train")

    def needs_training(self) -> bool:
        """Return ``True`` when the current FAISS index still requires training.

        Args:
            None

        Returns:
            bool: ``True`` when additional training is required.
        """
        is_trained = getattr(self._index, "is_trained", True)
        return not bool(is_trained)

    def add(self, vectors: Sequence[np.ndarray], vector_ids: Sequence[str]) -> None:
        """Add vectors to the FAISS index, replacing existing ids if present.

        Args:
            vectors: Embeddings to insert into the index.
            vector_ids: Application-level identifiers paired with each vector.

        Raises:
            ValueError: When the vector and id sequences differ in length.

        Returns:
            None
        """
        original_count = len(vector_ids)
        with self._observability.trace("faiss_add", count=str(original_count)):
            if len(vectors) != len(vector_ids):
                raise ValueError("vectors and vector_ids must align")
            if not vectors:
                return
            faiss_ids = np.asarray(
                [_vector_uuid_to_faiss_int(vid) for vid in vector_ids], dtype=np.int64
            )
            matrix = self._coerce_batch(
                np.stack([self._ensure_dim(vec) for vec in vectors]), normalize=False
            )
            dedupe_threshold = float(getattr(self._config, "ingest_dedupe_threshold", 0.0))
            dropped = 0
            if dedupe_threshold > 0.0 and self.ntotal > 0:
<<<<<<< HEAD
                dedupe_matrix = np.ascontiguousarray(matrix.copy(), dtype=np.float32)
                try:
                    faiss.normalize_L2(dedupe_matrix)
                    distances, indices = self._search_matrix(dedupe_matrix, 1)
=======
                probe_matrix = np.ascontiguousarray(matrix.copy(), dtype=np.float32)
                faiss.normalize_L2(probe_matrix)
                try:
                    distances, indices = self._search_matrix(probe_matrix, 1)
>>>>>>> f7ac642e
                except Exception:
                    logger.debug(
                        "ingest dedupe check failed; proceeding without filter", exc_info=True
                    )
                else:
                    keep_mask = []
                    for idx, score in zip(indices.ravel(), distances.ravel()):
                        keep_mask.append(idx == -1 or float(score) < dedupe_threshold)
                    if not any(keep_mask):
                        self._observability.metrics.increment(
                            "faiss_ingest_deduped", amount=float(matrix.shape[0])
                        )
                        return
                    if not all(keep_mask):
                        keep_mask_arr = np.asarray(keep_mask, dtype=bool)
                        dropped = int(np.count_nonzero(~keep_mask_arr))
                        matrix = np.ascontiguousarray(matrix[keep_mask_arr], dtype=np.float32)
                        faiss_ids = faiss_ids[keep_mask_arr]
                        self._observability.metrics.increment(
                            "faiss_ingest_deduped", amount=float(dropped)
                        )
            matrix = self._as_pinned(matrix)
            faiss.normalize_L2(matrix)
            try:
                with self._lock:
                    self._flush_pending_deletes(force=False)
                    if self._supports_remove_ids is None:
                        self._supports_remove_ids = self._probe_remove_support()
                    if self._supports_remove_ids:
                        self.remove_ids(faiss_ids, force_flush=True, reason="add_dedupe")
                    else:
                        existing_ids = self._lookup_existing_ids(faiss_ids)
                        if existing_ids.size:
                            self.remove_ids(existing_ids, force_flush=True, reason="add_cleanup")
                    base = self._index.index if hasattr(self._index, "index") else self._index
                    train_target = base
                    if hasattr(faiss, "downcast_index"):
                        try:
                            train_target = faiss.downcast_index(base)
                        except Exception:
                            train_target = base
                    if hasattr(train_target, "is_trained") and not getattr(
                        train_target, "is_trained"
                    ):
                        nlist = int(getattr(self._config, "nlist", 1024))
                        factor = max(1, int(getattr(self._config, "ivf_train_factor", 8)))
                        ntrain = min(matrix.shape[0], nlist * factor)
                        train_target.train(matrix[:ntrain])
                    self._index.add_with_ids(matrix, faiss_ids)
                    self._dirty_deletes = 0
                    self._needs_rebuild = False
            finally:
                self._release_pinned_buffers()
            self._update_gpu_metrics()
            inserted = matrix.shape[0]
            if inserted:
                self._observability.metrics.increment("faiss_add_vectors", amount=float(inserted))
                self._maybe_refresh_snapshot(writes_delta=int(inserted), reason="add")

    def remove(self, vector_ids: Sequence[str]) -> None:
        """Remove vectors from the index using application-level identifiers.

        Args:
            vector_ids: Sequence of vector ids scheduled for deletion.

        Returns:
            None
        """
        if not vector_ids:
            return
        count = len(vector_ids)
        ids = np.array([_vector_uuid_to_faiss_int(vid) for vid in vector_ids], dtype=np.int64)
        with self._observability.trace("faiss_remove", count=str(count)):
            self._observability.metrics.increment("faiss_remove_vectors", amount=float(count))
            with self._lock:
                self.remove_ids(ids, force_flush=True, reason="remove")
        self._update_gpu_metrics()

    def remove_ids(
        self, ids: np.ndarray, *, force_flush: bool = False, reason: str = "remove"
    ) -> int:
        """Remove vectors using FAISS internal ids.

        Args:
            ids: Array of FAISS integer ids to delete.
            force_flush: Force immediate rebuild when tombstones accumulate.

        Returns:
            Number of ids scheduled for removal.
        """
        with self._lock:
            ids64 = np.asarray(ids, dtype=np.int64)
            if ids64.size == 0:
                return 0
            self._remove_ids(ids64)
            self._flush_pending_deletes(force=force_flush)
            self._update_gpu_metrics()
            count = int(ids64.size)
            if count:
                self._maybe_refresh_snapshot(writes_delta=count, reason=reason)
            return count

    def _current_index_ids(self) -> np.ndarray:
        # Robustly extract id_map across wrappers / GPU clones.
        if self._index is None or self._index.ntotal == 0:
            return np.empty(0, dtype=np.int64)
        try:
            id_map = getattr(self._index, "id_map", None)
            if id_map is not None:
                return np.asarray(faiss.vector_to_array(id_map), dtype=np.int64)
        except Exception:
            pass
        try:
            cpu = self._to_cpu(self._index)
            id_map_cpu = getattr(cpu, "id_map", None)
            if id_map_cpu is not None:
                return np.asarray(faiss.vector_to_array(id_map_cpu), dtype=np.int64)
        except Exception:
            logger.debug("Unable to enumerate FAISS id_map; returning empty set", exc_info=True)
        return np.empty(0, dtype=np.int64)

    def _lookup_existing_ids(self, candidate_ids: np.ndarray) -> np.ndarray:
        if candidate_ids.size == 0 or self._index.ntotal == 0:
            return np.empty(0, dtype=np.int64)
        current_ids = self._current_index_ids()
        mask = np.isin(current_ids, candidate_ids)
        return current_ids[mask]

    def search(self, query: np.ndarray, top_k: int) -> List[FaissSearchResult]:
        """Search the index for the ``top_k`` nearest neighbours of ``query``."""

        matrix = self._coerce_query(query)
        vector = matrix[0]
        with self._observability.trace("faiss_search", top_k=str(top_k)):
            if self._search_coalescer is not None:
                return self._search_coalescer.submit(vector, top_k)
            results = self._search_batch_impl(matrix, top_k)
            return results[0] if results else []

    def search_many(self, queries: np.ndarray, top_k: int) -> List[List[FaissSearchResult]]:
        """Search the index for multiple queries in a single FAISS call."""

        return self.search_batch(queries, top_k)

    def search_batch(self, queries: np.ndarray, top_k: int) -> List[List[FaissSearchResult]]:
        """Alias for ``search_many`` to support explicit batch workloads."""

        matrix = self._coerce_batch(queries)
        if matrix.shape[0] == 1 and self._search_coalescer is not None:
            hits = self._search_coalescer.submit(matrix[0], top_k)
            return [hits]
        return self._search_batch_impl(matrix, top_k)

    def _search_batch_impl(self, matrix: np.ndarray, top_k: int) -> List[List[FaissSearchResult]]:
        matrix = self._coerce_batch(matrix, normalize=False)
        matrix = self._as_pinned(matrix)
        faiss.normalize_L2(matrix)
        batch = matrix.shape[0]
        try:
            with self._observability.trace(
                "faiss_search_batch", batch=str(batch), top_k=str(top_k)
            ):
                self._observability.metrics.increment("faiss_search_queries", amount=float(batch))
                distances, indices = self._search_matrix(matrix, top_k)
            results = self._resolve_search_results(distances, indices)
            total_results = float(sum(len(row) for row in results))
            self._observability.metrics.observe("faiss_search_results", total_results)
            return results
        finally:
            self._release_pinned_buffers()

    def range_search(
        self,
        query: np.ndarray,
        min_score: float,
        *,
        limit: Optional[int] = None,
    ) -> List[FaissSearchResult]:
        """Return all vectors scoring above ``min_score`` for ``query``."""

        matrix = self._coerce_query(query)
        matrix = self._as_pinned(matrix)
        faiss.normalize_L2(matrix)
        threshold = float(min_score)
        results: List[FaissSearchResult] = []
        try:
            with self._observability.trace(
                "faiss_range_search",
                threshold=f"{threshold:.6f}",
                limit="*" if limit is None else str(int(limit)),
            ):
                self._observability.metrics.increment("faiss_range_queries", amount=1.0)
                pairs: List[tuple[float, int]]
                try:
                    with self._lock:
                        self._flush_pending_deletes(force=False)
                        self._set_nprobe()
                        if not hasattr(self._index, "range_search"):
                            raise AttributeError("range_search unsupported by index")
                        lims, distances, labels = self._index.range_search(matrix, threshold)
                except Exception:
                    fallback_k = limit or max(32, min(self.ntotal, 2048))
                    distances, indices = self._search_matrix(matrix, int(fallback_k))
                    pairs = [
                        (float(score), int(internal_id))
                        for score, internal_id in zip(distances[0], indices[0])
                        if internal_id != -1 and float(score) >= threshold
                    ]
                else:
                    start = int(lims[0])
                    end = int(lims[1])
                    pairs = []
                    for i in range(start, end):
                        if labels[i] == -1:
                            continue
                        score = float(distances[i])
                        if score < threshold:
                            continue
                        pairs.append((score, int(labels[i])))
                        if limit is not None and len(pairs) >= int(limit):
                            break
                scored: List[tuple[float, str]] = []
                for score, internal_id in pairs:
                    vector_id = self._resolve_vector_id(int(internal_id))
                    if vector_id is None:
                        continue
                    scored.append((score, vector_id))
                scored.sort(key=lambda item: (-item[0], item[1]))
                if limit is not None:
                    scored = scored[: int(limit)]
                for score, vector_id in scored:
                    results.append(FaissSearchResult(vector_id=vector_id, score=float(score)))
                self._observability.metrics.observe("faiss_range_results", float(len(results)))
            return results
        finally:
            self._release_pinned_buffers()

    def _search_matrix(self, matrix: np.ndarray, top_k: int) -> tuple[np.ndarray, np.ndarray]:
        with self._lock:
            self._flush_pending_deletes(force=False)
            self._set_nprobe()
            return self._index.search(matrix, int(top_k))

    def _as_pinned(self, array: np.ndarray, *, threshold_bytes: int = 1_048_576) -> np.ndarray:
        """Return a pinned-memory view of ``array`` when practical."""

        if not bool(getattr(self._config, "use_pinned_memory", True)):
            return array
        if array.nbytes < threshold_bytes:
            return array
        try:
            import torch
        except Exception:
            return array
        if not torch.cuda.is_available():
            return array
        dtype_map = {
            np.float32: torch.float32,
            np.float16: torch.float16,
            np.int32: torch.int32,
            np.int64: torch.int64,
        }
        torch_dtype = dtype_map.get(array.dtype.type)
        if torch_dtype is None:
            return array
        tensor = torch.empty(tuple(array.shape), dtype=torch_dtype, pin_memory=True)
        source = torch.as_tensor(array, dtype=torch_dtype)
        tensor.copy_(source)
        self._pinned_buffers.append(tensor)
        return tensor.numpy()

    def _release_pinned_buffers(self) -> None:
        if self._pinned_buffers:
            self._pinned_buffers.clear()

    def flush_snapshot(self, *, reason: str = "flush") -> None:
        """Force a snapshot refresh bypassing throttle safeguards."""

        self._refresh_cpu_replica(reason=reason, forced=True)

    def _maybe_refresh_snapshot(self, *, writes_delta: int = 0, reason: str) -> None:
        if getattr(self._config, "persist_mode", "cpu_bytes") == "disabled":
            return
        now = time.time()
        interval = self._snapshot_refresh_interval
        write_threshold = self._snapshot_refresh_writes
        with self._snapshot_lock:
            if writes_delta > 0:
                self._writes_since_snapshot += int(writes_delta)
            writes_since = self._writes_since_snapshot
            last_refresh = self._last_snapshot_refresh
        if last_refresh == 0.0:
            self._refresh_cpu_replica(reason=reason, forced=False)
            return
        interval_ready = interval > 0.0 and now - last_refresh >= interval
        writes_ready = write_threshold > 0 and writes_since >= write_threshold
        should_refresh = False
        if interval <= 0.0 and write_threshold <= 0:
            should_refresh = True
        else:
            should_refresh = interval_ready or writes_ready
        if should_refresh:
            self._refresh_cpu_replica(reason=reason, forced=False)
            return
        age = max(0.0, now - last_refresh)
        self._observability.metrics.set_gauge("faiss_snapshot_age_seconds", float(age))
        self._observability.metrics.increment(
            "faiss_snapshot_refresh_skipped",
            amount=1.0,
            reason=reason,
        )

    def _refresh_cpu_replica(self, *, reason: str, forced: bool = False) -> None:
        if getattr(self._config, "persist_mode", "cpu_bytes") == "disabled":
            return
        try:
            payload = self.serialize()
        except Exception:  # pragma: no cover - best effort
            logger.debug("Unable to refresh CPU replica", exc_info=True)
            return
        meta = self.snapshot_meta()
        with self._snapshot_lock:
            self._cpu_replica = payload
            self._cpu_replica_meta = meta
            self._last_snapshot_refresh = time.time()
            self._writes_since_snapshot = 0
        self._observability.metrics.increment(
            "faiss_snapshot_refresh_total",
            amount=1.0,
            reason=reason,
            forced=str(bool(forced)),
        )
        self._observability.metrics.set_gauge("faiss_snapshot_age_seconds", 0.0)
        self._observability.logger.info(
            "faiss-snapshot-refresh",
            extra={
                "event": {
                    "reason": reason,
                    "forced": bool(forced),
                    "bytes": int(len(payload)),
                }
            },
        )

    def promote_cpu_replica(self) -> bool:
        """Promote the cached CPU replica back onto the GPU index."""

        replica = self._cpu_replica
        if replica is None:
            return False
        meta = self._cpu_replica_meta
        try:
            self.restore(replica, meta=meta)
        except Exception:  # pragma: no cover - recovery path
            self._observability.logger.exception(
                "faiss-promote-cpu-replica",
                extra={"event": {"status": "failed"}},
            )
            return False
        self._cpu_replica = replica
        self._cpu_replica_meta = meta
        self._observability.logger.info(
            "faiss-promote-cpu-replica",
            extra={"event": {"status": "success"}},
        )
        return True

    def _current_nprobe_value(self) -> int:
        index = getattr(self, "_index", None)
        candidates = []
        if index is not None:
            candidates.append(index)
            base = getattr(index, "index", None)
            if base is not None:
                candidates.append(base)
        for candidate in candidates:
            value = getattr(candidate, "nprobe", None)
            if value is not None:
                try:
                    return int(value)
                except Exception:
                    continue
        return int(getattr(self._config, "nprobe", 0))

    def _update_gpu_metrics(self) -> None:
        stats = self.adapter_stats
        self._observability.metrics.set_gauge("faiss_ntotal", float(stats.ntotal))
        self._observability.metrics.set_gauge("faiss_nprobe_effective", float(stats.nprobe))
        resources = stats.resources
        if resources is None or not hasattr(resources, "getMemoryInfo"):
            return
        try:
            free, total = resources.getMemoryInfo(int(stats.device))
        except Exception:
            logger.debug("Unable to fetch GPU memory info", exc_info=True)
            return
        self._observability.metrics.set_gauge("faiss_gpu_mem_free_bytes", float(free))
        self._observability.metrics.set_gauge("faiss_gpu_mem_total_bytes", float(total))
        self._observability.metrics.set_gauge("faiss_gpu_bytes", float(max(0.0, total - free)))

    def _emit_gpu_state(self, action: str, *, level: str = "debug") -> None:
        self._update_gpu_metrics()
        stats = self.adapter_stats
        payload = {
            "action": action,
            "device": stats.device,
            "index": stats.index_description,
            "replicated": stats.replicated,
            "multi_gpu_mode": stats.multi_gpu_mode,
            "fp16_enabled": stats.fp16_enabled,
            "indices_32_bit": bool(self._indices_32_bit and not self._force_64bit_ids),
            "nprobe": stats.nprobe,
            "ntotal": stats.ntotal,
        }
        log_fn = (
            self._observability.logger.info if level == "info" else self._observability.logger.debug
        )
        log_fn("faiss-gpu-state", extra={"event": payload})

    def _describe_index(self, index: Optional["faiss.Index"]) -> str:
        if index is None:
            return "uninitialised"
        try:
            return faiss.describe_index(index)
        except Exception:
            return type(index).__name__

    def _resolve_search_results(
        self, distances: np.ndarray, indices: np.ndarray
    ) -> List[List[FaissSearchResult]]:
        results: List[List[FaissSearchResult]] = []
        for row_scores, row_ids in zip(distances, indices):
            row: List[FaissSearchResult] = []
            for score, internal_id in zip(row_scores, row_ids):
                if internal_id == -1:
                    continue
                vector_id = self._resolve_vector_id(int(internal_id))
                if vector_id is None:
                    continue
                row.append(FaissSearchResult(vector_id=vector_id, score=float(score)))
            results.append(row)
        return results

    def serialize(self) -> bytes:
        """Return a CPU-serialised representation of the FAISS index.

        Args:
            None

        Returns:
            Byte payload produced by :func:`faiss.serialize_index`.

        Raises:
            RuntimeError: If the index has not been initialised.
        """
        with self._observability.trace("faiss_serialize"):
            with self._lock:
                if self._index is None:
                    raise RuntimeError("index is empty")
                cpu_index = self._to_cpu(self._index)
                blob = faiss.serialize_index(cpu_index)
                payload = bytes(blob)
            self._observability.metrics.increment("faiss_serialize_calls", amount=1.0)
            return payload

    def save(self, path: str) -> None:
        """Persist the FAISS index to ``path`` when persistence is enabled.

        Args:
            path: Filesystem destination for the serialised index.

        Returns:
            None

        Raises:
            RuntimeError: If the index has not been initialised.
        """
        with self._observability.trace("faiss_save", path=str(path)):
            if self._index is None:
                raise RuntimeError("index is empty")
            if getattr(self._config, "persist_mode", "cpu_bytes") == "disabled":
                logger.info("faiss-save-skip", extra={"event": {"reason": "persist_mode=disabled"}})
                return
            destination = Path(path)
            destination.parent.mkdir(parents=True, exist_ok=True)
            destination.write_bytes(self.serialize())
            self._observability.metrics.increment("faiss_save_calls", amount=1.0)

    @classmethod
    def load(
        cls,
        path: str,
        config: DenseIndexConfig,
        dim: int,
        *,
        observability: Optional[Observability] = None,
    ) -> "FaissVectorStore":
        """Restore a vector store from disk."""

        obs = observability or Observability()
        with obs.trace("faiss_load", path=str(path)):
            blob = Path(path).read_bytes()
            manager = cls(dim=dim, config=config, observability=obs)
            manager.restore(blob)
            manager._observability.metrics.increment("faiss_load_calls", amount=1.0)
        return manager

    def restore(
        self,
        payload: bytes,
        *,
        meta: Optional[Mapping[str, object]] = None,
    ) -> None:
        """Load an index from ``payload`` and promote it to the GPU.

        Args:
            payload: Bytes produced by :meth:`serialize`.
            meta: Optional snapshot metadata for validation.

        Raises:
            ValueError: If the payload is empty.

        Returns:
            None
        """
        with self._observability.trace("faiss_restore"):
            if not payload:
                raise ValueError("Empty FAISS payload")
            if meta:
                self._validate_snapshot_meta(meta)
            with self._lock:
                cpu_index = faiss.deserialize_index(np.frombuffer(payload, dtype=np.uint8))
                self._index = self._maybe_to_gpu(cpu_index)
                self._tombstones.clear()
                self._dirty_deletes = 0
                self._needs_rebuild = False
                self._reset_nprobe_cache()
                self._set_nprobe()
            self._observability.metrics.increment("faiss_restore_calls", amount=1.0)
        if getattr(self._config, "persist_mode", "cpu_bytes") != "disabled":
            snapshot_meta = self.snapshot_meta()
            with self._snapshot_lock:
                self._cpu_replica = bytes(payload)
                self._cpu_replica_meta = snapshot_meta
                self._last_snapshot_refresh = time.time()
                self._writes_since_snapshot = 0
            self._observability.metrics.set_gauge("faiss_snapshot_age_seconds", 0.0)
        self._emit_gpu_state("restore", level="info")

    def set_nprobe(
        self,
        nprobe: int,
        *,
        clamp_min: int = 1,
        clamp_max: Optional[int] = None,
    ) -> int:
        """Update the active ``nprobe`` value and propagate it to the index."""

        if clamp_min <= 0:
            raise ValueError("clamp_min must be positive")
        target = max(clamp_min, int(nprobe))
        if clamp_max is not None:
            if clamp_max < clamp_min:
                raise ValueError("clamp_max must be >= clamp_min")
            target = min(target, int(clamp_max))
        current = int(getattr(self._config, "nprobe", target))
        if target == current:
            return target
        now = time.time()
        if self._last_nprobe_update and now - self._last_nprobe_update < 60.0:
            self._observability.metrics.increment("faiss_nprobe_rate_limited", amount=1.0)
            self._observability.logger.debug(
                "faiss-nprobe-rate-limit",
                extra={"event": {"previous": current, "requested": target}},
            )
            return current
        logger.info(
            "faiss-nprobe-update",
            extra={
                "event": {"previous": current, "current": target, "index": self._config.index_type}
            },
        )
        self._config = replace(self._config, nprobe=target)
        with self._observability.trace("faiss_set_nprobe", nprobe=str(target)):
            with self._lock:
                self._reset_nprobe_cache()
                self._set_nprobe()
                self._last_nprobe_update = now
        self._observability.metrics.set_gauge("faiss_nprobe", float(target))
        self._emit_gpu_state("set_nprobe")
        return target

    def stats(self) -> dict[str, float | str]:
        """Return diagnostic metrics describing the active FAISS index.

        Args:
            None

        Returns:
            Mapping of human-readable metric names to values (counts or strings).
        """
        base = getattr(self._index, "index", None) or self._index
        if hasattr(faiss, "downcast_index"):
            try:
                base = faiss.downcast_index(base)
            except Exception:  # pragma: no cover - best effort introspection
                pass
        stats: dict[str, float | str] = {
            "ntotal": float(self.ntotal),
            "index_type": self._config.index_type,
            "nlist": float(getattr(self._config, "nlist", 0)),
            "nprobe": float(getattr(self._config, "nprobe", 0)),
            "pq_m": float(getattr(self._config, "pq_m", 0)),
            "pq_bits": float(getattr(self._config, "pq_bits", 0)),
            "ingest_dedupe_threshold": float(getattr(self._config, "ingest_dedupe_threshold", 0.0)),
            "gpu_remove_fallbacks": float(self._remove_fallbacks),
            "total_rebuilds": float(self._rebuilds),
            "multi_gpu_mode": self._multi_gpu_mode,
            "gpu_indices_32_bit": bool(self._indices_32_bit and not self._force_64bit_ids),
            "gpu_device": str(getattr(self._config, "device", 0)),
            "device": str(getattr(self._config, "device", 0)),
            "fp16_enabled": bool(getattr(self._config, "flat_use_fp16", False)),
            "cpu_replica_cached": bool(self._cpu_replica is not None),
            "cpu_replica_bytes": float(len(self._cpu_replica)) if self._cpu_replica else 0.0,
            "snapshot_refresh_interval_seconds": float(self._snapshot_refresh_interval),
            "snapshot_refresh_writes": float(self._snapshot_refresh_writes),
            "snapshot_writes_since_refresh": float(self._writes_since_snapshot),
            "snapshot_last_refresh_epoch": float(self._last_snapshot_refresh),
        }
        if self._temp_memory_bytes is not None:
            stats["gpu_temp_memory_bytes"] = float(self._temp_memory_bytes)
        try:
            stats["gpu_base"] = "GpuIndex" in type(base).__name__
            device = self._detect_device(self._index)
            if device is not None:
                stats["gpu_device"] = str(device)
                stats["device"] = str(device)
                resources = self._gpu_resources
                if resources is not None and hasattr(resources, "getMemoryInfo"):
                    free, total = resources.getMemoryInfo(device)
                    stats["gpu_mem_free"] = float(free)
                    stats["gpu_mem_total"] = float(total)
            stats["dirty_deletes"] = float(getattr(self, "_dirty_deletes", 0))
        except Exception:  # pragma: no cover - diagnostic only
            logger.debug("Unable to gather complete FAISS stats", exc_info=True)
        return stats

    def snapshot_meta(self) -> dict[str, object]:
        """Return metadata describing the configuration backing the index."""

        return {
            "dim": int(self._dim),
            "index_type": str(self._config.index_type),
            "nlist": int(getattr(self._config, "nlist", 0)),
            "pq_m": int(getattr(self._config, "pq_m", 0)),
            "pq_bits": int(getattr(self._config, "pq_bits", 0)),
            "nprobe": int(getattr(self._config, "nprobe", 0)),
            "gpu_indices_32_bit": bool(self._indices_32_bit and not self._force_64bit_ids),
            "force_64bit_ids": bool(self._force_64bit_ids),
            "flat_use_fp16": bool(getattr(self._config, "flat_use_fp16", False)),
            "multi_gpu_mode": str(self._multi_gpu_mode),
            "device": int(getattr(self._config, "device", 0)),
        }

    def rebuild_needed(self) -> bool:
        """Return ``True`` when tombstones require a full FAISS rebuild.

        Args:
            None

        Returns:
            bool: ``True`` when a rebuild should be triggered.
        """
        if self._needs_rebuild:
            return True
        if self._rebuild_delete_threshold <= 0:
            return False
        return self._dirty_deletes >= self._rebuild_delete_threshold

    def rebuild_if_needed(self) -> bool:
        """Trigger a rebuild when tombstones exceed thresholds.

        Returns:
            bool: ``True`` if a rebuild was executed.
        """

        with self._observability.trace("faiss_rebuild_check"):
            with self._lock:
                if not self.rebuild_needed():
                    return False
                self._rebuild_index()
                self._set_nprobe()
                self._needs_rebuild = False
            self._observability.metrics.increment("faiss_rebuilds", amount=1.0)
            self.flush_snapshot(reason="rebuild")
            return True

    def init_gpu(self) -> None:
        """Initialise FAISS GPU resources for the configured CUDA device.

        Args:
            None

        Raises:
            RuntimeError: When GPU support is unavailable or the requested
                device id is invalid.

        Returns:
            None
        """
        if self._gpu_resources is not None:
            return
        if not hasattr(faiss, "get_num_gpus"):
            raise RuntimeError(
                "HybridSearch requires a CUDA-enabled faiss build exposing get_num_gpus(). "
                "Install faiss-gpu>=1.9 with CUDA support."
            )
        available = int(faiss.get_num_gpus())
        if available <= 0:
            raise RuntimeError(
                "HybridSearch requires at least one visible CUDA device. "
                "Verify GPU drivers and CUDA visibility."
            )
        device = int(self.device)
        if device < 0 or device >= available:
            raise RuntimeError(
                f"HybridSearch configured for CUDA device {device}, but only {available} GPU(s) are available. "
                "Update DenseIndexConfig.device or adjust CUDA visibility."
            )
        try:
            resources = self._create_gpu_resources(device=device)
            self._gpu_resources = resources
            if self._gpu_resources is not None:
                self._configure_gpu_resource(self._gpu_resources, device=device)
                self._record_gpu_resource_configuration(device=device)
        except Exception as exc:  # pragma: no cover - GPU-specific failure
            raise RuntimeError(
                "HybridSearch failed to initialise FAISS GPU resources. "
                "Check CUDA driver installation and faiss-gpu compatibility."
            ) from exc

    def _resolve_replication_targets(self, available: int) -> Tuple[int, ...]:
        """Return the filtered GPU ids that should participate in replication."""

        if not self._replication_gpu_ids:
            return tuple()
        allowed: list[int] = []
        seen: set[int] = set()
        skipped: list[int] = []
        for gpu_id in self._replication_gpu_ids:
            if gpu_id in seen:
                continue
            seen.add(gpu_id)
            if 0 <= gpu_id < available:
                allowed.append(gpu_id)
            else:
                skipped.append(gpu_id)
        if skipped:
            logger.info(
                "Skipping unavailable GPUs during FAISS replication",
                extra={
                    "event": {
                        "requested_gpu_ids": tuple(self._replication_gpu_ids),
                        "allowed_gpu_ids": tuple(allowed),
                        "skipped_gpu_ids": tuple(skipped),
                    }
                },
            )
        return tuple(allowed)

    def _create_gpu_resources(
        self, *, device: Optional[int] = None
    ) -> "faiss.StandardGpuResources":
        """Instantiate ``StandardGpuResources`` for ``device`` without additional tweaks."""

        return faiss.StandardGpuResources()

    def _configure_gpu_resource(
        self, resource: "faiss.StandardGpuResources", *, device: Optional[int] = None
    ) -> None:
        """Apply configured knobs to a FAISS GPU resource manager."""

        temp_memory = getattr(self, "_temp_memory_bytes", None)
        if temp_memory is not None and hasattr(resource, "setTempMemory"):
            try:
                resource.setTempMemory(temp_memory)
            except Exception:  # pragma: no cover - best effort guard
                logger.debug("Unable to apply GPU temp memory cap", exc_info=True)

        # Configure pinned memory for faster H2D/D2H transfers
        if hasattr(self, "_config") and self._config is not None:
            pinned_memory_bytes = getattr(self._config, "gpu_pinned_memory_bytes", None)
            if pinned_memory_bytes is not None and hasattr(resource, "setPinnedMemory"):
                try:
                    resource.setPinnedMemory(pinned_memory_bytes)
                except Exception:  # pragma: no cover - best effort guard
                    logger.debug("Unable to apply GPU pinned memory configuration", exc_info=True)

        use_null_all = getattr(self, "_gpu_use_default_null_stream_all_devices", False)
        if use_null_all:
            method = getattr(resource, "setDefaultNullStreamAllDevices", None)
            if callable(method):
                try:  # pragma: no cover - hardware/driver dependent
                    method()
                except Exception:
                    logger.debug(
                        "Unable to enable default CUDA null stream across devices",
                        exc_info=True,
                    )
            return

        use_null = getattr(self, "_gpu_use_default_null_stream", False)
        if not use_null:
            return

        method = getattr(resource, "setDefaultNullStream", None)
        if not callable(method):
            return

        tried_device = False
        if device is not None:
            try:  # pragma: no cover - GPU binding specific
                method(int(device))
                tried_device = True
            except TypeError:
                tried_device = False
            except Exception:
                logger.debug("Unable to bind default CUDA null stream for device", exc_info=True)
                tried_device = True

        if tried_device:
            return

        try:  # pragma: no cover - GPU binding specific
            method()
        except TypeError:
            if device is not None:
                try:
                    method(int(device))
                except Exception:
                    logger.debug("Unable to fall back when binding CUDA null stream", exc_info=True)
        except Exception:
            logger.debug(
                "Unable to bind default CUDA null stream without explicit device",
                exc_info=True,
            )

    def _record_gpu_resource_configuration(self, *, device: Optional[int] = None) -> None:
        """Emit observability breadcrumbs for configured GPU resource settings."""

        observability = getattr(self, "_observability", None)
        if observability is None:
            return

        temp_memory = getattr(self, "_temp_memory_bytes", None)
        if temp_memory is not None:
            observability.metrics.set_gauge("faiss_gpu_temp_memory_bytes", float(temp_memory))
        observability.metrics.set_gauge(
            "faiss_gpu_default_null_stream",
            1.0 if getattr(self, "_gpu_use_default_null_stream", False) else 0.0,
        )
        observability.metrics.set_gauge(
            "faiss_gpu_default_null_stream_all_devices",
            1.0 if getattr(self, "_gpu_use_default_null_stream_all_devices", False) else 0.0,
        )
        observability.logger.info(
            "faiss-gpu-resource-configured",
            extra={
                "event": {
                    "device": None if device is None else int(device),
                    "temp_memory_bytes": temp_memory,
                    "default_null_stream": bool(
                        getattr(self, "_gpu_use_default_null_stream", False)
                    ),
                    "default_null_stream_all_devices": bool(
                        getattr(self, "_gpu_use_default_null_stream_all_devices", False)
                    ),
                }
            },
        )

    def _requires_gpu_resource_customization(self) -> bool:
        """Return whether replica resources need to be retained for custom settings."""

        return (
            getattr(self, "_temp_memory_bytes", None) is not None
            or getattr(self, "_gpu_use_default_null_stream", False)
            or getattr(self, "_gpu_use_default_null_stream_all_devices", False)
        )

    def distribute_to_all_gpus(self, index: "faiss.Index", *, shard: bool = False) -> "faiss.Index":
        """Clone ``index`` across available GPUs when the build supports it.

        Args:
            index: FAISS index to replicate or shard.
            shard: When ``True`` attempt sharded replication if supported.

        Returns:
            FAISS index after attempting replication/sharding.

        Raises:
            RuntimeError: If sharding is requested but unsupported by the
                linked FAISS build.
        """
        self._replicated = False
        if not self._replication_enabled:
            return index
        explicit_targets_configured = bool(self._has_explicit_replication_ids)
        if explicit_targets_configured and not hasattr(faiss, "index_cpu_to_gpus_list"):
            logger.warning(
                "FAISS build missing index_cpu_to_gpus_list; cannot honour explicit replication gpu ids"
            )
            self._observability.metrics.increment(
                "faiss_gpu_explicit_target_unavailable",
                reason="missing_index_cpu_to_gpus_list",
            )
            self._observability.logger.warning(
                "faiss-explicit-gpu-targets-unavailable",
                extra={
                    "event": {
                        "component": "faiss",
                        "action": "explicit_gpu_targets_unavailable",
                        "reason": "missing_index_cpu_to_gpus_list",
                        "requested_gpu_ids": tuple(self._replication_gpu_ids or ()),
                    }
                },
            )
            return index
        if not explicit_targets_configured and not hasattr(faiss, "index_cpu_to_all_gpus"):
            if shard:
                raise RuntimeError("Sharded multi-GPU not supported by current faiss build")
            return index
        if shard and not hasattr(faiss, "GpuMultipleClonerOptions"):
            raise RuntimeError("Sharded multi-GPU not supported by current faiss build")

        available_gpus = 0
        if hasattr(faiss, "get_num_gpus"):
            try:
                available_gpus = int(faiss.get_num_gpus())
            except Exception:  # pragma: no cover - best effort guard
                available_gpus = 0
        if available_gpus <= 1:
            return index
        if self._replicated:
            return index

        target_gpus: Tuple[int, ...] = tuple()
        if explicit_targets_configured:
            target_gpus = self._resolve_replication_targets(available_gpus)
            if len(target_gpus) <= 1:
                if self._replication_gpu_ids:
                    logger.info(
                        "Insufficient GPU targets after filtering explicit replication ids",
                        extra={
                            "event": {
                                "requested_gpu_ids": tuple(self._replication_gpu_ids),
                                "filtered_gpu_ids": target_gpus,
                            }
                        },
                    )
                self._observability.metrics.increment(
                    "faiss_gpu_explicit_target_unavailable",
                    reason="insufficient_filtered_targets",
                )
                self._observability.logger.info(
                    "faiss-explicit-gpu-targets-partially-unavailable",
                    extra={
                        "event": {
                            "component": "faiss",
                            "action": "explicit_gpu_targets_filtered",
                            "requested_gpu_ids": tuple(self._replication_gpu_ids or ()),
                            "filtered_gpu_ids": target_gpus,
                        }
                    },
                )
                return index

        if explicit_targets_configured:
            gpu_ids: List[int] = list(target_gpus)
        else:
            gpu_ids = list(range(available_gpus))
        gpu_count = len(gpu_ids)

        original_ids = (
            tuple(self._replication_gpu_ids or ()) if explicit_targets_configured else tuple()
        )
        filtered_targets = bool(original_ids) and len(gpu_ids) < len(original_ids)

        try:
            base_index = index
            if hasattr(faiss, "index_gpu_to_cpu"):
                try:
                    base_index = faiss.index_gpu_to_cpu(index)
                except Exception:  # pragma: no cover - gracefully fall back to provided index
                    base_index = index

            cloner_options: "faiss.GpuMultipleClonerOptions | None" = None
            if hasattr(faiss, "GpuMultipleClonerOptions"):
                cloner_options = faiss.GpuMultipleClonerOptions()
                cloner_options.shard = bool(shard)
                if shard and hasattr(cloner_options, "common_ivf_quantizer"):
                    cloner_options.common_ivf_quantizer = True

            if cloner_options is not None:
                self._apply_cloner_reservation(cloner_options, gpu_ids=gpu_ids)

            resources_supported = hasattr(faiss, "GpuResourcesVector")
            resources_vector: "faiss.GpuResourcesVector | None" = None
            if resources_supported and not filtered_targets:
                try:
                    resources_vector = faiss.GpuResourcesVector()
                except Exception:  # pragma: no cover - fall back to legacy path
                    resources_supported = False
                    resources_vector = None

            self._replica_gpu_resources = []
            primary_resource = getattr(self, "_gpu_resources", None)
            multi: "faiss.Index"
            retain_manual_resources = (
                resources_vector is not None or self._requires_gpu_resource_customization()
            )

            for gpu_id in gpu_ids:
                resource: "faiss.StandardGpuResources"
                if primary_resource is not None and int(self.device) == gpu_id:
                    resource = primary_resource
                else:
                    resource = self._create_gpu_resources(device=gpu_id)
                    if retain_manual_resources:
                        self._replica_gpu_resources.append(resource)
                self._configure_gpu_resource(resource, device=gpu_id)
                if resources_vector is not None:
                    resources_vector.push_back(resource)

            if resources_vector is not None:
                if hasattr(faiss, "index_cpu_to_gpu_multiple") and not filtered_targets:
                    try:
                        multi = faiss.index_cpu_to_gpu_multiple(
                            resources_vector, gpu_ids, base_index, cloner_options
                        )
                        self._replicated = True
                        return multi
                    except TypeError:
                        pass

                if hasattr(faiss, "index_cpu_to_gpus_list"):
                    multi = faiss.index_cpu_to_gpus_list(
                        base_index,
                        gpus=gpu_ids,
                        co=cloner_options,
                        resources=resources_vector,
                    )
                    self._observability.metrics.increment(
                        "faiss_gpu_manual_resource_path", amount=1.0
                    )
                    self._observability.logger.info(
                        "faiss-manual-resource-path-engaged",
                        extra={
                            "event": {
                                "component": "faiss",
                                "action": "manual_resource_replication",
                                "gpu_ids": tuple(gpu_ids),
                            }
                        },
                    )
                    self._replicated = True
                    return multi

            if explicit_targets_configured and hasattr(faiss, "index_cpu_to_gpus_list"):
                if not gpu_ids:
                    logger.error("index_cpu_to_gpus_list fallback requires at least one GPU id")
                    raise AssertionError(
                        "gpu_ids must not be empty when invoking manual GPU replication"
                    )
                multi = faiss.index_cpu_to_gpus_list(
                    base_index,
                    gpus=gpu_ids,
                    co=cloner_options,
                )
                self._observability.metrics.increment("faiss_gpu_manual_resource_path", amount=1.0)
                self._observability.logger.info(
                    "faiss-manual-resource-path-engaged",
                    extra={
                        "event": {
                            "component": "faiss",
                            "action": "manual_resource_replication",
                            "gpu_ids": tuple(gpu_ids),
                        }
                    },
                )
                self._replicated = True
                return multi

            if hasattr(faiss, "index_cpu_to_all_gpus"):
                multi = faiss.index_cpu_to_all_gpus(
                    base_index,
                    co=cloner_options,
                    ngpu=gpu_count,
                )
                self._replicated = True
                return multi
        except RuntimeError:
            raise
        except Exception:  # pragma: no cover - GPU-specific failure
            logger.warning("Unable to replicate FAISS index across GPUs", exc_info=True)
            return index

    def _maybe_distribute_multi_gpu(self, index: "faiss.Index") -> "faiss.Index":
        """Conditionally replicate or shard ``index`` based on configuration."""

        if self._multi_gpu_mode not in ("replicate", "shard"):
            self._replicated = False
            return index
        if not self._replication_enabled:
            self._replicated = False
            return index
        shard = self._multi_gpu_mode == "shard"
        return self.distribute_to_all_gpus(index, shard=shard)

    def _maybe_to_gpu(self, index: "faiss.Index") -> "faiss.Index":
        self.init_gpu()
        if self._gpu_resources is None:
            raise RuntimeError(
                "HybridSearch could not allocate FAISS GPU resources; GPU-backed indexes are mandatory."
            )
        device = int(self.device)
        try:
            if hasattr(faiss, "GpuClonerOptions"):
                co = faiss.GpuClonerOptions()
                co.device = device
                co.verbose = True
                co.allowCpuCoarseQuantizer = False
                if (
                    not self._force_64bit_ids
                    and self._indices_32_bit
                    and hasattr(faiss, "INDICES_32_BIT")
                ):
                    co.indicesOptions = faiss.INDICES_32_BIT
                self._apply_cloner_reservation(co, gpu_ids=[device])
                promoted = faiss.index_cpu_to_gpu(self._gpu_resources, device, index, co)
                return self._maybe_distribute_multi_gpu(promoted)
            cloned = faiss.index_cpu_to_gpu(self._gpu_resources, device, index)
            return self._maybe_distribute_multi_gpu(cloned)
        except Exception as exc:  # pragma: no cover - hardware specific failure
            raise RuntimeError(
                "Failed to promote FAISS index to GPU "
                f"(index type={type(index).__name__}, device={device}): {exc}"
            ) from exc

    def _maybe_reserve_memory(self, index: "faiss.Index") -> None:
        expected = self._expected_ntotal
        if expected <= 0:
            return
        if not self._reserve_memory_enabled:
            return
        base = index.index if hasattr(index, "index") else index
        if hasattr(faiss, "downcast_index"):
            try:
                base = faiss.downcast_index(base)
            except Exception:  # pragma: no cover - best effort
                pass
        if hasattr(base, "reserveMemory"):
            try:  # pragma: no cover - optimisation path
                base.reserveMemory(int(expected))
            except Exception:
                logger.debug(
                    "Unable to reserve FAISS GPU memory",
                    extra={"event": {"expected_ntotal": expected}},
                    exc_info=True,
                )

    def _apply_cloner_reservation(
        self,
        cloner_options: object | None,
        *,
        gpu_ids: Optional[Sequence[int]] = None,
    ) -> None:
        """Populate FAISS cloner reservation knobs when ``expected_ntotal`` is set."""

        if cloner_options is None:
            return
        expected = getattr(self, "_expected_ntotal", 0)
        if expected <= 0:
            return
        reserve = int(expected)

        applied = False
        try:
            if hasattr(cloner_options, "reserveVecs"):
                setattr(cloner_options, "reserveVecs", reserve)
                applied = True
        except Exception:  # pragma: no cover - defensive guard
            logger.debug("Unable to set reserveVecs on FAISS cloner options", exc_info=True)

        per_device_applied = False
        if gpu_ids:
            try:
                if hasattr(cloner_options, "eachReserveVecs"):
                    vector_factory = getattr(faiss, "IntVector", None) if faiss is not None else None
                    if vector_factory is not None:
                        reserve_vector = vector_factory()
                        for _gpu in gpu_ids:
                            reserve_vector.push_back(reserve)
                    else:
                        reserve_vector = [reserve for _ in gpu_ids]
                    setattr(cloner_options, "eachReserveVecs", reserve_vector)
                    per_device_applied = True
            except Exception:  # pragma: no cover - defensive guard
                logger.debug(
                    "Unable to configure per-device reserve vector on FAISS cloner options",
                    exc_info=True,
                )

            if not per_device_applied and hasattr(cloner_options, "setReserveVecs"):
                try:  # pragma: no cover - defensive guard
                    cloner_options.setReserveVecs([reserve for _ in gpu_ids])
                    per_device_applied = True
                except Exception:
                    logger.debug(
                        "Unable to invoke setReserveVecs on FAISS cloner options", exc_info=True
                    )

        if applied or per_device_applied:
            observer = getattr(self, "_observability", None)
            structured_logger = getattr(observer, "logger", logger) if observer is not None else logger
            event: Dict[str, object] = {
                "component": "faiss",
                "action": "gpu_cloner_reserve",
                "reserve_vecs": reserve,
            }
            if gpu_ids is not None:
                event["gpu_ids"] = tuple(int(gpu) for gpu in gpu_ids)
            structured_logger.info("faiss-gpu-cloner-reserve", extra={"event": event})

    def _to_cpu(self, index: "faiss.Index") -> "faiss.Index":
        if not hasattr(faiss, "index_gpu_to_cpu"):
            raise RuntimeError(
                "FAISS index_gpu_to_cpu is unavailable; install faiss-gpu>=1.7.4 with GPU support."
            )
        try:
            return faiss.index_gpu_to_cpu(index)
        except Exception as exc:  # pragma: no cover - hardware specific failure
            raise RuntimeError(
                f"Unable to transfer FAISS index from GPU to CPU for serialization: {exc}"
            ) from exc

    def _reset_nprobe_cache(self) -> None:
        """Invalidate cached nprobe state applied to the active FAISS index."""

        self._last_applied_nprobe = None
        self._last_applied_nprobe_monotonic = 0.0

    def _set_nprobe(self) -> None:
        index = getattr(self, "_index", None)
        if index is None or not self._config.index_type.startswith("ivf"):
            self._reset_nprobe_cache()
            return
        nprobe = int(self._config.nprobe)
        if self._last_applied_nprobe == nprobe and self._last_applied_nprobe_monotonic > 0.0:
            return
        applied = False
        try:
            if hasattr(faiss, "GpuParameterSpace"):
                gps = faiss.GpuParameterSpace()
                if hasattr(gps, "initialize"):
                    gps.initialize(index)
                gps.set_index_parameter(index, "nprobe", nprobe)
                applied = True
        except Exception:  # pragma: no cover - defensive guard
            logger.debug("Unable to set nprobe via GpuParameterSpace", exc_info=True)
        if not applied:
            base = getattr(index, "index", None) or index
            try:
                if hasattr(base, "nprobe"):
                    base.nprobe = nprobe
                    applied = True
                elif hasattr(index, "nprobe"):
                    index.nprobe = nprobe
                    applied = True
            except Exception:  # pragma: no cover - defensive guard
                logger.debug("Unable to set nprobe attribute on FAISS index", exc_info=True)
        if applied:
            self._last_applied_nprobe = nprobe
            self._last_applied_nprobe_monotonic = time.monotonic()
        else:
            self._reset_nprobe_cache()
        self._log_index_configuration(index)

    def _log_index_configuration(self, index: "faiss.Index") -> None:
        try:
            desc = faiss.describe_index(index)
        except Exception:  # pragma: no cover - best effort
            desc = type(index).__name__
        logger.debug(
            "faiss-index-config",
            extra={"event": {"nprobe": getattr(self._config, "nprobe", 0), "index": desc}},
        )

    def _create_index(self) -> "faiss.Index":
        self.init_gpu()
        metric = faiss.METRIC_INNER_PRODUCT
        index_type = self._config.index_type

        dev = int(self.device)
        if index_type == "flat":
            cfg = faiss.GpuIndexFlatConfig() if hasattr(faiss, "GpuIndexFlatConfig") else None
            if cfg is not None:
                cfg.device = dev
                if hasattr(cfg, "useFloat16"):
                    cfg.useFloat16 = bool(getattr(self._config, "flat_use_fp16", False))
                if hasattr(cfg, "indicesOptions"):
                    cfg.indicesOptions = (
                        faiss.INDICES_32_BIT
                        if self._indices_32_bit and not self._force_64bit_ids
                        else 0
                    )
                index = faiss.GpuIndexFlatIP(self._gpu_resources, self._dim, cfg)
            else:
                index = faiss.GpuIndexFlatIP(
                    self._gpu_resources, self._dim, faiss.METRIC_INNER_PRODUCT
                )
            self._maybe_reserve_memory(index)
            return faiss.IndexIDMap2(index)

        if index_type == "ivf_flat":
            if not hasattr(faiss, "GpuIndexIVFFlat"):
                raise RuntimeError("faiss build missing GpuIndexIVFFlat support")
            cfg = faiss.GpuIndexIVFFlatConfig()
            cfg.device = dev
            if hasattr(cfg, "indicesOptions"):
                cfg.indicesOptions = (
                    faiss.INDICES_32_BIT
                    if self._indices_32_bit and not self._force_64bit_ids
                    else 0
                )
            index = faiss.GpuIndexIVFFlat(
                self._gpu_resources, self._dim, int(self._config.nlist), metric, cfg
            )
            self._maybe_reserve_memory(index)
            return faiss.IndexIDMap2(index)
        if index_type == "ivf_pq":
            if not hasattr(faiss, "GpuIndexIVFPQ"):
                raise RuntimeError("faiss build missing GpuIndexIVFPQ support")
            cfg = faiss.GpuIndexIVFPQConfig()
            cfg.device = dev
            if hasattr(cfg, "usePrecomputedTables"):
                cfg.usePrecomputedTables = bool(
                    getattr(self._config, "ivfpq_use_precomputed", True)
                )
            if hasattr(cfg, "useFloat16LookupTables"):
                cfg.useFloat16LookupTables = bool(getattr(self._config, "ivfpq_float16_lut", True))
            if hasattr(cfg, "interleavedLayout"):
                cfg.interleavedLayout = bool(getattr(self._config, "interleaved_layout", True))
            if hasattr(cfg, "indicesOptions"):
                cfg.indicesOptions = (
                    faiss.INDICES_32_BIT
                    if self._indices_32_bit and not self._force_64bit_ids
                    else 0
                )
            index = faiss.GpuIndexIVFPQ(
                self._gpu_resources,
                self._dim,
                int(self._config.nlist),
                int(self._config.pq_m),
                int(self._config.pq_bits),
                metric,
                cfg,
            )
            self._maybe_reserve_memory(index)
            return faiss.IndexIDMap2(index)

        raise RuntimeError(f"Unsupported or unimplemented FAISS index type: {index_type}")

    def _probe_remove_support(self) -> bool:
        if self._force_remove_ids_fallback:
            return False
        selector = faiss.IDSelectorBatch(np.empty(0, dtype=np.int64))
        try:
            self._index.remove_ids(selector)
        except RuntimeError as exc:
            if "remove_ids not implemented" in str(exc).lower():
                return False
            raise
        return True

    def _remove_ids(self, ids: np.ndarray) -> None:
        if ids.size == 0:
            return
        if self._force_remove_ids_fallback:
            self._supports_remove_ids = False
            remaining = ids
        else:
            selector = faiss.IDSelectorBatch(ids.astype(np.int64))
            try:
                removed = int(self._index.remove_ids(selector))
                if self._supports_remove_ids is None:
                    self._supports_remove_ids = True
            except RuntimeError as exc:
                if "remove_ids not implemented" not in str(exc).lower():
                    raise
                self._supports_remove_ids = False
                logger.warning(
                    "FAISS remove_ids not implemented on GPU index; scheduling rebuild.",
                    extra={"event": {"ntotal": self.ntotal, "error": str(exc)}},
                )
                remaining = ids
            else:
                if removed >= int(ids.size):
                    return
                current = self._current_index_ids()
                remaining = ids[np.isin(ids, current)]
                if remaining.size == 0:
                    return
        self._remove_fallbacks += 1
        self._tombstones.update(int(v) for v in remaining.tolist())
        self._dirty_deletes += int(remaining.size)
        threshold = int(self._rebuild_delete_threshold)
        if threshold > 0 and self._dirty_deletes >= threshold:
            self._rebuild_index()
            self._tombstones.clear()
            self._dirty_deletes = 0
            self._needs_rebuild = False
        else:
            self._needs_rebuild = True

    def _flush_pending_deletes(self, *, force: bool) -> None:
        if not self._tombstones:
            return
        if not force and not self.rebuild_needed():
            return
        threshold = int(self._rebuild_delete_threshold)
        if force or threshold <= 0 or self._dirty_deletes >= threshold:
            self._rebuild_index()
            self._tombstones.clear()
            self._dirty_deletes = 0
            self._needs_rebuild = False

    def _rebuild_index(self) -> None:
        self._rebuilds += 1
        old_index = self._index
        base = old_index.index if hasattr(old_index, "index") else old_index
        current_ids = self._current_index_ids()
        if current_ids.size == 0:
            self._index = self._create_index()
            self._index = self._maybe_distribute_multi_gpu(self._index)
            self._reset_nprobe_cache()
            self._set_nprobe()
            return
        if self._tombstones:
            tombstone_array = np.fromiter(self._tombstones, dtype=np.int64)
            keep_mask = ~np.isin(current_ids, tombstone_array)
        else:
            keep_mask = np.ones_like(current_ids, dtype=bool)
        keep_positions = np.nonzero(keep_mask)[0].astype(np.int64)
        survivor_ids = current_ids[keep_mask]
        if base.ntotal != len(current_ids):  # pragma: no cover - defensive guard
            raise RuntimeError("FAISS id_map out of sync with underlying index")
        keys = np.ascontiguousarray(keep_positions, dtype=np.int64)
        vectors = (
            base.reconstruct_batch(keys)
            if keys.size
            else np.empty((0, self._dim), dtype=np.float32)
        )
        vectors = np.ascontiguousarray(vectors, dtype=np.float32)
        self._index = self._create_index()
        self._index = self._maybe_distribute_multi_gpu(self._index)
        self._reset_nprobe_cache()
        self._set_nprobe()
        if vectors.size:
            base_new = self._index.index if hasattr(self._index, "index") else self._index
            train_target = base_new
            if hasattr(faiss, "downcast_index"):
                try:
                    train_target = faiss.downcast_index(base_new)
                except Exception:
                    train_target = base_new
            if hasattr(train_target, "is_trained") and not getattr(train_target, "is_trained"):
                nlist = int(getattr(self._config, "nlist", 1024))
                factor = max(1, int(getattr(self._config, "ivf_train_factor", 8)))
                ntrain = min(vectors.shape[0], nlist * factor)
                train_target.train(vectors[:ntrain])
            self._index.add_with_ids(vectors, survivor_ids.astype(np.int64))

    def _resolve_vector_id(self, internal_id: int) -> Optional[str]:
        if self._id_resolver is None:
            return str(internal_id)
        try:
            return self._id_resolver(internal_id)
        except Exception:  # pragma: no cover - best effort
            logger.debug("Failed to resolve FAISS vector id", exc_info=True)
            return None

    def _ensure_dim(self, vector: np.ndarray) -> np.ndarray:
        arr = np.asarray(vector, dtype=np.float32)
        if arr.ndim != 1:
            raise ValueError("vector must be 1-dimensional")
        if arr.size != self._dim:
            raise ValueError(f"vector dimension mismatch: expected {self._dim}, got {arr.size}")
        return arr

    def _coerce_batch(self, xb: np.ndarray, *, normalize: bool = True) -> np.ndarray:
        array = np.asarray(xb, dtype=np.float32)
        if array.ndim == 1:
            array = array.reshape(1, -1)
        if array.ndim != 2 or array.shape[1] != self._dim:
            raise ValueError(f"bad batch shape {array.shape}, expected (*,{self._dim})")
        array = np.ascontiguousarray(array, dtype=np.float32)
        array = array.copy()
        if normalize:
            normalize_rows(array)
        return array

    def _coerce_query(self, x: np.ndarray) -> np.ndarray:
        matrix = self._coerce_batch(x)
        if matrix.shape[0] != 1:
            raise ValueError("single-query operations require exactly one vector")
        return matrix

    def _validate_snapshot_meta(self, meta: Mapping[str, object]) -> None:
        expected = self.snapshot_meta()
        mismatches: dict[str, tuple[object, object]] = {}
        for key, expected_value in expected.items():
            if key not in meta:
                continue
            raw_value = meta[key]
            try:
                if isinstance(expected_value, bool):
                    actual_value = bool(raw_value)
                elif isinstance(expected_value, int) and not isinstance(expected_value, bool):
                    actual_value = int(raw_value)
                elif isinstance(expected_value, float):
                    actual_value = float(raw_value)
                else:
                    actual_value = str(raw_value)
            except Exception:
                actual_value = raw_value
            if actual_value != expected_value:
                mismatches[key] = (expected_value, actual_value)
        if mismatches:
            raise RuntimeError(f"FAISS snapshot meta mismatch: {mismatches}")

    def _detect_device(self, index: "faiss.Index") -> Optional[int]:
        try:
            if hasattr(index, "getDevice"):
                return int(index.getDevice())
            base = getattr(index, "index", None)
            if base is not None and hasattr(base, "getDevice"):
                return int(base.getDevice())
        except Exception:  # pragma: no cover - best effort
            logger.debug("Failed to detect FAISS device", exc_info=True)
        return None

    def _resolve_device(self, config: DenseIndexConfig) -> int:
        return int(getattr(config, "device", 0))


# --- Public Functions ---


def normalize_rows(matrix: np.ndarray) -> np.ndarray:
    """L2-normalise each row of ``matrix`` in-place.

    Args:
        matrix: Contiguous float32 matrix whose rows represent vectors.

    Returns:
        Normalised matrix (same object as ``matrix``).

    Raises:
        TypeError: If ``matrix`` is not a contiguous float32 ``ndarray``.
    """
    if matrix.dtype != np.float32 or not matrix.flags.c_contiguous:
        raise TypeError("normalize_rows expects a contiguous float32 array")
    if not hasattr(faiss, "normalize_L2"):
        raise RuntimeError(
            "FAISS normalize_L2 unavailable; ensure faiss-gpu is installed with CUDA support."
        )
    faiss.normalize_L2(matrix)
    return matrix


def cosine_against_corpus_gpu(
    query: np.ndarray,
    corpus: np.ndarray,
    *,
    device: int = 0,
    resources: Optional["faiss.StandardGpuResources"] = None,
    pairwise_fn: Optional[Callable[..., np.ndarray]] = None,
) -> np.ndarray:
    """Compute cosine similarity between ``query`` and each vector in ``corpus`` on GPU.

    Args:
        query: Query vector or matrix (``N x D``) to compare.
        corpus: Matrix representing the corpus (``M x D``).
        device: CUDA device id used for the computation.
        resources: FAISS GPU resources to execute the kernel.
        pairwise_fn: Optional kernel override for ``faiss.pairwise_distance_gpu``.

    Returns:
        numpy.ndarray: Matrix of cosine similarities with shape ``(N, M)``.

    Raises:
        RuntimeError: If GPU resources are unavailable.
        ValueError: When the query and corpus dimensionality mismatch.
    """
    if resources is None:
        raise RuntimeError("FAISS GPU resources are required for cosine comparisons")
    if query.ndim == 1:
        query = query.reshape(1, -1)
    if query.shape[1] != corpus.shape[1]:
        raise ValueError("Query and corpus dimensionality must match")
    sims = cosine_batch(
        query,
        corpus,
        device=device,
        resources=resources,
        pairwise_fn=pairwise_fn,
    )
    return np.asarray(sims, dtype=np.float32)


def pairwise_inner_products(
    a: np.ndarray,
    b: Optional[np.ndarray] = None,
    *,
    device: int = 0,
    resources: Optional["faiss.StandardGpuResources"] = None,
) -> np.ndarray:
    """Compute cosine similarities between two corpora on GPU.

    Args:
        a: First matrix of vectors.
        b: Optional second matrix; when omitted ``a`` is used (symmetrical case).
        device: CUDA device id to run the computation.
        resources: FAISS GPU resources backing the computation.

    Returns:
        numpy.ndarray: Pairwise similarity matrix with rows from ``a`` and columns from ``b``.

    Raises:
        RuntimeError: If GPU resources are unavailable.
        ValueError: When input matrices have mismatched dimensionality.
    """
    if resources is None:
        raise RuntimeError("FAISS GPU resources are required for cosine comparisons")
    if a.size == 0:
        if b is None:
            return np.zeros((0, 0), dtype=np.float32)
        return np.zeros((0, b.shape[0]), dtype=np.float32)
    if b is None:
        b = a
    if a.shape[1] != b.shape[1]:
        raise ValueError("Input matrices must share the same dimensionality")
    sims = cosine_batch(a, b, device=device, resources=resources)
    return np.asarray(sims, dtype=np.float32)


def max_inner_product(
    target: np.ndarray,
    corpus: np.ndarray,
    *,
    device: int = 0,
    resources: Optional["faiss.StandardGpuResources"] = None,
) -> float:
    """Return the maximum cosine similarity between ``target`` and ``corpus``.

    Args:
        target: Query vector whose maximum similarity is desired.
        corpus: Corpus matrix used for comparison.
        device: CUDA device id for FAISS computations.
        resources: FAISS GPU resources needed for similarity search.

    Returns:
        float: Maximum cosine similarity value.

    Raises:
        RuntimeError: If GPU resources are unavailable.
    """
    if resources is None:
        raise RuntimeError("FAISS GPU resources are required for cosine comparisons")
    if corpus.size == 0:
        return float("-inf")
    sims = cosine_against_corpus_gpu(target, corpus, device=device, resources=resources)
    return float(np.max(sims))


def cosine_batch(
    q: np.ndarray,
    C: np.ndarray,
    *,
    device: int,
    resources: "faiss.StandardGpuResources",
    pairwise_fn: Optional[Callable[..., np.ndarray]] = None,
) -> np.ndarray:
    """Helper that normalises and computes cosine similarities on GPU.

    Args:
        q: Query matrix (``N x D``).
        C: Corpus matrix (``M x D``).
        device: CUDA device id used for computation.
        resources: FAISS GPU resources backing the kernel.
        pairwise_fn: Optional kernel override for ``faiss.pairwise_distance_gpu``.

    Returns:
        numpy.ndarray: Pairwise cosine similarities with shape ``(N, M)``.
    """
    q = np.array(q, dtype=np.float32, copy=True, order="C")
    if q.ndim == 1:
        q = q.reshape(1, -1)

    C = np.array(C, dtype=np.float32, copy=True, order="C")
    faiss.normalize_L2(q)
    faiss.normalize_L2(C)
    kernel = pairwise_fn or faiss.pairwise_distance_gpu
    return kernel(
        resources,
        q,
        C,
        metric=faiss.METRIC_INNER_PRODUCT,
        device=int(device),
    )


def cosine_topk_blockwise(
    q: np.ndarray,
    C: np.ndarray,
    *,
    k: int,
    device: int,
    resources: "faiss.StandardGpuResources",
    block_rows: int = 65_536,
    use_fp16: bool = False,
) -> tuple[np.ndarray, np.ndarray]:
    """Return Top-K cosine similarities between ``q`` and ``C`` using GPU tiling.

    The helper avoids materialising the full ``(N x M)`` similarity matrix by
    iterating over ``C`` in row blocks and maintaining a running Top-K per query
    row. Inputs are copied and normalised inside the routine so callers retain
    ownership of their buffers.

    Args:
        q: Query vector or matrix (``N x D``).
        C: Corpus matrix (``M x D``).
        k: Number of neighbours to return per query row.
        device: CUDA device ordinal used for FAISS kernels.
        resources: FAISS GPU resources backing ``pairwise_distance_gpu``.
        block_rows: Number of corpus rows processed per iteration.

    Returns:
        Tuple ``(scores, indices)`` where each has shape ``(N x K)``. Scores are
        sorted in descending order for every query row and indices reference rows
        within ``C``.
    """

    if resources is None:
        raise RuntimeError("FAISS GPU resources are required for cosine comparisons")
    if block_rows <= 0:
        raise ValueError("block_rows must be positive")

    if q.ndim == 1:
        q = q.reshape(1, -1)
    q = np.array(q, dtype=np.float32, copy=True, order="C")
    C = np.ascontiguousarray(C, dtype=np.float32)

    if q.shape[1] != C.shape[1]:
        raise ValueError("q and C must have same dimensionality")
    if C.shape[0] == 0:
        empty_scores = np.empty((q.shape[0], 0), dtype=np.float32)
        empty_indices = np.empty((q.shape[0], 0), dtype=np.int64)
        return empty_scores, empty_indices

    if k <= 0:
        raise ValueError("k must be positive")
    k = min(k, C.shape[0])

    faiss.normalize_L2(q)
    q_view = q.astype(np.float16, copy=False) if use_fp16 else q

    if not use_fp16:
        knn_runner = getattr(faiss, "knn_gpu", None)
        if knn_runner is not None:
            try:
                corpus_copy = np.array(C, dtype=np.float32, copy=True, order="C")
                faiss.normalize_L2(corpus_copy)
                row_bytes = np.dtype(np.float32).itemsize * C.shape[1]
                vector_limit = int(block_rows) * row_bytes
                query_rows = max(int(block_rows), q.shape[0])
                query_limit = query_rows * np.dtype(np.float32).itemsize * q.shape[1]
                distances, indices = knn_runner(
                    resources,
                    q_view,
                    corpus_copy,
                    k,
                    metric=faiss.METRIC_INNER_PRODUCT,
                    device=int(device),
                    vectorsMemoryLimit=vector_limit,
                    queriesMemoryLimit=query_limit,
                )
            except TypeError:
                distances = indices = None
            except Exception:
                distances = indices = None
            else:
                if distances is not None and indices is not None:
                    return (
                        np.asarray(distances, dtype=np.float32),
                        np.asarray(indices, dtype=np.int64),
                    )

    N, M = q.shape[0], C.shape[0]
    best_scores = np.full((N, k), -np.inf, dtype=np.float32)
    best_index = np.full((N, k), -1, dtype=np.int64)

    start = 0
    while start < M:
        end = min(M, start + block_rows)
        block = np.array(C[start:end], dtype=np.float32, copy=True)
        faiss.normalize_L2(block)
        block_view = block.astype(np.float16, copy=False) if use_fp16 else block
        sims = faiss.pairwise_distance_gpu(
            resources,
            q_view,
            block_view,
            metric=faiss.METRIC_INNER_PRODUCT,
            device=int(device),
        )

        block_idx = np.arange(start, end, dtype=np.int64)
        cand_scores = np.concatenate([best_scores, sims], axis=1)
        cand_index = np.concatenate(
            [best_index, np.broadcast_to(block_idx, (N, block_idx.size))], axis=1
        )
        select = np.argpartition(cand_scores, -k, axis=1)[:, -k:]
        best_scores = np.take_along_axis(cand_scores, select, axis=1)
        best_index = np.take_along_axis(cand_index, select, axis=1)
        start = end

    order = np.argsort(best_scores, axis=1)[:, ::-1]
    best_scores = np.take_along_axis(best_scores, order, axis=1)
    best_index = np.take_along_axis(best_index, order, axis=1)
    return best_scores, best_index


def serialize_state(faiss_index: FaissVectorStore, registry: "ChunkRegistry") -> dict[str, object]:
    """Serialize the vector store and chunk registry to a JSON-safe payload.

    Args:
        faiss_index: Vector store whose state should be captured.
        registry: Chunk registry providing vector identifier mappings.

    Returns:
        dict[str, object]: Dictionary containing FAISS bytes, registry ids, and snapshot metadata.
    """
    faiss_bytes = faiss_index.serialize()
    encoded = base64.b64encode(faiss_bytes).decode("ascii")
    return {
        "faiss": encoded,
        "vector_ids": registry.vector_ids(),
        "meta": faiss_index.snapshot_meta(),
    }


def restore_state(
    faiss_index: FaissVectorStore,
    payload: dict[str, object],
    *,
    allow_legacy: bool = False,
) -> None:
    """Restore the vector store from a payload produced by :func:`serialize_state`.

    Args:
        faiss_index: Vector store receiving the restored state.
        payload: Mapping with ``faiss`` (base64) and registry vector ids.
        allow_legacy: Permit payloads missing ``meta`` (emits a warning).

    Returns:
        None

    Raises:
        ValueError: If the payload is missing the FAISS byte stream.
    """
    encoded = payload.get("faiss")
    if not isinstance(encoded, str):
        raise ValueError("Missing FAISS payload")
    meta = payload.get("meta")
    if not isinstance(meta, Mapping):
        if not allow_legacy:
            raise ValueError("FAISS snapshot payload missing 'meta'")
        logger.warning("restore_state: legacy payload without 'meta'; defaults will be applied")
        faiss_index.restore(base64.b64decode(encoded.encode("ascii")), meta=None)
        return
    faiss_index.restore(base64.b64decode(encoded.encode("ascii")), meta=dict(meta))


class ChunkRegistry:
    """Durable mapping of vector identifiers to chunk payloads."""

    def __init__(self) -> None:
        self._chunks: Dict[str, ChunkPayload] = {}
        self._bridge: Dict[int, str] = {}

    @staticmethod
    def to_faiss_id(vector_id: str) -> int:
        """Return the FAISS integer identifier for ``vector_id``."""

        return _vector_uuid_to_faiss_int(vector_id)

    def upsert(self, chunks: Sequence[ChunkPayload]) -> None:
        """Insert or update registry entries for ``chunks``."""

        for chunk in chunks:
            self._chunks[chunk.vector_id] = chunk
            self._bridge[self.to_faiss_id(chunk.vector_id)] = chunk.vector_id

    def delete(self, vector_ids: Sequence[str]) -> None:
        """Remove registry entries for the supplied vector identifiers."""

        for vector_id in vector_ids:
            self._chunks.pop(vector_id, None)
            self._bridge.pop(self.to_faiss_id(vector_id), None)

    def get(self, vector_id: str) -> Optional[ChunkPayload]:
        """Return the chunk payload for ``vector_id`` when available."""

        return self._chunks.get(vector_id)

    def bulk_get(self, vector_ids: Sequence[str]) -> List[ChunkPayload]:
        """Return chunk payloads for identifiers present in the registry."""

        return [self._chunks[vid] for vid in vector_ids if vid in self._chunks]

    def resolve_faiss_id(self, internal_id: int) -> Optional[str]:
        """Translate a FAISS integer id back to the original vector identifier."""

        return self._bridge.get(internal_id)

    def all(self) -> List[ChunkPayload]:
        """Return all cached chunk payloads."""

        return list(self._chunks.values())

    def iter_all(self) -> Iterator[ChunkPayload]:
        """Yield chunk payloads without materialising the full list."""

        return iter(self._chunks.values())

    def count(self) -> int:
        """Return the number of chunks tracked by the registry."""

        return len(self._chunks)

    def vector_ids(self) -> List[str]:
        """Return all vector identifiers in insertion order."""

        return list(self._chunks.keys())


class ManagedFaissAdapter(DenseVectorStore):
    """Restrictive wrapper exposing only the managed DenseVectorStore surface."""

    def __init__(self, inner: FaissVectorStore) -> None:
        self._inner = inner

    def search(self, query: np.ndarray, top_k: int) -> List[FaissSearchResult]:
        """Delegate single-query search to the managed store.

        Args:
            query: Query embedding to search against the index.
            top_k: Number of nearest neighbours to return.

        Returns:
            Ranked FAISS search results.
        """
        return self._inner.search(query, top_k)

    def search_many(self, queries: np.ndarray, top_k: int) -> List[List[FaissSearchResult]]:
        """Execute vector search for multiple queries in a batch.

        Args:
            queries: Matrix of query embeddings.
            top_k: Number of nearest neighbours per query.

        Returns:
            Per-query lists of FAISS search results.
        """
        return self._inner.search_many(queries, top_k)

    def search_batch(self, queries: np.ndarray, top_k: int) -> List[List[FaissSearchResult]]:
        """Alias for :meth:`search_many` retaining legacy naming.

        Args:
            queries: Matrix of query embeddings.
            top_k: Number of nearest neighbours per query.

        Returns:
            Per-query lists of FAISS search results.
        """
        return self._inner.search_batch(queries, top_k)

    def add(self, vectors: Sequence[np.ndarray], vector_ids: Sequence[str]) -> None:
        """Insert vectors and identifiers into the managed index.

        Args:
            vectors: Embedding vectors to index.
            vector_ids: Identifiers associated with ``vectors``.
        """
        if any(isinstance(vec_id, (int, np.integer)) for vec_id in vector_ids):
            raise TypeError(
                "ManagedFaissAdapter.add() expects UUID string identifiers; "
                "use ChunkRegistry for FAISS id bridging"
            )
        self._inner.add(vectors, vector_ids)

    def set_nprobe(
        self,
        nprobe: int,
        *,
        clamp_min: int = 1,
        clamp_max: Optional[int] = None,
    ) -> int:
        """Tune ``nprobe`` while clamping to the managed safe range."""

        return self._inner.set_nprobe(nprobe, clamp_min=clamp_min, clamp_max=clamp_max)

    def remove(self, vector_ids: Sequence[str]) -> None:
        """Remove vectors corresponding to ``vector_ids`` from the index."""

        self._inner.remove(vector_ids)

    def set_id_resolver(self, resolver: Callable[[int], Optional[str]]) -> None:
        """Configure identifier resolver on the inner store.

        Args:
            resolver: Callable mapping FAISS ids to external identifiers.
        """
        self._inner.set_id_resolver(resolver)

    def range_search(
        self,
        query: np.ndarray,
        min_score: float,
        *,
        limit: Optional[int] = None,
    ) -> List[FaissSearchResult]:
        """Delegate range search to the managed store."""

        return list(self._inner.range_search(query, min_score, limit=limit))

    def needs_training(self) -> bool:
        """Return ``True`` when the underlying index requires training."""

        return self._inner.needs_training()

    def train(self, vectors: Sequence[np.ndarray]) -> None:
        """Train the managed index using ``vectors``."""

        self._inner.train(vectors)

    @property
    def device(self) -> int:
        """Return the CUDA device identifier for the managed index."""

        return self._inner.device

    @property
    def adapter_stats(self) -> AdapterStats:
        """Return a read-only snapshot of adapter state."""

        return self._inner.adapter_stats

    @property
    def ntotal(self) -> int:
        """Return the number of vectors stored in the managed index."""

        return self._inner.ntotal

    def rebuild_if_needed(self) -> bool:
        """Trigger inner index rebuild when required by FAISS heuristics."""

        return self._inner.rebuild_if_needed()

    def stats(self) -> Mapping[str, float | str]:
        """Expose diagnostic statistics from the managed store."""

        return self._inner.stats()

    def flush_snapshot(self, *, reason: str = "flush") -> None:
        """Forward snapshot flush requests to the managed store."""

        self._inner.flush_snapshot(reason=reason)

    def get_gpu_resources(self) -> Optional["faiss.StandardGpuResources"]:
        """Return GPU resources backing the managed index (if available)."""

        getter = getattr(self._inner, "get_gpu_resources", None)
        if callable(getter):
            return getter()
        adapter_stats = getattr(self._inner, "adapter_stats", None)
        if adapter_stats is None:
            return None
        return adapter_stats.resources<|MERGE_RESOLUTION|>--- conflicted
+++ resolved
@@ -664,17 +664,10 @@
             dedupe_threshold = float(getattr(self._config, "ingest_dedupe_threshold", 0.0))
             dropped = 0
             if dedupe_threshold > 0.0 and self.ntotal > 0:
-<<<<<<< HEAD
                 dedupe_matrix = np.ascontiguousarray(matrix.copy(), dtype=np.float32)
                 try:
                     faiss.normalize_L2(dedupe_matrix)
                     distances, indices = self._search_matrix(dedupe_matrix, 1)
-=======
-                probe_matrix = np.ascontiguousarray(matrix.copy(), dtype=np.float32)
-                faiss.normalize_L2(probe_matrix)
-                try:
-                    distances, indices = self._search_matrix(probe_matrix, 1)
->>>>>>> f7ac642e
                 except Exception:
                     logger.debug(
                         "ingest dedupe check failed; proceeding without filter", exc_info=True
