--- conflicted
+++ resolved
@@ -1578,24 +1578,10 @@
 
             gpu_ids: List[int]
             if explicit_targets_configured:
-<<<<<<< HEAD
                 gpu_ids = list(target_gpus)
             else:
                 gpu_ids = list(range(available_gpus))
             gpu_count = len(gpu_ids)
-=======
-                multi = faiss.index_cpu_to_gpus_list(
-                    base_index,
-                    gpus=gpu_ids,
-                    co=cloner_options,
-                )
-            else:
-                multi = faiss.index_cpu_to_all_gpus(
-                    base_index,
-                    co=cloner_options,
-                    ngpu=gpu_count,
-                )
->>>>>>> a4fb36dc
 
             resources_vector: "faiss.GpuResourcesVector | None" = None
             if hasattr(faiss, "GpuResourcesVector"):
