# === NAVMAP v1 ===
# {
#   "module": "DocsToKG.HybridSearch.store",
#   "purpose": "Vector store orchestration, OpenSearch helpers, GPU similarity utilities, and persistence",
#   "sections": [
#     {
#       "id": "vector-uuid-to-faiss-int",
#       "name": "_vector_uuid_to_faiss_int",
#       "anchor": "function-vector-uuid-to-faiss-int",
#       "kind": "function"
#     },
#     {
#       "id": "faisssearchresult",
#       "name": "FaissSearchResult",
#       "anchor": "class-faisssearchresult",
#       "kind": "class"
#     },
#     {
#       "id": "adapterstats",
#       "name": "AdapterStats",
#       "anchor": "class-adapterstats",
#       "kind": "class"
#     },
#     {
#       "id": "pendingsearch",
#       "name": "_PendingSearch",
#       "anchor": "class-pendingsearch",
#       "kind": "class"
#     },
#     {
#       "id": "searchcoalescer",
#       "name": "_SearchCoalescer",
#       "anchor": "class-searchcoalescer",
#       "kind": "class"
#     },
#     {
#       "id": "faissvectorstore",
#       "name": "FaissVectorStore",
#       "anchor": "class-faissvectorstore",
#       "kind": "class"
#     },
#     {
#       "id": "normalize-rows",
#       "name": "normalize_rows",
#       "anchor": "function-normalize-rows",
#       "kind": "function"
#     },
#     {
#       "id": "cosine-against-corpus-gpu",
#       "name": "cosine_against_corpus_gpu",
#       "anchor": "function-cosine-against-corpus-gpu",
#       "kind": "function"
#     },
#     {
#       "id": "pairwise-inner-products",
#       "name": "pairwise_inner_products",
#       "anchor": "function-pairwise-inner-products",
#       "kind": "function"
#     },
#     {
#       "id": "max-inner-product",
#       "name": "max_inner_product",
#       "anchor": "function-max-inner-product",
#       "kind": "function"
#     },
#     {
#       "id": "cosine-batch",
#       "name": "cosine_batch",
#       "anchor": "function-cosine-batch",
#       "kind": "function"
#     },
#     {
#       "id": "cosine-topk-blockwise",
#       "name": "cosine_topk_blockwise",
#       "anchor": "function-cosine-topk-blockwise",
#       "kind": "function"
#     },
#     {
#       "id": "serialize-state",
#       "name": "serialize_state",
#       "anchor": "function-serialize-state",
#       "kind": "function"
#     },
#     {
#       "id": "restore-state",
#       "name": "restore_state",
#       "anchor": "function-restore-state",
#       "kind": "function"
#     },
#     {
#       "id": "chunkregistry",
#       "name": "ChunkRegistry",
#       "anchor": "class-chunkregistry",
#       "kind": "class"
#     },
#     {
#       "id": "managedfaissadapter",
#       "name": "ManagedFaissAdapter",
#       "anchor": "class-managedfaissadapter",
#       "kind": "class"
#     }
#   ]
# }
# === /NAVMAP ===

"""Unified FAISS vector store, GPU similarity utilities, and state helpers."""

from __future__ import annotations

import base64
import logging
import time
import uuid
from dataclasses import asdict, dataclass, replace
from pathlib import Path
from threading import Event, RLock
from typing import Callable, ClassVar, Dict, Iterator, List, Mapping, Optional, Sequence, Tuple

import numpy as np

from .config import DenseIndexConfig
from .devtools.opensearch_simulator import OpenSearchSimulator
from .interfaces import DenseVectorStore
from .pipeline import Observability
from .types import ChunkPayload

# --- Globals ---

logger = logging.getLogger(__name__)

__all__ = (
    "FaissVectorStore",
    "ManagedFaissAdapter",
    "AdapterStats",
    "FaissSearchResult",
    "ChunkRegistry",
    "OpenSearchSimulator",
    "cosine_against_corpus_gpu",
    "cosine_batch",
    "cosine_topk_blockwise",
    "max_inner_product",
    "normalize_rows",
    "pairwise_inner_products",
    "restore_state",
    "serialize_state",
)

_MASK_63_BITS = (1 << 63) - 1


def _vector_uuid_to_faiss_int(vector_id: str) -> int:
    """Translate a vector UUID into a FAISS-compatible 63-bit integer."""

    return uuid.UUID(vector_id).int & _MASK_63_BITS


try:  # pragma: no cover - exercised via integration tests
    import faiss  # type: ignore

    _FAISS_AVAILABLE = all(
        hasattr(faiss, attr)
        for attr in (
            "GpuIndexFlatIP",
            "IndexIDMap2",
            "index_cpu_to_gpu",
            "index_gpu_to_cpu",
            "StandardGpuResources",
            "pairwise_distance_gpu",
        )
    )
except Exception:  # pragma: no cover - dependency not present in test rig
    faiss = None  # type: ignore
    _FAISS_AVAILABLE = False


# --- Public Classes ---


@dataclass(slots=True)
class FaissSearchResult:
    """Dense search hit returned by FAISS.

    Attributes:
        vector_id: External identifier resolved from the FAISS internal id.
        score: Similarity score reported by FAISS (inner product).

    Examples:
        >>> FaissSearchResult(vector_id="doc-123", score=0.82)
        FaissSearchResult(vector_id='doc-123', score=0.82)
    """

    vector_id: str
    score: float


@dataclass(frozen=True)
class AdapterStats:
    """Snapshot of runtime characteristics for a managed FAISS adapter."""

    device: int
    ntotal: int
    index_description: str
    nprobe: int
    multi_gpu_mode: str
    replicated: bool
    fp16_enabled: bool
    resources: Optional["faiss.StandardGpuResources"]


class _PendingSearch:
    """Container representing a pending single-query search awaiting batching."""

    __slots__ = ("vector", "top_k", "_event", "_result", "_error")

    def __init__(self, vector: np.ndarray, top_k: int) -> None:
        self.vector = np.asarray(vector, dtype=np.float32).copy()
        self.top_k = int(top_k)
        self._event = Event()
        self._result: Optional[List[FaissSearchResult]] = None
        self._error: Optional[BaseException] = None

    def set_result(self, result: Sequence[FaissSearchResult]) -> None:
        """Fulfil the pending search with ``result`` and release any waiters."""
        self._result = list(result)
        self._event.set()

    def set_exception(self, exc: BaseException) -> None:
        """Attach ``exc`` to the pending search and release any waiters."""
        self._error = exc
        self._event.set()

    def wait(self) -> List[FaissSearchResult]:
        """Block until a result or exception is produced for this search."""
        self._event.wait()
        if self._error is not None:
            raise self._error
        if self._result is None:
            return []
        return self._result


class _SearchCoalescer:
    """Batcher that groups singleton searches into short-lived micro-batches."""

    def __init__(
        self,
        store: "FaissVectorStore",
        *,
        window_ms: float = 2.0,
        max_batch: int = 32,
    ) -> None:
        self._store = store
        self._window = max(0.0, float(window_ms)) / 1000.0
        self._lock = RLock()
        self._pending: List[_PendingSearch] = []
        self._max_batch = max(1, int(max_batch))
        self._metrics = store._observability.metrics

    def submit(self, vector: np.ndarray, top_k: int) -> List[FaissSearchResult]:
        """Coalesce a singleton search request and return its results."""
        request = _PendingSearch(vector, top_k)
        with self._lock:
            self._pending.append(request)
            is_leader = len(self._pending) == 1
        if is_leader:
            if self._window:
                time.sleep(self._window)
            batch = self._drain()
            self._execute(batch)
            return request.wait()
        return request.wait()

    def _drain(self) -> List[_PendingSearch]:
        with self._lock:
            if not self._pending:
                return []
            batch = self._pending[: self._max_batch]
            self._pending = self._pending[self._max_batch :]
        return batch

    def _execute(self, batch: List[_PendingSearch]) -> None:
        while batch:
            vectors = [self._store._ensure_dim(item.vector) for item in batch]
            k_max = max(item.top_k for item in batch)
            matrix = np.stack(vectors, dtype=np.float32)
            try:
                results = self._store._search_batch_impl(matrix, k_max)
            except Exception as exc:
                while True:
                    for pending in batch:
                        pending.set_exception(exc)
                    batch = self._drain()
                    if not batch:
                        break
                raise
            else:
                for pending, row in zip(batch, results):
                    pending.set_result(row[: pending.top_k])
                if self._store._observability is not None:
                    self._store._observability.metrics.observe(
                        "faiss_coalesced_batch_size", float(len(batch))
                    )
                rate = 0.0 if len(batch) <= 1 else float(len(batch) - 1) / float(len(batch))
                self._metrics.set_gauge("faiss_coalescer_hit_rate", rate)
                batch = self._drain()


class FaissVectorStore(DenseVectorStore):
    """Manage a GPU-backed FAISS index for dense retrieval.

    The store encapsulates FAISS initialisation, GPU resource management,
    vector ingestion, deletion, and similarity search. It understands the
    custom CUDA-enabled FAISS build shipped with DocsToKG (``faiss-1.12``)
    and automatically mirrors configuration options defined in
    :class:`DenseIndexConfig`.

    Attributes:
        _dim: Dimensionality of stored vectors.
        _config: Active dense index configuration.
        _index: Underlying FAISS GPU index (possibly wrapped in ``IndexIDMap2``).
        _gpu_resources: Lazily initialised ``StandardGpuResources`` instance.
        _device: CUDA device id derived from configuration.

    Examples:
        >>> store = FaissVectorStore(dim=1536, config=DenseIndexConfig())
        >>> store.add([np.random.rand(1536)], ["chunk-1"])
        >>> results = store.search(np.random.rand(1536), top_k=5)
        >>> [hit.vector_id for hit in results]
        ['chunk-1']
    """

    _RUNTIME_MUTABLE_FIELDS: ClassVar[frozenset[str]] = frozenset(
        {"nprobe", "ingest_dedupe_threshold"}
    )

    @classmethod
    def create(
        cls,
        dim: int,
        config: DenseIndexConfig,
        *,
        observability: Optional[Observability] = None,
    ) -> "FaissVectorStore":
        """Factory helper matching the managed FAISS interface contracts."""

        return cls(dim=dim, config=config, observability=observability)

    def __init__(
        self,
        dim: int,
        config: DenseIndexConfig,
        *,
        observability: Optional[Observability] = None,
    ) -> None:
        """Initialise the vector store and allocate GPU resources.

        Args:
            dim: Dimensionality of dense embeddings stored in the index.
            config: Dense index configuration controlling layout and GPU flags.

        Returns:
            None

        Raises:
            RuntimeError: If the CUDA-enabled FAISS build is unavailable or no
                GPU devices are visible to the process.
        """
        if not _FAISS_AVAILABLE:
            raise RuntimeError(
                "FAISS GPU extensions are required for dense retrieval "
                "(missing GpuIndexFlatIP/index_cpu_to_gpu). Verify that faiss-gpu is installed "
                "and CUDA libraries are discoverable."
            )

        self._dim = dim
        self._config = config
        self._device = self._resolve_device(config)
        self._multi_gpu_mode = getattr(config, "multi_gpu_mode", "single")
        self._indices_32_bit = bool(getattr(config, "gpu_indices_32_bit", True))
        self._temp_memory_bytes = getattr(config, "gpu_temp_memory_bytes", None)
        self._gpu_use_default_null_stream_all_devices = bool(
            getattr(config, "gpu_use_default_null_stream_all_devices", False)
            or getattr(config, "gpu_default_null_stream_all_devices", False)
        )
        self._gpu_use_default_null_stream = bool(
            getattr(config, "gpu_use_default_null_stream", False)
            or getattr(config, "gpu_default_null_stream", False)
        )
        self._expected_ntotal = int(getattr(config, "expected_ntotal", 0))
        self._rebuild_delete_threshold = int(getattr(config, "rebuild_delete_threshold", 10000))
        self._force_64bit_ids = bool(getattr(config, "force_64bit_ids", False))
        self._force_remove_ids_fallback = bool(getattr(config, "force_remove_ids_fallback", False))
        self._replication_enabled = bool(getattr(config, "enable_replication", True))
        raw_replication_ids = getattr(config, "replication_gpu_ids", None)
        self._has_explicit_replication_ids = raw_replication_ids is not None
        if raw_replication_ids is None:
            self._replication_gpu_ids: Optional[Tuple[int, ...]] = None
        else:
            normalised_ids: list[int] = []
            for raw_id in raw_replication_ids:
                try:
                    candidate = int(raw_id)
                except (TypeError, ValueError):
                    logger.debug(
                        "Ignoring invalid replication gpu id", extra={"event": {"value": raw_id}}
                    )
                    continue
                normalised_ids.append(candidate)
            self._replication_gpu_ids = tuple(normalised_ids)
        self._reserve_memory_enabled = bool(getattr(config, "enable_reserve_memory", True))
        self._replicated = False
        self._gpu_resources: Optional["faiss.StandardGpuResources"] = None
        self._replica_gpu_resources: list["faiss.StandardGpuResources"] = []
        self._pinned_buffers: list[object] = []
        self._observability = observability or Observability()
        self.init_gpu()
        self._lock = RLock()
        self._index = self._create_index()
        self._index = self._maybe_distribute_multi_gpu(self._index)
        if self._dim != dim:
            raise RuntimeError(
                f"HybridSearch initialised with dim={dim} but created index expects {self._dim}"
            )
        self._id_resolver: Optional[Callable[[int], Optional[str]]] = None
        self._remove_fallbacks = 0
        self._rebuilds = 0
        self._tombstones: set[int] = set()
        self._dirty_deletes = 0
        self._needs_rebuild = False
        self._supports_remove_ids: Optional[bool] = None
        self._last_nprobe_update = 0.0
        self._last_applied_nprobe: Optional[int] = None
        self._last_applied_nprobe_monotonic = 0.0
        self._set_nprobe()
        self._search_coalescer = _SearchCoalescer(self)
        self._cpu_replica: Optional[bytes] = None
        self._cpu_replica_meta: Optional[Mapping[str, object]] = None
        self._snapshot_refresh_interval = max(
            0.0, float(getattr(self._config, "snapshot_refresh_interval_seconds", 0.0))
        )
        self._snapshot_refresh_writes = max(
            0, int(getattr(self._config, "snapshot_refresh_writes", 0))
        )
        self._last_snapshot_refresh = 0.0
        self._writes_since_snapshot = 0
        self._snapshot_lock = RLock()
        self._refresh_cpu_replica(reason="bootstrap", forced=True)
        self._emit_gpu_state("bootstrap", level="info")

    @property
    def ntotal(self) -> int:
        """Number of vectors currently stored in the FAISS index.

        Args:
            None

        Returns:
            int: Total number of stored vectors.
        """
        return int(self._index.ntotal)

    @property
    def config(self) -> DenseIndexConfig:
        """Return the resolved dense index configuration.

        Args:
            None

        Returns:
            DenseIndexConfig: Active dense index configuration.
        """
        return self._config

    def set_config(self, new_config: DenseIndexConfig) -> None:
        """Apply runtime-safe configuration updates."""

        if not isinstance(new_config, DenseIndexConfig):
            raise TypeError("new_config must be a DenseIndexConfig instance")
        current = asdict(self._config)
        updated = asdict(new_config)
        diffs: Dict[str, tuple[object, object]] = {}
        for key, old_value in current.items():
            new_value = updated.get(key, old_value)
            if old_value != new_value:
                diffs[key] = (old_value, new_value)
        if not diffs:
            return
        disallowed = [name for name in diffs if name not in self._RUNTIME_MUTABLE_FIELDS]
        if disallowed:
            raise ValueError(
                "Runtime config updates are restricted; attempted changes to disallowed fields: "
                + ", ".join(sorted(disallowed))
            )
        changes = {name: change[1] for name, change in diffs.items()}
        self._config = replace(self._config, **changes)
        self._observability.logger.info(
            "faiss-config-update",
            extra={
                "event": {
                    "changes": {
                        name: {"old": change[0], "new": change[1]} for name, change in diffs.items()
                    }
                }
            },
        )
        if "nprobe" in changes:
            with self._observability.trace(
                "faiss_set_config_nprobe", nprobe=str(changes["nprobe"])
            ):
                with self._lock:
                    self._reset_nprobe_cache()
                    self._set_nprobe()
                    self._last_nprobe_update = time.time()
            self._observability.metrics.set_gauge("faiss_nprobe", float(changes["nprobe"]))
        if "ingest_dedupe_threshold" in changes:
            self._observability.metrics.set_gauge(
                "faiss_ingest_dedupe_threshold", float(changes["ingest_dedupe_threshold"])
            )
        self._emit_gpu_state("set_config")

    @property
    def dim(self) -> int:
        """Return the dimensionality of vectors stored in the FAISS index.

        Args:
            None

        Returns:
            int: Dimensionality of embeddings managed by the index.
        """

        return self._dim

    @property
    def gpu_resources(self) -> "faiss.StandardGpuResources | None":
        """Expose the underlying FAISS GPU resource manager.

        Args:
            None

        Returns:
            faiss.StandardGpuResources | None: GPU resource manager when initialised.
        """
        return self._gpu_resources

    def get_gpu_resources(self) -> Optional["faiss.StandardGpuResources"]:
        """Compatibility helper returning active GPU resources."""

        return self._gpu_resources

    @property
    def device(self) -> int:
        """Return the CUDA device id used for the FAISS index.

        Args:
            None

        Returns:
            int: Configured CUDA device identifier.
        """
        config_device = getattr(self._config, "device", None)
        if config_device is not None:
            return int(config_device)
        return int(getattr(self, "_device", 0))

    @property
    def adapter_stats(self) -> AdapterStats:
        """Return a read-only snapshot of adapter state."""

        index_desc = self._describe_index(getattr(self, "_index", None))
        return AdapterStats(
            device=self.device,
            ntotal=self.ntotal,
            index_description=index_desc,
            nprobe=self._current_nprobe_value(),
            multi_gpu_mode=str(self._multi_gpu_mode),
            replicated=bool(self._replicated),
            fp16_enabled=bool(getattr(self._config, "flat_use_fp16", False)),
            resources=self._gpu_resources,
        )

    def set_id_resolver(self, resolver: Callable[[int], Optional[str]]) -> None:
        """Register a callback that maps FAISS internal ids to external ids.

        Args:
            resolver: Callable receiving the FAISS integer id and returning the
                application-level identifier (or ``None`` when unresolved).

        Returns:
            None
        """
        self._id_resolver = resolver

    def train(self, vectors: Sequence[np.ndarray]) -> None:
        """Train IVF style indexes using the provided sample vectors.

        Args:
            vectors: Sequence of dense vectors used to train IVF quantizers.

        Raises:
            ValueError: If no vectors are supplied for a trainable index type.

        Returns:
            None
        """
        if not hasattr(self._index, "is_trained"):
            return
        if getattr(self._index, "is_trained"):
            return
        if not vectors:
            raise ValueError("Training vectors required for IVF indexes")
        with self._observability.trace("faiss_train", samples=str(len(vectors))):
            self._observability.metrics.increment("faiss_train_calls", amount=1.0)
            matrix = np.stack([self._ensure_dim(vec) for vec in vectors]).astype(np.float32)
            matrix = self._as_pinned(np.ascontiguousarray(matrix, dtype=np.float32))
            try:
                faiss.normalize_L2(matrix)
                nlist = int(getattr(self._config, "nlist", 1024))
                factor = max(1, int(getattr(self._config, "ivf_train_factor", 8)))
                ntrain = min(matrix.shape[0], nlist * factor)
                self._index.train(matrix[:ntrain])
            finally:
                self._release_pinned_buffers()
        self._update_gpu_metrics()
        self.flush_snapshot(reason="train")

    def needs_training(self) -> bool:
        """Return ``True`` when the current FAISS index still requires training.

        Args:
            None

        Returns:
            bool: ``True`` when additional training is required.
        """
        is_trained = getattr(self._index, "is_trained", True)
        return not bool(is_trained)

    def add(self, vectors: Sequence[np.ndarray], vector_ids: Sequence[str]) -> None:
        """Add vectors to the FAISS index, replacing existing ids if present.

        Args:
            vectors: Embeddings to insert into the index.
            vector_ids: Application-level identifiers paired with each vector.

        Raises:
            ValueError: When the vector and id sequences differ in length.

        Returns:
            None
        """
        original_count = len(vector_ids)
        with self._observability.trace("faiss_add", count=str(original_count)):
            if len(vectors) != len(vector_ids):
                raise ValueError("vectors and vector_ids must align")
            if not vectors:
                return
            faiss_ids = np.asarray(
                [_vector_uuid_to_faiss_int(vid) for vid in vector_ids], dtype=np.int64
            )
            matrix = self._coerce_batch(
                np.stack([self._ensure_dim(vec) for vec in vectors]), normalize=False
            )
            dedupe_threshold = float(getattr(self._config, "ingest_dedupe_threshold", 0.0))
            dropped = 0
            if dedupe_threshold > 0.0 and self.ntotal > 0:
                probe_matrix = np.ascontiguousarray(matrix.copy(), dtype=np.float32)
                faiss.normalize_L2(probe_matrix)
                try:
                    distances, indices = self._search_matrix(probe_matrix, 1)
                except Exception:
                    logger.debug(
                        "ingest dedupe check failed; proceeding without filter", exc_info=True
                    )
                else:
                    keep_mask = []
                    for idx, score in zip(indices.ravel(), distances.ravel()):
                        keep_mask.append(idx == -1 or float(score) < dedupe_threshold)
                    if not any(keep_mask):
                        self._observability.metrics.increment(
                            "faiss_ingest_deduped", amount=float(matrix.shape[0])
                        )
                        return
                    if not all(keep_mask):
                        keep_mask_arr = np.asarray(keep_mask, dtype=bool)
                        dropped = int(np.count_nonzero(~keep_mask_arr))
                        matrix = np.ascontiguousarray(matrix[keep_mask_arr], dtype=np.float32)
                        faiss_ids = faiss_ids[keep_mask_arr]
                        self._observability.metrics.increment(
                            "faiss_ingest_deduped", amount=float(dropped)
                        )
            matrix = self._as_pinned(matrix)
            faiss.normalize_L2(matrix)
            try:
                with self._lock:
                    self._flush_pending_deletes(force=False)
                    if self._supports_remove_ids is None:
                        self._supports_remove_ids = self._probe_remove_support()
                    if self._supports_remove_ids:
                        self.remove_ids(faiss_ids, force_flush=True, reason="add_dedupe")
                    else:
                        existing_ids = self._lookup_existing_ids(faiss_ids)
                        if existing_ids.size:
                            self.remove_ids(existing_ids, force_flush=True, reason="add_cleanup")
                    base = self._index.index if hasattr(self._index, "index") else self._index
                    train_target = base
                    if hasattr(faiss, "downcast_index"):
                        try:
                            train_target = faiss.downcast_index(base)
                        except Exception:
                            train_target = base
                    if hasattr(train_target, "is_trained") and not getattr(
                        train_target, "is_trained"
                    ):
                        nlist = int(getattr(self._config, "nlist", 1024))
                        factor = max(1, int(getattr(self._config, "ivf_train_factor", 8)))
                        ntrain = min(matrix.shape[0], nlist * factor)
                        train_target.train(matrix[:ntrain])
                    self._index.add_with_ids(matrix, faiss_ids)
                    self._dirty_deletes = 0
                    self._needs_rebuild = False
            finally:
                self._release_pinned_buffers()
            self._update_gpu_metrics()
            inserted = matrix.shape[0]
            if inserted:
                self._observability.metrics.increment("faiss_add_vectors", amount=float(inserted))
                self._maybe_refresh_snapshot(writes_delta=int(inserted), reason="add")

    def remove(self, vector_ids: Sequence[str]) -> None:
        """Remove vectors from the index using application-level identifiers.

        Args:
            vector_ids: Sequence of vector ids scheduled for deletion.

        Returns:
            None
        """
        if not vector_ids:
            return
        count = len(vector_ids)
        ids = np.array([_vector_uuid_to_faiss_int(vid) for vid in vector_ids], dtype=np.int64)
        with self._observability.trace("faiss_remove", count=str(count)):
            self._observability.metrics.increment("faiss_remove_vectors", amount=float(count))
            with self._lock:
                self.remove_ids(ids, force_flush=True, reason="remove")
        self._update_gpu_metrics()

    def remove_ids(
        self, ids: np.ndarray, *, force_flush: bool = False, reason: str = "remove"
    ) -> int:
        """Remove vectors using FAISS internal ids.

        Args:
            ids: Array of FAISS integer ids to delete.
            force_flush: Force immediate rebuild when tombstones accumulate.

        Returns:
            Number of ids scheduled for removal.
        """
        with self._lock:
            ids64 = np.asarray(ids, dtype=np.int64)
            if ids64.size == 0:
                return 0
            self._remove_ids(ids64)
            self._flush_pending_deletes(force=force_flush)
            self._update_gpu_metrics()
            count = int(ids64.size)
            if count:
                self._maybe_refresh_snapshot(writes_delta=count, reason=reason)
            return count

    def _current_index_ids(self) -> np.ndarray:
        # Robustly extract id_map across wrappers / GPU clones.
        if self._index is None or self._index.ntotal == 0:
            return np.empty(0, dtype=np.int64)
        try:
            id_map = getattr(self._index, "id_map", None)
            if id_map is not None:
                return np.asarray(faiss.vector_to_array(id_map), dtype=np.int64)
        except Exception:
            pass
        try:
            cpu = self._to_cpu(self._index)
            id_map_cpu = getattr(cpu, "id_map", None)
            if id_map_cpu is not None:
                return np.asarray(faiss.vector_to_array(id_map_cpu), dtype=np.int64)
        except Exception:
            logger.debug("Unable to enumerate FAISS id_map; returning empty set", exc_info=True)
        return np.empty(0, dtype=np.int64)

    def _lookup_existing_ids(self, candidate_ids: np.ndarray) -> np.ndarray:
        if candidate_ids.size == 0 or self._index.ntotal == 0:
            return np.empty(0, dtype=np.int64)
        current_ids = self._current_index_ids()
        mask = np.isin(current_ids, candidate_ids)
        return current_ids[mask]

    def search(self, query: np.ndarray, top_k: int) -> List[FaissSearchResult]:
        """Search the index for the ``top_k`` nearest neighbours of ``query``."""

        matrix = self._coerce_query(query)
        vector = matrix[0]
        with self._observability.trace("faiss_search", top_k=str(top_k)):
            if self._search_coalescer is not None:
                return self._search_coalescer.submit(vector, top_k)
            results = self._search_batch_impl(matrix, top_k)
            return results[0] if results else []

    def search_many(self, queries: np.ndarray, top_k: int) -> List[List[FaissSearchResult]]:
        """Search the index for multiple queries in a single FAISS call."""

        return self.search_batch(queries, top_k)

    def search_batch(self, queries: np.ndarray, top_k: int) -> List[List[FaissSearchResult]]:
        """Alias for ``search_many`` to support explicit batch workloads."""

        matrix = self._coerce_batch(queries)
        if matrix.shape[0] == 1 and self._search_coalescer is not None:
            hits = self._search_coalescer.submit(matrix[0], top_k)
            return [hits]
        return self._search_batch_impl(matrix, top_k)

    def _search_batch_impl(self, matrix: np.ndarray, top_k: int) -> List[List[FaissSearchResult]]:
        matrix = self._coerce_batch(matrix, normalize=False)
        matrix = self._as_pinned(matrix)
        faiss.normalize_L2(matrix)
        batch = matrix.shape[0]
        try:
            with self._observability.trace(
                "faiss_search_batch", batch=str(batch), top_k=str(top_k)
            ):
                self._observability.metrics.increment("faiss_search_queries", amount=float(batch))
                distances, indices = self._search_matrix(matrix, top_k)
            results = self._resolve_search_results(distances, indices)
            total_results = float(sum(len(row) for row in results))
            self._observability.metrics.observe("faiss_search_results", total_results)
            return results
        finally:
            self._release_pinned_buffers()

    def range_search(
        self,
        query: np.ndarray,
        min_score: float,
        *,
        limit: Optional[int] = None,
    ) -> List[FaissSearchResult]:
        """Return all vectors scoring above ``min_score`` for ``query``."""

        matrix = self._coerce_query(query)
        matrix = self._as_pinned(matrix)
        faiss.normalize_L2(matrix)
        threshold = float(min_score)
        results: List[FaissSearchResult] = []
        try:
            with self._observability.trace(
                "faiss_range_search",
                threshold=f"{threshold:.6f}",
                limit="*" if limit is None else str(int(limit)),
            ):
                self._observability.metrics.increment("faiss_range_queries", amount=1.0)
                pairs: List[tuple[float, int]]
                try:
                    with self._lock:
                        self._flush_pending_deletes(force=False)
                        self._set_nprobe()
                        if not hasattr(self._index, "range_search"):
                            raise AttributeError("range_search unsupported by index")
                        lims, distances, labels = self._index.range_search(matrix, threshold)
                except Exception:
                    fallback_k = limit or max(32, min(self.ntotal, 2048))
                    distances, indices = self._search_matrix(matrix, int(fallback_k))
                    pairs = [
                        (float(score), int(internal_id))
                        for score, internal_id in zip(distances[0], indices[0])
                        if internal_id != -1 and float(score) >= threshold
                    ]
                else:
                    start = int(lims[0])
                    end = int(lims[1])
                    pairs = []
                    for i in range(start, end):
                        if labels[i] == -1:
                            continue
                        score = float(distances[i])
                        if score < threshold:
                            continue
                        pairs.append((score, int(labels[i])))
                        if limit is not None and len(pairs) >= int(limit):
                            break
                scored: List[tuple[float, str]] = []
                for score, internal_id in pairs:
                    vector_id = self._resolve_vector_id(int(internal_id))
                    if vector_id is None:
                        continue
                    scored.append((score, vector_id))
                scored.sort(key=lambda item: (-item[0], item[1]))
                if limit is not None:
                    scored = scored[: int(limit)]
                for score, vector_id in scored:
                    results.append(FaissSearchResult(vector_id=vector_id, score=float(score)))
                self._observability.metrics.observe("faiss_range_results", float(len(results)))
            return results
        finally:
            self._release_pinned_buffers()

    def _search_matrix(self, matrix: np.ndarray, top_k: int) -> tuple[np.ndarray, np.ndarray]:
        with self._lock:
            self._flush_pending_deletes(force=False)
            self._set_nprobe()
            return self._index.search(matrix, int(top_k))

    def _as_pinned(self, array: np.ndarray, *, threshold_bytes: int = 1_048_576) -> np.ndarray:
        """Return a pinned-memory view of ``array`` when practical."""

        if not bool(getattr(self._config, "use_pinned_memory", True)):
            return array
        if array.nbytes < threshold_bytes:
            return array
        try:
            import torch
        except Exception:
            return array
        if not torch.cuda.is_available():
            return array
        dtype_map = {
            np.float32: torch.float32,
            np.float16: torch.float16,
            np.int32: torch.int32,
            np.int64: torch.int64,
        }
        torch_dtype = dtype_map.get(array.dtype.type)
        if torch_dtype is None:
            return array
        tensor = torch.empty(tuple(array.shape), dtype=torch_dtype, pin_memory=True)
        source = torch.as_tensor(array, dtype=torch_dtype)
        tensor.copy_(source)
        self._pinned_buffers.append(tensor)
        return tensor.numpy()

    def _release_pinned_buffers(self) -> None:
        if self._pinned_buffers:
            self._pinned_buffers.clear()

    def flush_snapshot(self, *, reason: str = "flush") -> None:
        """Force a snapshot refresh bypassing throttle safeguards."""

        self._refresh_cpu_replica(reason=reason, forced=True)

    def _maybe_refresh_snapshot(self, *, writes_delta: int = 0, reason: str) -> None:
        if getattr(self._config, "persist_mode", "cpu_bytes") == "disabled":
            return
        now = time.time()
        interval = self._snapshot_refresh_interval
        write_threshold = self._snapshot_refresh_writes
        with self._snapshot_lock:
            if writes_delta > 0:
                self._writes_since_snapshot += int(writes_delta)
            writes_since = self._writes_since_snapshot
            last_refresh = self._last_snapshot_refresh
        if last_refresh == 0.0:
            self._refresh_cpu_replica(reason=reason, forced=False)
            return
        interval_ready = interval > 0.0 and now - last_refresh >= interval
        writes_ready = write_threshold > 0 and writes_since >= write_threshold
        should_refresh = False
        if interval <= 0.0 and write_threshold <= 0:
            should_refresh = True
        else:
            should_refresh = interval_ready or writes_ready
        if should_refresh:
            self._refresh_cpu_replica(reason=reason, forced=False)
            return
        age = max(0.0, now - last_refresh)
        self._observability.metrics.set_gauge("faiss_snapshot_age_seconds", float(age))
        self._observability.metrics.increment(
            "faiss_snapshot_refresh_skipped",
            amount=1.0,
            reason=reason,
        )

    def _refresh_cpu_replica(self, *, reason: str, forced: bool = False) -> None:
        if getattr(self._config, "persist_mode", "cpu_bytes") == "disabled":
            return
        try:
            payload = self.serialize()
        except Exception:  # pragma: no cover - best effort
            logger.debug("Unable to refresh CPU replica", exc_info=True)
            return
        meta = self.snapshot_meta()
        with self._snapshot_lock:
            self._cpu_replica = payload
            self._cpu_replica_meta = meta
            self._last_snapshot_refresh = time.time()
            self._writes_since_snapshot = 0
        self._observability.metrics.increment(
            "faiss_snapshot_refresh_total",
            amount=1.0,
            reason=reason,
            forced=str(bool(forced)),
        )
        self._observability.metrics.set_gauge("faiss_snapshot_age_seconds", 0.0)
        self._observability.logger.info(
            "faiss-snapshot-refresh",
            extra={
                "event": {
                    "reason": reason,
                    "forced": bool(forced),
                    "bytes": int(len(payload)),
                }
            },
        )

    def promote_cpu_replica(self) -> bool:
        """Promote the cached CPU replica back onto the GPU index."""

        replica = self._cpu_replica
        if replica is None:
            return False
        meta = self._cpu_replica_meta
        try:
            self.restore(replica, meta=meta)
        except Exception:  # pragma: no cover - recovery path
            self._observability.logger.exception(
                "faiss-promote-cpu-replica",
                extra={"event": {"status": "failed"}},
            )
            return False
        self._cpu_replica = replica
        self._cpu_replica_meta = meta
        self._observability.logger.info(
            "faiss-promote-cpu-replica",
            extra={"event": {"status": "success"}},
        )
        return True

    def _current_nprobe_value(self) -> int:
        index = getattr(self, "_index", None)
        candidates = []
        if index is not None:
            candidates.append(index)
            base = getattr(index, "index", None)
            if base is not None:
                candidates.append(base)
        for candidate in candidates:
            value = getattr(candidate, "nprobe", None)
            if value is not None:
                try:
                    return int(value)
                except Exception:
                    continue
        return int(getattr(self._config, "nprobe", 0))

    def _update_gpu_metrics(self) -> None:
        stats = self.adapter_stats
        self._observability.metrics.set_gauge("faiss_ntotal", float(stats.ntotal))
        self._observability.metrics.set_gauge("faiss_nprobe_effective", float(stats.nprobe))
        resources = stats.resources
        if resources is None or not hasattr(resources, "getMemoryInfo"):
            return
        try:
            free, total = resources.getMemoryInfo(int(stats.device))
        except Exception:
            logger.debug("Unable to fetch GPU memory info", exc_info=True)
            return
        self._observability.metrics.set_gauge("faiss_gpu_mem_free_bytes", float(free))
        self._observability.metrics.set_gauge("faiss_gpu_mem_total_bytes", float(total))
        self._observability.metrics.set_gauge("faiss_gpu_bytes", float(max(0.0, total - free)))

    def _emit_gpu_state(self, action: str, *, level: str = "debug") -> None:
        self._update_gpu_metrics()
        stats = self.adapter_stats
        payload = {
            "action": action,
            "device": stats.device,
            "index": stats.index_description,
            "replicated": stats.replicated,
            "multi_gpu_mode": stats.multi_gpu_mode,
            "fp16_enabled": stats.fp16_enabled,
            "indices_32_bit": bool(self._indices_32_bit and not self._force_64bit_ids),
            "nprobe": stats.nprobe,
            "ntotal": stats.ntotal,
        }
        log_fn = (
            self._observability.logger.info if level == "info" else self._observability.logger.debug
        )
        log_fn("faiss-gpu-state", extra={"event": payload})

    def _describe_index(self, index: Optional["faiss.Index"]) -> str:
        if index is None:
            return "uninitialised"
        try:
            return faiss.describe_index(index)
        except Exception:
            return type(index).__name__

    def _resolve_search_results(
        self, distances: np.ndarray, indices: np.ndarray
    ) -> List[List[FaissSearchResult]]:
        results: List[List[FaissSearchResult]] = []
        for row_scores, row_ids in zip(distances, indices):
            row: List[FaissSearchResult] = []
            for score, internal_id in zip(row_scores, row_ids):
                if internal_id == -1:
                    continue
                vector_id = self._resolve_vector_id(int(internal_id))
                if vector_id is None:
                    continue
                row.append(FaissSearchResult(vector_id=vector_id, score=float(score)))
            results.append(row)
        return results

    def serialize(self) -> bytes:
        """Return a CPU-serialised representation of the FAISS index.

        Args:
            None

        Returns:
            Byte payload produced by :func:`faiss.serialize_index`.

        Raises:
            RuntimeError: If the index has not been initialised.
        """
        with self._observability.trace("faiss_serialize"):
            with self._lock:
                if self._index is None:
                    raise RuntimeError("index is empty")
                cpu_index = self._to_cpu(self._index)
                blob = faiss.serialize_index(cpu_index)
                payload = bytes(blob)
            self._observability.metrics.increment("faiss_serialize_calls", amount=1.0)
            return payload

    def save(self, path: str) -> None:
        """Persist the FAISS index to ``path`` when persistence is enabled.

        Args:
            path: Filesystem destination for the serialised index.

        Returns:
            None

        Raises:
            RuntimeError: If the index has not been initialised.
        """
        with self._observability.trace("faiss_save", path=str(path)):
            if self._index is None:
                raise RuntimeError("index is empty")
            if getattr(self._config, "persist_mode", "cpu_bytes") == "disabled":
                logger.info("faiss-save-skip", extra={"event": {"reason": "persist_mode=disabled"}})
                return
            destination = Path(path)
            destination.parent.mkdir(parents=True, exist_ok=True)
            destination.write_bytes(self.serialize())
            self._observability.metrics.increment("faiss_save_calls", amount=1.0)

    @classmethod
    def load(
        cls,
        path: str,
        config: DenseIndexConfig,
        dim: int,
        *,
        observability: Optional[Observability] = None,
    ) -> "FaissVectorStore":
        """Restore a vector store from disk."""

        obs = observability or Observability()
        with obs.trace("faiss_load", path=str(path)):
            blob = Path(path).read_bytes()
            manager = cls(dim=dim, config=config, observability=obs)
            manager.restore(blob)
            manager._observability.metrics.increment("faiss_load_calls", amount=1.0)
        return manager

    def restore(
        self,
        payload: bytes,
        *,
        meta: Optional[Mapping[str, object]] = None,
    ) -> None:
        """Load an index from ``payload`` and promote it to the GPU.

        Args:
            payload: Bytes produced by :meth:`serialize`.
            meta: Optional snapshot metadata for validation.

        Raises:
            ValueError: If the payload is empty.

        Returns:
            None
        """
        with self._observability.trace("faiss_restore"):
            if not payload:
                raise ValueError("Empty FAISS payload")
            if meta:
                self._validate_snapshot_meta(meta)
            with self._lock:
                cpu_index = faiss.deserialize_index(np.frombuffer(payload, dtype=np.uint8))
                self._index = self._maybe_to_gpu(cpu_index)
                self._tombstones.clear()
                self._dirty_deletes = 0
                self._needs_rebuild = False
                self._reset_nprobe_cache()
                self._set_nprobe()
            self._observability.metrics.increment("faiss_restore_calls", amount=1.0)
        if getattr(self._config, "persist_mode", "cpu_bytes") != "disabled":
            snapshot_meta = self.snapshot_meta()
            with self._snapshot_lock:
                self._cpu_replica = bytes(payload)
                self._cpu_replica_meta = snapshot_meta
                self._last_snapshot_refresh = time.time()
                self._writes_since_snapshot = 0
            self._observability.metrics.set_gauge("faiss_snapshot_age_seconds", 0.0)
        self._emit_gpu_state("restore", level="info")

    def set_nprobe(
        self,
        nprobe: int,
        *,
        clamp_min: int = 1,
        clamp_max: Optional[int] = None,
    ) -> int:
        """Update the active ``nprobe`` value and propagate it to the index."""

        if clamp_min <= 0:
            raise ValueError("clamp_min must be positive")
        target = max(clamp_min, int(nprobe))
        if clamp_max is not None:
            if clamp_max < clamp_min:
                raise ValueError("clamp_max must be >= clamp_min")
            target = min(target, int(clamp_max))
        current = int(getattr(self._config, "nprobe", target))
        if target == current:
            return target
        now = time.time()
        if self._last_nprobe_update and now - self._last_nprobe_update < 60.0:
            self._observability.metrics.increment("faiss_nprobe_rate_limited", amount=1.0)
            self._observability.logger.debug(
                "faiss-nprobe-rate-limit",
                extra={"event": {"previous": current, "requested": target}},
            )
            return current
        logger.info(
            "faiss-nprobe-update",
            extra={
                "event": {"previous": current, "current": target, "index": self._config.index_type}
            },
        )
        self._config = replace(self._config, nprobe=target)
        with self._observability.trace("faiss_set_nprobe", nprobe=str(target)):
            with self._lock:
                self._reset_nprobe_cache()
                self._set_nprobe()
                self._last_nprobe_update = now
        self._observability.metrics.set_gauge("faiss_nprobe", float(target))
        self._emit_gpu_state("set_nprobe")
        return target

    def stats(self) -> dict[str, float | str]:
        """Return diagnostic metrics describing the active FAISS index.

        Args:
            None

        Returns:
            Mapping of human-readable metric names to values (counts or strings).
        """
        base = getattr(self._index, "index", None) or self._index
        if hasattr(faiss, "downcast_index"):
            try:
                base = faiss.downcast_index(base)
            except Exception:  # pragma: no cover - best effort introspection
                pass
        stats: dict[str, float | str] = {
            "ntotal": float(self.ntotal),
            "index_type": self._config.index_type,
            "nlist": float(getattr(self._config, "nlist", 0)),
            "nprobe": float(getattr(self._config, "nprobe", 0)),
            "pq_m": float(getattr(self._config, "pq_m", 0)),
            "pq_bits": float(getattr(self._config, "pq_bits", 0)),
            "ingest_dedupe_threshold": float(getattr(self._config, "ingest_dedupe_threshold", 0.0)),
            "gpu_remove_fallbacks": float(self._remove_fallbacks),
            "total_rebuilds": float(self._rebuilds),
            "multi_gpu_mode": self._multi_gpu_mode,
            "gpu_indices_32_bit": bool(self._indices_32_bit and not self._force_64bit_ids),
            "gpu_device": str(getattr(self._config, "device", 0)),
            "device": str(getattr(self._config, "device", 0)),
            "fp16_enabled": bool(getattr(self._config, "flat_use_fp16", False)),
            "cpu_replica_cached": bool(self._cpu_replica is not None),
            "cpu_replica_bytes": float(len(self._cpu_replica)) if self._cpu_replica else 0.0,
            "snapshot_refresh_interval_seconds": float(self._snapshot_refresh_interval),
            "snapshot_refresh_writes": float(self._snapshot_refresh_writes),
            "snapshot_writes_since_refresh": float(self._writes_since_snapshot),
            "snapshot_last_refresh_epoch": float(self._last_snapshot_refresh),
        }
        if self._temp_memory_bytes is not None:
            stats["gpu_temp_memory_bytes"] = float(self._temp_memory_bytes)
        try:
            stats["gpu_base"] = "GpuIndex" in type(base).__name__
            device = self._detect_device(self._index)
            if device is not None:
                stats["gpu_device"] = str(device)
                stats["device"] = str(device)
                resources = self._gpu_resources
                if resources is not None and hasattr(resources, "getMemoryInfo"):
                    free, total = resources.getMemoryInfo(device)
                    stats["gpu_mem_free"] = float(free)
                    stats["gpu_mem_total"] = float(total)
            stats["dirty_deletes"] = float(getattr(self, "_dirty_deletes", 0))
        except Exception:  # pragma: no cover - diagnostic only
            logger.debug("Unable to gather complete FAISS stats", exc_info=True)
        return stats

    def snapshot_meta(self) -> dict[str, object]:
        """Return metadata describing the configuration backing the index."""

        return {
            "dim": int(self._dim),
            "index_type": str(self._config.index_type),
            "nlist": int(getattr(self._config, "nlist", 0)),
            "pq_m": int(getattr(self._config, "pq_m", 0)),
            "pq_bits": int(getattr(self._config, "pq_bits", 0)),
            "nprobe": int(getattr(self._config, "nprobe", 0)),
            "gpu_indices_32_bit": bool(self._indices_32_bit and not self._force_64bit_ids),
            "force_64bit_ids": bool(self._force_64bit_ids),
            "flat_use_fp16": bool(getattr(self._config, "flat_use_fp16", False)),
            "multi_gpu_mode": str(self._multi_gpu_mode),
            "device": int(getattr(self._config, "device", 0)),
        }

    def rebuild_needed(self) -> bool:
        """Return ``True`` when tombstones require a full FAISS rebuild.

        Args:
            None

        Returns:
            bool: ``True`` when a rebuild should be triggered.
        """
        if self._needs_rebuild:
            return True
        if self._rebuild_delete_threshold <= 0:
            return False
        return self._dirty_deletes >= self._rebuild_delete_threshold

    def rebuild_if_needed(self) -> bool:
        """Trigger a rebuild when tombstones exceed thresholds.

        Returns:
            bool: ``True`` if a rebuild was executed.
        """

        with self._observability.trace("faiss_rebuild_check"):
            with self._lock:
                if not self.rebuild_needed():
                    return False
                self._rebuild_index()
                self._set_nprobe()
                self._needs_rebuild = False
            self._observability.metrics.increment("faiss_rebuilds", amount=1.0)
            self.flush_snapshot(reason="rebuild")
            return True

    def init_gpu(self) -> None:
        """Initialise FAISS GPU resources for the configured CUDA device.

        Args:
            None

        Raises:
            RuntimeError: When GPU support is unavailable or the requested
                device id is invalid.

        Returns:
            None
        """
        if self._gpu_resources is not None:
            return
        if not hasattr(faiss, "get_num_gpus"):
            raise RuntimeError(
                "HybridSearch requires a CUDA-enabled faiss build exposing get_num_gpus(). "
                "Install faiss-gpu>=1.9 with CUDA support."
            )
        available = int(faiss.get_num_gpus())
        if available <= 0:
            raise RuntimeError(
                "HybridSearch requires at least one visible CUDA device. "
                "Verify GPU drivers and CUDA visibility."
            )
        device = int(self.device)
        if device < 0 or device >= available:
            raise RuntimeError(
                f"HybridSearch configured for CUDA device {device}, but only {available} GPU(s) are available. "
                "Update DenseIndexConfig.device or adjust CUDA visibility."
            )
        try:
            resources = self._create_gpu_resources(device=device)
            self._gpu_resources = resources
            if self._gpu_resources is not None:
                self._configure_gpu_resource(self._gpu_resources, device=device)
                self._record_gpu_resource_configuration(device=device)
        except Exception as exc:  # pragma: no cover - GPU-specific failure
            raise RuntimeError(
                "HybridSearch failed to initialise FAISS GPU resources. "
                "Check CUDA driver installation and faiss-gpu compatibility."
            ) from exc

    def _resolve_replication_targets(self, available: int) -> Tuple[int, ...]:
        """Return the filtered GPU ids that should participate in replication."""

        if not self._replication_gpu_ids:
            return tuple()
        allowed: list[int] = []
        seen: set[int] = set()
        skipped: list[int] = []
        for gpu_id in self._replication_gpu_ids:
            if gpu_id in seen:
                continue
            seen.add(gpu_id)
            if 0 <= gpu_id < available:
                allowed.append(gpu_id)
            else:
                skipped.append(gpu_id)
        if skipped:
            logger.info(
                "Skipping unavailable GPUs during FAISS replication",
                extra={
                    "event": {
                        "requested_gpu_ids": tuple(self._replication_gpu_ids),
                        "allowed_gpu_ids": tuple(allowed),
                        "skipped_gpu_ids": tuple(skipped),
                    }
                },
            )
        return tuple(allowed)

    def _create_gpu_resources(
        self, *, device: Optional[int] = None
    ) -> "faiss.StandardGpuResources":
        """Instantiate ``StandardGpuResources`` for ``device`` without additional tweaks."""

        return faiss.StandardGpuResources()

    def _configure_gpu_resource(
        self, resource: "faiss.StandardGpuResources", *, device: Optional[int] = None
    ) -> None:
        """Apply configured knobs to a FAISS GPU resource manager."""

        temp_memory = getattr(self, "_temp_memory_bytes", None)
        if temp_memory is not None and hasattr(resource, "setTempMemory"):
            try:
                resource.setTempMemory(temp_memory)
            except Exception:  # pragma: no cover - best effort guard
                logger.debug("Unable to apply GPU temp memory cap", exc_info=True)

        # Configure pinned memory for faster H2D/D2H transfers
        if hasattr(self, "_config") and self._config is not None:
            pinned_memory_bytes = getattr(self._config, "gpu_pinned_memory_bytes", None)
            if pinned_memory_bytes is not None and hasattr(resource, "setPinnedMemory"):
                try:
                    resource.setPinnedMemory(pinned_memory_bytes)
                except Exception:  # pragma: no cover - best effort guard
                    logger.debug("Unable to apply GPU pinned memory configuration", exc_info=True)

        use_null_all = getattr(self, "_gpu_use_default_null_stream_all_devices", False)
        if use_null_all:
            method = getattr(resource, "setDefaultNullStreamAllDevices", None)
            if callable(method):
                try:  # pragma: no cover - hardware/driver dependent
                    method()
                except Exception:
                    logger.debug(
                        "Unable to enable default CUDA null stream across devices",
                        exc_info=True,
                    )
            return

        use_null = getattr(self, "_gpu_use_default_null_stream", False)
        if not use_null:
            return

        method = getattr(resource, "setDefaultNullStream", None)
        if not callable(method):
            return

        tried_device = False
        if device is not None:
            try:  # pragma: no cover - GPU binding specific
                method(int(device))
                tried_device = True
            except TypeError:
                tried_device = False
            except Exception:
                logger.debug("Unable to bind default CUDA null stream for device", exc_info=True)
                tried_device = True

        if tried_device:
            return

        try:  # pragma: no cover - GPU binding specific
            method()
        except TypeError:
            if device is not None:
                try:
                    method(int(device))
                except Exception:
                    logger.debug("Unable to fall back when binding CUDA null stream", exc_info=True)
        except Exception:
            logger.debug(
                "Unable to bind default CUDA null stream without explicit device",
                exc_info=True,
            )

    def _record_gpu_resource_configuration(self, *, device: Optional[int] = None) -> None:
        """Emit observability breadcrumbs for configured GPU resource settings."""

        observability = getattr(self, "_observability", None)
        if observability is None:
            return

        temp_memory = getattr(self, "_temp_memory_bytes", None)
        if temp_memory is not None:
            observability.metrics.set_gauge("faiss_gpu_temp_memory_bytes", float(temp_memory))
        observability.metrics.set_gauge(
            "faiss_gpu_default_null_stream",
            1.0 if getattr(self, "_gpu_use_default_null_stream", False) else 0.0,
        )
        observability.metrics.set_gauge(
            "faiss_gpu_default_null_stream_all_devices",
            1.0 if getattr(self, "_gpu_use_default_null_stream_all_devices", False) else 0.0,
        )
        observability.logger.info(
            "faiss-gpu-resource-configured",
            extra={
                "event": {
                    "device": None if device is None else int(device),
                    "temp_memory_bytes": temp_memory,
                    "default_null_stream": bool(
                        getattr(self, "_gpu_use_default_null_stream", False)
                    ),
                    "default_null_stream_all_devices": bool(
                        getattr(self, "_gpu_use_default_null_stream_all_devices", False)
                    ),
                }
            },
        )

    def _requires_gpu_resource_customization(self) -> bool:
        """Return whether replica resources need to be retained for custom settings."""

        return (
            getattr(self, "_temp_memory_bytes", None) is not None
            or getattr(self, "_gpu_use_default_null_stream", False)
            or getattr(self, "_gpu_use_default_null_stream_all_devices", False)
        )

    def _configure_gpu_cloner_options(self, options: Optional[object]) -> None:
        """Apply DenseIndexConfig-aware flags to FAISS GPU cloner options."""

        if options is None:
            return

        config_obj = getattr(self, "_config", None)
        fp16_enabled = bool(getattr(config_obj, "flat_use_fp16", False))
        force_64bit_ids = bool(
            getattr(self, "_force_64bit_ids", getattr(config_obj, "force_64bit_ids", False))
        )
        indices_32_enabled = bool(
            getattr(self, "_indices_32_bit", getattr(config_obj, "gpu_indices_32_bit", False))
        )
        indices_flag = 0
        if (
            not force_64bit_ids
            and indices_32_enabled
            and hasattr(faiss, "INDICES_32_BIT")
        ):
            indices_flag = getattr(faiss, "INDICES_32_BIT")

        if hasattr(options, "indicesOptions"):
            try:
                setattr(options, "indicesOptions", indices_flag)
            except Exception:  # pragma: no cover - defensive best effort
                logger.debug("Unable to configure indicesOptions on cloner", exc_info=True)

        if hasattr(options, "useFloat16"):
            try:
                setattr(options, "useFloat16", fp16_enabled)
            except Exception:  # pragma: no cover - defensive best effort
                logger.debug("Unable to configure useFloat16 on cloner", exc_info=True)

        if hasattr(options, "useFloat16CoarseQuantizer"):
            try:  # pragma: no cover - rarely exposed attribute
                setattr(options, "useFloat16CoarseQuantizer", fp16_enabled)
            except Exception:
                logger.debug(
                    "Unable to configure useFloat16CoarseQuantizer on cloner", exc_info=True
                )

        if hasattr(options, "useFloat16LookupTables"):
            try:  # pragma: no cover - rarely exposed attribute
                setattr(options, "useFloat16LookupTables", fp16_enabled)
            except Exception:
                logger.debug(
                    "Unable to configure useFloat16LookupTables on cloner", exc_info=True
                )

    def distribute_to_all_gpus(self, index: "faiss.Index", *, shard: bool = False) -> "faiss.Index":
        """Clone ``index`` across available GPUs when the build supports it.

        Args:
            index: FAISS index to replicate or shard.
            shard: When ``True`` attempt sharded replication if supported.

        Returns:
            FAISS index after attempting replication/sharding.

        Raises:
            RuntimeError: If sharding is requested but unsupported by the
                linked FAISS build.
        """
        self._replicated = False
        if not self._replication_enabled:
            return index
        explicit_targets_configured = bool(self._has_explicit_replication_ids)
        if explicit_targets_configured and not hasattr(faiss, "index_cpu_to_gpus_list"):
            logger.warning(
                "FAISS build missing index_cpu_to_gpus_list; cannot honour explicit replication gpu ids"
            )
            self._observability.metrics.increment(
                "faiss_gpu_explicit_target_unavailable",
                reason="missing_index_cpu_to_gpus_list",
            )
            self._observability.logger.warning(
                "faiss-explicit-gpu-targets-unavailable",
                extra={
                    "event": {
                        "component": "faiss",
                        "action": "explicit_gpu_targets_unavailable",
                        "reason": "missing_index_cpu_to_gpus_list",
                        "requested_gpu_ids": tuple(self._replication_gpu_ids or ()),
                    }
                },
            )
            return index
        if not explicit_targets_configured and not hasattr(faiss, "index_cpu_to_all_gpus"):
            if shard:
                raise RuntimeError("Sharded multi-GPU not supported by current faiss build")
            return index
        if shard and not hasattr(faiss, "GpuMultipleClonerOptions"):
            raise RuntimeError("Sharded multi-GPU not supported by current faiss build")

        available_gpus = 0
        if hasattr(faiss, "get_num_gpus"):
            try:
                available_gpus = int(faiss.get_num_gpus())
            except Exception:  # pragma: no cover - best effort guard
                available_gpus = 0
        if available_gpus <= 1:
            return index
        if self._replicated:
            return index

        target_gpus: Tuple[int, ...] = tuple()
        if explicit_targets_configured:
            target_gpus = self._resolve_replication_targets(available_gpus)
            if len(target_gpus) <= 1:
                if self._replication_gpu_ids:
                    logger.info(
                        "Insufficient GPU targets after filtering explicit replication ids",
                        extra={
                            "event": {
                                "requested_gpu_ids": tuple(self._replication_gpu_ids),
                                "filtered_gpu_ids": target_gpus,
                            }
                        },
                    )
                self._observability.metrics.increment(
                    "faiss_gpu_explicit_target_unavailable",
                    reason="insufficient_filtered_targets",
                )
                self._observability.logger.info(
                    "faiss-explicit-gpu-targets-partially-unavailable",
                    extra={
                        "event": {
                            "component": "faiss",
                            "action": "explicit_gpu_targets_filtered",
                            "requested_gpu_ids": tuple(self._replication_gpu_ids or ()),
                            "filtered_gpu_ids": target_gpus,
                        }
                    },
                )
                return index

        if explicit_targets_configured:
            gpu_ids: List[int] = list(target_gpus)
        else:
            gpu_ids = list(range(available_gpus))
        gpu_count = len(gpu_ids)

        original_ids = (
            tuple(self._replication_gpu_ids or ()) if explicit_targets_configured else tuple()
        )
        filtered_targets = bool(original_ids) and len(gpu_ids) < len(original_ids)

        try:
            base_index = index
            if hasattr(faiss, "index_gpu_to_cpu"):
                try:
                    base_index = faiss.index_gpu_to_cpu(index)
                except Exception:  # pragma: no cover - gracefully fall back to provided index
                    base_index = index

            cloner_options: "faiss.GpuMultipleClonerOptions | None" = None
            if hasattr(faiss, "GpuMultipleClonerOptions"):
                cloner_options = faiss.GpuMultipleClonerOptions()
                cloner_options.shard = bool(shard)
                if shard and hasattr(cloner_options, "common_ivf_quantizer"):
                    cloner_options.common_ivf_quantizer = True

<<<<<<< HEAD
                self._configure_gpu_cloner_options(cloner_options)

            gpu_ids: List[int]
            if explicit_targets_configured:
                gpu_ids = list(target_gpus)
            else:
                gpu_ids = list(range(available_gpus))
            gpu_count = len(gpu_ids)
=======
            if cloner_options is not None:
                self._apply_cloner_reservation(cloner_options, gpu_ids=gpu_ids)
>>>>>>> f7ac642e

            resources_supported = hasattr(faiss, "GpuResourcesVector")
            resources_vector: "faiss.GpuResourcesVector | None" = None
            if resources_supported and not filtered_targets:
                try:
                    resources_vector = faiss.GpuResourcesVector()
                except Exception:  # pragma: no cover - fall back to legacy path
                    resources_supported = False
                    resources_vector = None

            self._replica_gpu_resources = []
            primary_resource = getattr(self, "_gpu_resources", None)
            multi: "faiss.Index"
            retain_manual_resources = (
                resources_vector is not None or self._requires_gpu_resource_customization()
            )

            for gpu_id in gpu_ids:
                resource: "faiss.StandardGpuResources"
                if primary_resource is not None and int(self.device) == gpu_id:
                    resource = primary_resource
                else:
                    resource = self._create_gpu_resources(device=gpu_id)
                    if retain_manual_resources:
                        self._replica_gpu_resources.append(resource)
                self._configure_gpu_resource(resource, device=gpu_id)
                if resources_vector is not None:
                    resources_vector.push_back(resource)

            if resources_vector is not None:
                if hasattr(faiss, "index_cpu_to_gpu_multiple") and not filtered_targets:
                    try:
                        multi = faiss.index_cpu_to_gpu_multiple(
                            resources_vector, gpu_ids, base_index, cloner_options
                        )
                        self._replicated = True
                        return multi
                    except TypeError:
                        pass

                if hasattr(faiss, "index_cpu_to_gpus_list"):
                    multi = faiss.index_cpu_to_gpus_list(
                        base_index,
                        gpus=gpu_ids,
                        co=cloner_options,
                        resources=resources_vector,
                    )
                    self._observability.metrics.increment(
                        "faiss_gpu_manual_resource_path", amount=1.0
                    )
                    self._observability.logger.info(
                        "faiss-manual-resource-path-engaged",
                        extra={
                            "event": {
                                "component": "faiss",
                                "action": "manual_resource_replication",
                                "gpu_ids": tuple(gpu_ids),
                            }
                        },
                    )
                    self._replicated = True
                    return multi

            if explicit_targets_configured and hasattr(faiss, "index_cpu_to_gpus_list"):
                if not gpu_ids:
                    logger.error("index_cpu_to_gpus_list fallback requires at least one GPU id")
                    raise AssertionError(
                        "gpu_ids must not be empty when invoking manual GPU replication"
                    )
                multi = faiss.index_cpu_to_gpus_list(
                    base_index,
                    gpus=gpu_ids,
                    co=cloner_options,
                )
                self._observability.metrics.increment("faiss_gpu_manual_resource_path", amount=1.0)
                self._observability.logger.info(
                    "faiss-manual-resource-path-engaged",
                    extra={
                        "event": {
                            "component": "faiss",
                            "action": "manual_resource_replication",
                            "gpu_ids": tuple(gpu_ids),
                        }
                    },
                )
                self._replicated = True
                return multi

            if hasattr(faiss, "index_cpu_to_all_gpus"):
                multi = faiss.index_cpu_to_all_gpus(
                    base_index,
                    co=cloner_options,
                    ngpu=gpu_count,
                )
                self._replicated = True
                return multi
        except RuntimeError:
            raise
        except Exception:  # pragma: no cover - GPU-specific failure
            logger.warning("Unable to replicate FAISS index across GPUs", exc_info=True)
            return index

    def _maybe_distribute_multi_gpu(self, index: "faiss.Index") -> "faiss.Index":
        """Conditionally replicate or shard ``index`` based on configuration."""

        if self._multi_gpu_mode not in ("replicate", "shard"):
            self._replicated = False
            return index
        if not self._replication_enabled:
            self._replicated = False
            return index
        shard = self._multi_gpu_mode == "shard"
        return self.distribute_to_all_gpus(index, shard=shard)

    def _maybe_to_gpu(self, index: "faiss.Index") -> "faiss.Index":
        self.init_gpu()
        if self._gpu_resources is None:
            raise RuntimeError(
                "HybridSearch could not allocate FAISS GPU resources; GPU-backed indexes are mandatory."
            )
        device = int(self.device)
        try:
            if hasattr(faiss, "GpuClonerOptions"):
                co = faiss.GpuClonerOptions()
                co.device = device
                co.verbose = True
                co.allowCpuCoarseQuantizer = False
<<<<<<< HEAD
                self._configure_gpu_cloner_options(co)
=======
                if (
                    not self._force_64bit_ids
                    and self._indices_32_bit
                    and hasattr(faiss, "INDICES_32_BIT")
                ):
                    co.indicesOptions = faiss.INDICES_32_BIT
                self._apply_cloner_reservation(co, gpu_ids=[device])
>>>>>>> f7ac642e
                promoted = faiss.index_cpu_to_gpu(self._gpu_resources, device, index, co)
                return self._maybe_distribute_multi_gpu(promoted)
            cloned = faiss.index_cpu_to_gpu(self._gpu_resources, device, index)
            return self._maybe_distribute_multi_gpu(cloned)
        except Exception as exc:  # pragma: no cover - hardware specific failure
            raise RuntimeError(
                "Failed to promote FAISS index to GPU "
                f"(index type={type(index).__name__}, device={device}): {exc}"
            ) from exc

    def _maybe_reserve_memory(self, index: "faiss.Index") -> None:
        expected = self._expected_ntotal
        if expected <= 0:
            return
        if not self._reserve_memory_enabled:
            return
        base = index.index if hasattr(index, "index") else index
        if hasattr(faiss, "downcast_index"):
            try:
                base = faiss.downcast_index(base)
            except Exception:  # pragma: no cover - best effort
                pass
        if hasattr(base, "reserveMemory"):
            try:  # pragma: no cover - optimisation path
                base.reserveMemory(int(expected))
            except Exception:
                logger.debug(
                    "Unable to reserve FAISS GPU memory",
                    extra={"event": {"expected_ntotal": expected}},
                    exc_info=True,
                )

    def _apply_cloner_reservation(
        self,
        cloner_options: object | None,
        *,
        gpu_ids: Optional[Sequence[int]] = None,
    ) -> None:
        """Populate FAISS cloner reservation knobs when ``expected_ntotal`` is set."""

        if cloner_options is None:
            return
        expected = getattr(self, "_expected_ntotal", 0)
        if expected <= 0:
            return
        reserve = int(expected)

        applied = False
        try:
            if hasattr(cloner_options, "reserveVecs"):
                setattr(cloner_options, "reserveVecs", reserve)
                applied = True
        except Exception:  # pragma: no cover - defensive guard
            logger.debug("Unable to set reserveVecs on FAISS cloner options", exc_info=True)

        per_device_applied = False
        if gpu_ids:
            try:
                if hasattr(cloner_options, "eachReserveVecs"):
                    vector_factory = getattr(faiss, "IntVector", None) if faiss is not None else None
                    if vector_factory is not None:
                        reserve_vector = vector_factory()
                        for _gpu in gpu_ids:
                            reserve_vector.push_back(reserve)
                    else:
                        reserve_vector = [reserve for _ in gpu_ids]
                    setattr(cloner_options, "eachReserveVecs", reserve_vector)
                    per_device_applied = True
            except Exception:  # pragma: no cover - defensive guard
                logger.debug(
                    "Unable to configure per-device reserve vector on FAISS cloner options",
                    exc_info=True,
                )

            if not per_device_applied and hasattr(cloner_options, "setReserveVecs"):
                try:  # pragma: no cover - defensive guard
                    cloner_options.setReserveVecs([reserve for _ in gpu_ids])
                    per_device_applied = True
                except Exception:
                    logger.debug(
                        "Unable to invoke setReserveVecs on FAISS cloner options", exc_info=True
                    )

        if applied or per_device_applied:
            observer = getattr(self, "_observability", None)
            structured_logger = getattr(observer, "logger", logger) if observer is not None else logger
            event: Dict[str, object] = {
                "component": "faiss",
                "action": "gpu_cloner_reserve",
                "reserve_vecs": reserve,
            }
            if gpu_ids is not None:
                event["gpu_ids"] = tuple(int(gpu) for gpu in gpu_ids)
            structured_logger.info("faiss-gpu-cloner-reserve", extra={"event": event})

    def _to_cpu(self, index: "faiss.Index") -> "faiss.Index":
        if not hasattr(faiss, "index_gpu_to_cpu"):
            raise RuntimeError(
                "FAISS index_gpu_to_cpu is unavailable; install faiss-gpu>=1.7.4 with GPU support."
            )
        try:
            return faiss.index_gpu_to_cpu(index)
        except Exception as exc:  # pragma: no cover - hardware specific failure
            raise RuntimeError(
                f"Unable to transfer FAISS index from GPU to CPU for serialization: {exc}"
            ) from exc

    def _reset_nprobe_cache(self) -> None:
        """Invalidate cached nprobe state applied to the active FAISS index."""

        self._last_applied_nprobe = None
        self._last_applied_nprobe_monotonic = 0.0

    def _set_nprobe(self) -> None:
        index = getattr(self, "_index", None)
        if index is None or not self._config.index_type.startswith("ivf"):
            self._reset_nprobe_cache()
            return
        nprobe = int(self._config.nprobe)
        if self._last_applied_nprobe == nprobe and self._last_applied_nprobe_monotonic > 0.0:
            return
        applied = False
        try:
            if hasattr(faiss, "GpuParameterSpace"):
                gps = faiss.GpuParameterSpace()
                if hasattr(gps, "initialize"):
                    gps.initialize(index)
                gps.set_index_parameter(index, "nprobe", nprobe)
                applied = True
        except Exception:  # pragma: no cover - defensive guard
            logger.debug("Unable to set nprobe via GpuParameterSpace", exc_info=True)
        if not applied:
            base = getattr(index, "index", None) or index
            try:
                if hasattr(base, "nprobe"):
                    base.nprobe = nprobe
                    applied = True
                elif hasattr(index, "nprobe"):
                    index.nprobe = nprobe
                    applied = True
            except Exception:  # pragma: no cover - defensive guard
                logger.debug("Unable to set nprobe attribute on FAISS index", exc_info=True)
        if applied:
            self._last_applied_nprobe = nprobe
            self._last_applied_nprobe_monotonic = time.monotonic()
        else:
            self._reset_nprobe_cache()
        self._log_index_configuration(index)

    def _log_index_configuration(self, index: "faiss.Index") -> None:
        try:
            desc = faiss.describe_index(index)
        except Exception:  # pragma: no cover - best effort
            desc = type(index).__name__
        logger.debug(
            "faiss-index-config",
            extra={"event": {"nprobe": getattr(self._config, "nprobe", 0), "index": desc}},
        )

    def _create_index(self) -> "faiss.Index":
        self.init_gpu()
        metric = faiss.METRIC_INNER_PRODUCT
        index_type = self._config.index_type

        dev = int(self.device)
        if index_type == "flat":
            cfg = faiss.GpuIndexFlatConfig() if hasattr(faiss, "GpuIndexFlatConfig") else None
            if cfg is not None:
                cfg.device = dev
                if hasattr(cfg, "useFloat16"):
                    cfg.useFloat16 = bool(getattr(self._config, "flat_use_fp16", False))
                if hasattr(cfg, "indicesOptions"):
                    cfg.indicesOptions = (
                        faiss.INDICES_32_BIT
                        if self._indices_32_bit and not self._force_64bit_ids
                        else 0
                    )
                index = faiss.GpuIndexFlatIP(self._gpu_resources, self._dim, cfg)
            else:
                index = faiss.GpuIndexFlatIP(
                    self._gpu_resources, self._dim, faiss.METRIC_INNER_PRODUCT
                )
            self._maybe_reserve_memory(index)
            return faiss.IndexIDMap2(index)

        if index_type == "ivf_flat":
            if not hasattr(faiss, "GpuIndexIVFFlat"):
                raise RuntimeError("faiss build missing GpuIndexIVFFlat support")
            cfg = faiss.GpuIndexIVFFlatConfig()
            cfg.device = dev
            if hasattr(cfg, "indicesOptions"):
                cfg.indicesOptions = (
                    faiss.INDICES_32_BIT
                    if self._indices_32_bit and not self._force_64bit_ids
                    else 0
                )
            index = faiss.GpuIndexIVFFlat(
                self._gpu_resources, self._dim, int(self._config.nlist), metric, cfg
            )
            self._maybe_reserve_memory(index)
            return faiss.IndexIDMap2(index)
        if index_type == "ivf_pq":
            if not hasattr(faiss, "GpuIndexIVFPQ"):
                raise RuntimeError("faiss build missing GpuIndexIVFPQ support")
            cfg = faiss.GpuIndexIVFPQConfig()
            cfg.device = dev
            if hasattr(cfg, "usePrecomputedTables"):
                cfg.usePrecomputedTables = bool(
                    getattr(self._config, "ivfpq_use_precomputed", True)
                )
            if hasattr(cfg, "useFloat16LookupTables"):
                cfg.useFloat16LookupTables = bool(getattr(self._config, "ivfpq_float16_lut", True))
            if hasattr(cfg, "interleavedLayout"):
                cfg.interleavedLayout = bool(getattr(self._config, "interleaved_layout", True))
            if hasattr(cfg, "indicesOptions"):
                cfg.indicesOptions = (
                    faiss.INDICES_32_BIT
                    if self._indices_32_bit and not self._force_64bit_ids
                    else 0
                )
            index = faiss.GpuIndexIVFPQ(
                self._gpu_resources,
                self._dim,
                int(self._config.nlist),
                int(self._config.pq_m),
                int(self._config.pq_bits),
                metric,
                cfg,
            )
            self._maybe_reserve_memory(index)
            return faiss.IndexIDMap2(index)

        raise RuntimeError(f"Unsupported or unimplemented FAISS index type: {index_type}")

    def _probe_remove_support(self) -> bool:
        if self._force_remove_ids_fallback:
            return False
        selector = faiss.IDSelectorBatch(np.empty(0, dtype=np.int64))
        try:
            self._index.remove_ids(selector)
        except RuntimeError as exc:
            if "remove_ids not implemented" in str(exc).lower():
                return False
            raise
        return True

    def _remove_ids(self, ids: np.ndarray) -> None:
        if ids.size == 0:
            return
        if self._force_remove_ids_fallback:
            self._supports_remove_ids = False
            remaining = ids
        else:
            selector = faiss.IDSelectorBatch(ids.astype(np.int64))
            try:
                removed = int(self._index.remove_ids(selector))
                if self._supports_remove_ids is None:
                    self._supports_remove_ids = True
            except RuntimeError as exc:
                if "remove_ids not implemented" not in str(exc).lower():
                    raise
                self._supports_remove_ids = False
                logger.warning(
                    "FAISS remove_ids not implemented on GPU index; scheduling rebuild.",
                    extra={"event": {"ntotal": self.ntotal, "error": str(exc)}},
                )
                remaining = ids
            else:
                if removed >= int(ids.size):
                    return
                current = self._current_index_ids()
                remaining = ids[np.isin(ids, current)]
                if remaining.size == 0:
                    return
        self._remove_fallbacks += 1
        self._tombstones.update(int(v) for v in remaining.tolist())
        self._dirty_deletes += int(remaining.size)
        threshold = int(self._rebuild_delete_threshold)
        if threshold > 0 and self._dirty_deletes >= threshold:
            self._rebuild_index()
            self._tombstones.clear()
            self._dirty_deletes = 0
            self._needs_rebuild = False
        else:
            self._needs_rebuild = True

    def _flush_pending_deletes(self, *, force: bool) -> None:
        if not self._tombstones:
            return
        if not force and not self.rebuild_needed():
            return
        threshold = int(self._rebuild_delete_threshold)
        if force or threshold <= 0 or self._dirty_deletes >= threshold:
            self._rebuild_index()
            self._tombstones.clear()
            self._dirty_deletes = 0
            self._needs_rebuild = False

    def _rebuild_index(self) -> None:
        self._rebuilds += 1
        old_index = self._index
        base = old_index.index if hasattr(old_index, "index") else old_index
        current_ids = self._current_index_ids()
        if current_ids.size == 0:
            self._index = self._create_index()
            self._index = self._maybe_distribute_multi_gpu(self._index)
            self._reset_nprobe_cache()
            self._set_nprobe()
            return
        if self._tombstones:
            tombstone_array = np.fromiter(self._tombstones, dtype=np.int64)
            keep_mask = ~np.isin(current_ids, tombstone_array)
        else:
            keep_mask = np.ones_like(current_ids, dtype=bool)
        keep_positions = np.nonzero(keep_mask)[0].astype(np.int64)
        survivor_ids = current_ids[keep_mask]
        if base.ntotal != len(current_ids):  # pragma: no cover - defensive guard
            raise RuntimeError("FAISS id_map out of sync with underlying index")
        keys = np.ascontiguousarray(keep_positions, dtype=np.int64)
        vectors = (
            base.reconstruct_batch(keys)
            if keys.size
            else np.empty((0, self._dim), dtype=np.float32)
        )
        vectors = np.ascontiguousarray(vectors, dtype=np.float32)
        self._index = self._create_index()
        self._index = self._maybe_distribute_multi_gpu(self._index)
        self._reset_nprobe_cache()
        self._set_nprobe()
        if vectors.size:
            base_new = self._index.index if hasattr(self._index, "index") else self._index
            train_target = base_new
            if hasattr(faiss, "downcast_index"):
                try:
                    train_target = faiss.downcast_index(base_new)
                except Exception:
                    train_target = base_new
            if hasattr(train_target, "is_trained") and not getattr(train_target, "is_trained"):
                nlist = int(getattr(self._config, "nlist", 1024))
                factor = max(1, int(getattr(self._config, "ivf_train_factor", 8)))
                ntrain = min(vectors.shape[0], nlist * factor)
                train_target.train(vectors[:ntrain])
            self._index.add_with_ids(vectors, survivor_ids.astype(np.int64))

    def _resolve_vector_id(self, internal_id: int) -> Optional[str]:
        if self._id_resolver is None:
            return str(internal_id)
        try:
            return self._id_resolver(internal_id)
        except Exception:  # pragma: no cover - best effort
            logger.debug("Failed to resolve FAISS vector id", exc_info=True)
            return None

    def _ensure_dim(self, vector: np.ndarray) -> np.ndarray:
        arr = np.asarray(vector, dtype=np.float32)
        if arr.ndim != 1:
            raise ValueError("vector must be 1-dimensional")
        if arr.size != self._dim:
            raise ValueError(f"vector dimension mismatch: expected {self._dim}, got {arr.size}")
        return arr

    def _coerce_batch(self, xb: np.ndarray, *, normalize: bool = True) -> np.ndarray:
        array = np.asarray(xb, dtype=np.float32)
        if array.ndim == 1:
            array = array.reshape(1, -1)
        if array.ndim != 2 or array.shape[1] != self._dim:
            raise ValueError(f"bad batch shape {array.shape}, expected (*,{self._dim})")
        array = np.ascontiguousarray(array, dtype=np.float32)
        array = array.copy()
        if normalize:
            normalize_rows(array)
        return array

    def _coerce_query(self, x: np.ndarray) -> np.ndarray:
        matrix = self._coerce_batch(x)
        if matrix.shape[0] != 1:
            raise ValueError("single-query operations require exactly one vector")
        return matrix

    def _validate_snapshot_meta(self, meta: Mapping[str, object]) -> None:
        expected = self.snapshot_meta()
        mismatches: dict[str, tuple[object, object]] = {}
        for key, expected_value in expected.items():
            if key not in meta:
                continue
            raw_value = meta[key]
            try:
                if isinstance(expected_value, bool):
                    actual_value = bool(raw_value)
                elif isinstance(expected_value, int) and not isinstance(expected_value, bool):
                    actual_value = int(raw_value)
                elif isinstance(expected_value, float):
                    actual_value = float(raw_value)
                else:
                    actual_value = str(raw_value)
            except Exception:
                actual_value = raw_value
            if actual_value != expected_value:
                mismatches[key] = (expected_value, actual_value)
        if mismatches:
            raise RuntimeError(f"FAISS snapshot meta mismatch: {mismatches}")

    def _detect_device(self, index: "faiss.Index") -> Optional[int]:
        try:
            if hasattr(index, "getDevice"):
                return int(index.getDevice())
            base = getattr(index, "index", None)
            if base is not None and hasattr(base, "getDevice"):
                return int(base.getDevice())
        except Exception:  # pragma: no cover - best effort
            logger.debug("Failed to detect FAISS device", exc_info=True)
        return None

    def _resolve_device(self, config: DenseIndexConfig) -> int:
        return int(getattr(config, "device", 0))


# --- Public Functions ---


def normalize_rows(matrix: np.ndarray) -> np.ndarray:
    """L2-normalise each row of ``matrix`` in-place.

    Args:
        matrix: Contiguous float32 matrix whose rows represent vectors.

    Returns:
        Normalised matrix (same object as ``matrix``).

    Raises:
        TypeError: If ``matrix`` is not a contiguous float32 ``ndarray``.
    """
    if matrix.dtype != np.float32 or not matrix.flags.c_contiguous:
        raise TypeError("normalize_rows expects a contiguous float32 array")
    if not hasattr(faiss, "normalize_L2"):
        raise RuntimeError(
            "FAISS normalize_L2 unavailable; ensure faiss-gpu is installed with CUDA support."
        )
    faiss.normalize_L2(matrix)
    return matrix


def cosine_against_corpus_gpu(
    query: np.ndarray,
    corpus: np.ndarray,
    *,
    device: int = 0,
    resources: Optional["faiss.StandardGpuResources"] = None,
    pairwise_fn: Optional[Callable[..., np.ndarray]] = None,
) -> np.ndarray:
    """Compute cosine similarity between ``query`` and each vector in ``corpus`` on GPU.

    Args:
        query: Query vector or matrix (``N x D``) to compare.
        corpus: Matrix representing the corpus (``M x D``).
        device: CUDA device id used for the computation.
        resources: FAISS GPU resources to execute the kernel.
        pairwise_fn: Optional kernel override for ``faiss.pairwise_distance_gpu``.

    Returns:
        numpy.ndarray: Matrix of cosine similarities with shape ``(N, M)``.

    Raises:
        RuntimeError: If GPU resources are unavailable.
        ValueError: When the query and corpus dimensionality mismatch.
    """
    if resources is None:
        raise RuntimeError("FAISS GPU resources are required for cosine comparisons")
    if query.ndim == 1:
        query = query.reshape(1, -1)
    if query.shape[1] != corpus.shape[1]:
        raise ValueError("Query and corpus dimensionality must match")
    sims = cosine_batch(
        query,
        corpus,
        device=device,
        resources=resources,
        pairwise_fn=pairwise_fn,
    )
    return np.asarray(sims, dtype=np.float32)


def pairwise_inner_products(
    a: np.ndarray,
    b: Optional[np.ndarray] = None,
    *,
    device: int = 0,
    resources: Optional["faiss.StandardGpuResources"] = None,
) -> np.ndarray:
    """Compute cosine similarities between two corpora on GPU.

    Args:
        a: First matrix of vectors.
        b: Optional second matrix; when omitted ``a`` is used (symmetrical case).
        device: CUDA device id to run the computation.
        resources: FAISS GPU resources backing the computation.

    Returns:
        numpy.ndarray: Pairwise similarity matrix with rows from ``a`` and columns from ``b``.

    Raises:
        RuntimeError: If GPU resources are unavailable.
        ValueError: When input matrices have mismatched dimensionality.
    """
    if resources is None:
        raise RuntimeError("FAISS GPU resources are required for cosine comparisons")
    if a.size == 0:
        if b is None:
            return np.zeros((0, 0), dtype=np.float32)
        return np.zeros((0, b.shape[0]), dtype=np.float32)
    if b is None:
        b = a
    if a.shape[1] != b.shape[1]:
        raise ValueError("Input matrices must share the same dimensionality")
    sims = cosine_batch(a, b, device=device, resources=resources)
    return np.asarray(sims, dtype=np.float32)


def max_inner_product(
    target: np.ndarray,
    corpus: np.ndarray,
    *,
    device: int = 0,
    resources: Optional["faiss.StandardGpuResources"] = None,
) -> float:
    """Return the maximum cosine similarity between ``target`` and ``corpus``.

    Args:
        target: Query vector whose maximum similarity is desired.
        corpus: Corpus matrix used for comparison.
        device: CUDA device id for FAISS computations.
        resources: FAISS GPU resources needed for similarity search.

    Returns:
        float: Maximum cosine similarity value.

    Raises:
        RuntimeError: If GPU resources are unavailable.
    """
    if resources is None:
        raise RuntimeError("FAISS GPU resources are required for cosine comparisons")
    if corpus.size == 0:
        return float("-inf")
    sims = cosine_against_corpus_gpu(target, corpus, device=device, resources=resources)
    return float(np.max(sims))


def cosine_batch(
    q: np.ndarray,
    C: np.ndarray,
    *,
    device: int,
    resources: "faiss.StandardGpuResources",
    pairwise_fn: Optional[Callable[..., np.ndarray]] = None,
) -> np.ndarray:
    """Helper that normalises and computes cosine similarities on GPU.

    Args:
        q: Query matrix (``N x D``).
        C: Corpus matrix (``M x D``).
        device: CUDA device id used for computation.
        resources: FAISS GPU resources backing the kernel.
        pairwise_fn: Optional kernel override for ``faiss.pairwise_distance_gpu``.

    Returns:
        numpy.ndarray: Pairwise cosine similarities with shape ``(N, M)``.
    """
    q = np.array(q, dtype=np.float32, copy=True, order="C")
    if q.ndim == 1:
        q = q.reshape(1, -1)

    C = np.array(C, dtype=np.float32, copy=True, order="C")
    faiss.normalize_L2(q)
    faiss.normalize_L2(C)
    kernel = pairwise_fn or faiss.pairwise_distance_gpu
    return kernel(
        resources,
        q,
        C,
        metric=faiss.METRIC_INNER_PRODUCT,
        device=int(device),
    )


def cosine_topk_blockwise(
    q: np.ndarray,
    C: np.ndarray,
    *,
    k: int,
    device: int,
    resources: "faiss.StandardGpuResources",
    block_rows: int = 65_536,
    use_fp16: bool = False,
) -> tuple[np.ndarray, np.ndarray]:
    """Return Top-K cosine similarities between ``q`` and ``C`` using GPU tiling.

    The helper avoids materialising the full ``(N x M)`` similarity matrix by
    iterating over ``C`` in row blocks and maintaining a running Top-K per query
    row. Inputs are copied and normalised inside the routine so callers retain
    ownership of their buffers.

    Args:
        q: Query vector or matrix (``N x D``).
        C: Corpus matrix (``M x D``).
        k: Number of neighbours to return per query row.
        device: CUDA device ordinal used for FAISS kernels.
        resources: FAISS GPU resources backing ``pairwise_distance_gpu``.
        block_rows: Number of corpus rows processed per iteration.

    Returns:
        Tuple ``(scores, indices)`` where each has shape ``(N x K)``. Scores are
        sorted in descending order for every query row and indices reference rows
        within ``C``.
    """

    if resources is None:
        raise RuntimeError("FAISS GPU resources are required for cosine comparisons")
    if block_rows <= 0:
        raise ValueError("block_rows must be positive")

    if q.ndim == 1:
        q = q.reshape(1, -1)
    q = np.array(q, dtype=np.float32, copy=True, order="C")
    C = np.ascontiguousarray(C, dtype=np.float32)

    if q.shape[1] != C.shape[1]:
        raise ValueError("q and C must have same dimensionality")
    if C.shape[0] == 0:
        empty_scores = np.empty((q.shape[0], 0), dtype=np.float32)
        empty_indices = np.empty((q.shape[0], 0), dtype=np.int64)
        return empty_scores, empty_indices

    if k <= 0:
        raise ValueError("k must be positive")
    k = min(k, C.shape[0])

    faiss.normalize_L2(q)
    q_view = q.astype(np.float16, copy=False) if use_fp16 else q

    if not use_fp16:
        knn_runner = getattr(faiss, "knn_gpu", None)
        if knn_runner is not None:
            try:
                corpus_copy = np.array(C, dtype=np.float32, copy=True, order="C")
                faiss.normalize_L2(corpus_copy)
                row_bytes = np.dtype(np.float32).itemsize * C.shape[1]
                vector_limit = int(block_rows) * row_bytes
                query_rows = max(int(block_rows), q.shape[0])
                query_limit = query_rows * np.dtype(np.float32).itemsize * q.shape[1]
                distances, indices = knn_runner(
                    resources,
                    q_view,
                    corpus_copy,
                    k,
                    metric=faiss.METRIC_INNER_PRODUCT,
                    device=int(device),
                    vectorsMemoryLimit=vector_limit,
                    queriesMemoryLimit=query_limit,
                )
            except TypeError:
                distances = indices = None
            except Exception:
                distances = indices = None
            else:
                if distances is not None and indices is not None:
                    return (
                        np.asarray(distances, dtype=np.float32),
                        np.asarray(indices, dtype=np.int64),
                    )

    N, M = q.shape[0], C.shape[0]
    best_scores = np.full((N, k), -np.inf, dtype=np.float32)
    best_index = np.full((N, k), -1, dtype=np.int64)

    start = 0
    while start < M:
        end = min(M, start + block_rows)
        block = np.array(C[start:end], dtype=np.float32, copy=True)
        faiss.normalize_L2(block)
        block_view = block.astype(np.float16, copy=False) if use_fp16 else block
        sims = faiss.pairwise_distance_gpu(
            resources,
            q_view,
            block_view,
            metric=faiss.METRIC_INNER_PRODUCT,
            device=int(device),
        )

        block_idx = np.arange(start, end, dtype=np.int64)
        cand_scores = np.concatenate([best_scores, sims], axis=1)
        cand_index = np.concatenate(
            [best_index, np.broadcast_to(block_idx, (N, block_idx.size))], axis=1
        )
        select = np.argpartition(cand_scores, -k, axis=1)[:, -k:]
        best_scores = np.take_along_axis(cand_scores, select, axis=1)
        best_index = np.take_along_axis(cand_index, select, axis=1)
        start = end

    order = np.argsort(best_scores, axis=1)[:, ::-1]
    best_scores = np.take_along_axis(best_scores, order, axis=1)
    best_index = np.take_along_axis(best_index, order, axis=1)
    return best_scores, best_index


def serialize_state(faiss_index: FaissVectorStore, registry: "ChunkRegistry") -> dict[str, object]:
    """Serialize the vector store and chunk registry to a JSON-safe payload.

    Args:
        faiss_index: Vector store whose state should be captured.
        registry: Chunk registry providing vector identifier mappings.

    Returns:
        dict[str, object]: Dictionary containing FAISS bytes, registry ids, and snapshot metadata.
    """
    faiss_bytes = faiss_index.serialize()
    encoded = base64.b64encode(faiss_bytes).decode("ascii")
    return {
        "faiss": encoded,
        "vector_ids": registry.vector_ids(),
        "meta": faiss_index.snapshot_meta(),
    }


def restore_state(
    faiss_index: FaissVectorStore,
    payload: dict[str, object],
    *,
    allow_legacy: bool = False,
) -> None:
    """Restore the vector store from a payload produced by :func:`serialize_state`.

    Args:
        faiss_index: Vector store receiving the restored state.
        payload: Mapping with ``faiss`` (base64) and registry vector ids.
        allow_legacy: Permit payloads missing ``meta`` (emits a warning).

    Returns:
        None

    Raises:
        ValueError: If the payload is missing the FAISS byte stream.
    """
    encoded = payload.get("faiss")
    if not isinstance(encoded, str):
        raise ValueError("Missing FAISS payload")
    meta = payload.get("meta")
    if not isinstance(meta, Mapping):
        if not allow_legacy:
            raise ValueError("FAISS snapshot payload missing 'meta'")
        logger.warning("restore_state: legacy payload without 'meta'; defaults will be applied")
        faiss_index.restore(base64.b64decode(encoded.encode("ascii")), meta=None)
        return
    faiss_index.restore(base64.b64decode(encoded.encode("ascii")), meta=dict(meta))


class ChunkRegistry:
    """Durable mapping of vector identifiers to chunk payloads."""

    def __init__(self) -> None:
        self._chunks: Dict[str, ChunkPayload] = {}
        self._bridge: Dict[int, str] = {}

    @staticmethod
    def to_faiss_id(vector_id: str) -> int:
        """Return the FAISS integer identifier for ``vector_id``."""

        return _vector_uuid_to_faiss_int(vector_id)

    def upsert(self, chunks: Sequence[ChunkPayload]) -> None:
        """Insert or update registry entries for ``chunks``."""

        for chunk in chunks:
            self._chunks[chunk.vector_id] = chunk
            self._bridge[self.to_faiss_id(chunk.vector_id)] = chunk.vector_id

    def delete(self, vector_ids: Sequence[str]) -> None:
        """Remove registry entries for the supplied vector identifiers."""

        for vector_id in vector_ids:
            self._chunks.pop(vector_id, None)
            self._bridge.pop(self.to_faiss_id(vector_id), None)

    def get(self, vector_id: str) -> Optional[ChunkPayload]:
        """Return the chunk payload for ``vector_id`` when available."""

        return self._chunks.get(vector_id)

    def bulk_get(self, vector_ids: Sequence[str]) -> List[ChunkPayload]:
        """Return chunk payloads for identifiers present in the registry."""

        return [self._chunks[vid] for vid in vector_ids if vid in self._chunks]

    def resolve_faiss_id(self, internal_id: int) -> Optional[str]:
        """Translate a FAISS integer id back to the original vector identifier."""

        return self._bridge.get(internal_id)

    def all(self) -> List[ChunkPayload]:
        """Return all cached chunk payloads."""

        return list(self._chunks.values())

    def iter_all(self) -> Iterator[ChunkPayload]:
        """Yield chunk payloads without materialising the full list."""

        return iter(self._chunks.values())

    def count(self) -> int:
        """Return the number of chunks tracked by the registry."""

        return len(self._chunks)

    def vector_ids(self) -> List[str]:
        """Return all vector identifiers in insertion order."""

        return list(self._chunks.keys())


class ManagedFaissAdapter(DenseVectorStore):
    """Restrictive wrapper exposing only the managed DenseVectorStore surface."""

    def __init__(self, inner: FaissVectorStore) -> None:
        self._inner = inner

    def search(self, query: np.ndarray, top_k: int) -> List[FaissSearchResult]:
        """Delegate single-query search to the managed store.

        Args:
            query: Query embedding to search against the index.
            top_k: Number of nearest neighbours to return.

        Returns:
            Ranked FAISS search results.
        """
        return self._inner.search(query, top_k)

    def search_many(self, queries: np.ndarray, top_k: int) -> List[List[FaissSearchResult]]:
        """Execute vector search for multiple queries in a batch.

        Args:
            queries: Matrix of query embeddings.
            top_k: Number of nearest neighbours per query.

        Returns:
            Per-query lists of FAISS search results.
        """
        return self._inner.search_many(queries, top_k)

    def search_batch(self, queries: np.ndarray, top_k: int) -> List[List[FaissSearchResult]]:
        """Alias for :meth:`search_many` retaining legacy naming.

        Args:
            queries: Matrix of query embeddings.
            top_k: Number of nearest neighbours per query.

        Returns:
            Per-query lists of FAISS search results.
        """
        return self._inner.search_batch(queries, top_k)

    def add(self, vectors: Sequence[np.ndarray], vector_ids: Sequence[str]) -> None:
        """Insert vectors and identifiers into the managed index.

        Args:
            vectors: Embedding vectors to index.
            vector_ids: Identifiers associated with ``vectors``.
        """
        if any(isinstance(vec_id, (int, np.integer)) for vec_id in vector_ids):
            raise TypeError(
                "ManagedFaissAdapter.add() expects UUID string identifiers; "
                "use ChunkRegistry for FAISS id bridging"
            )
        self._inner.add(vectors, vector_ids)

    def set_nprobe(
        self,
        nprobe: int,
        *,
        clamp_min: int = 1,
        clamp_max: Optional[int] = None,
    ) -> int:
        """Tune ``nprobe`` while clamping to the managed safe range."""

        return self._inner.set_nprobe(nprobe, clamp_min=clamp_min, clamp_max=clamp_max)

    def remove(self, vector_ids: Sequence[str]) -> None:
        """Remove vectors corresponding to ``vector_ids`` from the index."""

        self._inner.remove(vector_ids)

    def set_id_resolver(self, resolver: Callable[[int], Optional[str]]) -> None:
        """Configure identifier resolver on the inner store.

        Args:
            resolver: Callable mapping FAISS ids to external identifiers.
        """
        self._inner.set_id_resolver(resolver)

    def range_search(
        self,
        query: np.ndarray,
        min_score: float,
        *,
        limit: Optional[int] = None,
    ) -> List[FaissSearchResult]:
        """Delegate range search to the managed store."""

        return list(self._inner.range_search(query, min_score, limit=limit))

    def needs_training(self) -> bool:
        """Return ``True`` when the underlying index requires training."""

        return self._inner.needs_training()

    def train(self, vectors: Sequence[np.ndarray]) -> None:
        """Train the managed index using ``vectors``."""

        self._inner.train(vectors)

    @property
    def device(self) -> int:
        """Return the CUDA device identifier for the managed index."""

        return self._inner.device

    @property
    def adapter_stats(self) -> AdapterStats:
        """Return a read-only snapshot of adapter state."""

        return self._inner.adapter_stats

    @property
    def ntotal(self) -> int:
        """Return the number of vectors stored in the managed index."""

        return self._inner.ntotal

    def rebuild_if_needed(self) -> bool:
        """Trigger inner index rebuild when required by FAISS heuristics."""

        return self._inner.rebuild_if_needed()

    def stats(self) -> Mapping[str, float | str]:
        """Expose diagnostic statistics from the managed store."""

        return self._inner.stats()

    def flush_snapshot(self, *, reason: str = "flush") -> None:
        """Forward snapshot flush requests to the managed store."""

        self._inner.flush_snapshot(reason=reason)

    def get_gpu_resources(self) -> Optional["faiss.StandardGpuResources"]:
        """Return GPU resources backing the managed index (if available)."""

        getter = getattr(self._inner, "get_gpu_resources", None)
        if callable(getter):
            return getter()
        adapter_stats = getattr(self._inner, "adapter_stats", None)
        if adapter_stats is None:
            return None
        return adapter_stats.resources<|MERGE_RESOLUTION|>--- conflicted
+++ resolved
@@ -1721,7 +1721,6 @@
                 if shard and hasattr(cloner_options, "common_ivf_quantizer"):
                     cloner_options.common_ivf_quantizer = True
 
-<<<<<<< HEAD
                 self._configure_gpu_cloner_options(cloner_options)
 
             gpu_ids: List[int]
@@ -1730,10 +1729,6 @@
             else:
                 gpu_ids = list(range(available_gpus))
             gpu_count = len(gpu_ids)
-=======
-            if cloner_options is not None:
-                self._apply_cloner_reservation(cloner_options, gpu_ids=gpu_ids)
->>>>>>> f7ac642e
 
             resources_supported = hasattr(faiss, "GpuResourcesVector")
             resources_vector: "faiss.GpuResourcesVector | None" = None
@@ -1861,17 +1856,7 @@
                 co.device = device
                 co.verbose = True
                 co.allowCpuCoarseQuantizer = False
-<<<<<<< HEAD
                 self._configure_gpu_cloner_options(co)
-=======
-                if (
-                    not self._force_64bit_ids
-                    and self._indices_32_bit
-                    and hasattr(faiss, "INDICES_32_BIT")
-                ):
-                    co.indicesOptions = faiss.INDICES_32_BIT
-                self._apply_cloner_reservation(co, gpu_ids=[device])
->>>>>>> f7ac642e
                 promoted = faiss.index_cpu_to_gpu(self._gpu_resources, device, index, co)
                 return self._maybe_distribute_multi_gpu(promoted)
             cloned = faiss.index_cpu_to_gpu(self._gpu_resources, device, index)
