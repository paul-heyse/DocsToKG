--- conflicted
+++ resolved
@@ -119,7 +119,6 @@
     def serialize_all(self) -> Dict[str, Dict[str, object]]:
         """Serialize every managed store including snapshot metadata."""
 
-<<<<<<< HEAD
         payloads: Dict[str, Dict[str, object]] = {}
         if not self._per_namespace:
             payloads[DEFAULT_NAMESPACE] = self._serialize_with_meta(self._default_store)
@@ -130,7 +129,6 @@
             for namespace, snapshot in self._snapshots.items():
                 payload, meta = snapshot
                 payloads.setdefault(namespace, {"payload": payload, "meta": meta})
-=======
         def build_entry(
             payload: bytes, meta: Optional[Mapping[str, object]]
         ) -> Dict[str, object]:
@@ -160,7 +158,6 @@
             for namespace, snapshot in self._snapshots.items():
                 payload, meta = snapshot
                 payloads.setdefault(namespace, build_entry(payload, meta))
->>>>>>> 2eece174
         return payloads
 
     @staticmethod
@@ -179,18 +176,6 @@
             items = list(self._stores.items())
         return items
 
-<<<<<<< HEAD
-    def restore_all(
-        self, payloads: Mapping[str, Union[bytes, Mapping[str, object]]]
-    ) -> None:
-        """Restore stores from serialized payloads and metadata."""
-
-        if not self._per_namespace:
-            blob = payloads.get(DEFAULT_NAMESPACE)
-            if blob is not None:
-                payload, meta = self._extract_payload_and_meta(blob)
-                self._default_store.restore(payload, meta=meta)
-=======
     def restore_all(self, payloads: Mapping[str, object]) -> None:
         """Restore stores from serialized payloads and metadata."""
 
@@ -236,18 +221,10 @@
                 blob, meta = coerce_entry(entry)
                 if blob is not None:
                     restore_store(self._default_store, blob, meta)
->>>>>>> 2eece174
             return
 
         with self._lock:
-<<<<<<< HEAD
             for namespace, packed in payloads.items():
-=======
-            for namespace, entry in payloads.items():
-                blob, meta = coerce_entry(entry)
-                if blob is None:
-                    continue
->>>>>>> 2eece174
                 store = self._stores.get(namespace)
                 if store is None:
                     if self._factory is None:
@@ -260,11 +237,7 @@
                     store.set_id_resolver(self._resolver)
                 payload, meta = self._extract_payload_and_meta(packed)
                 try:
-<<<<<<< HEAD
                     store.restore(payload, meta=meta)
-=======
-                    restore_store(store, blob, meta)
->>>>>>> 2eece174
                 finally:
                     self._last_used[namespace] = time.time()
                     self._snapshots.pop(namespace, None)
