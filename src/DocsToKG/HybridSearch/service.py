# === NAVMAP v1 ===
# {
#   "module": "DocsToKG.HybridSearch.service",
#   "purpose": "Hybrid search orchestration, pagination guards, and synchronous API surface",
#   "sections": [
#     {
#       "id": "requestvalidationerror",
#       "name": "RequestValidationError",
#       "anchor": "class-requestvalidationerror",
#       "kind": "class"
#     },
#     {
#       "id": "densesearchstrategy",
#       "name": "DenseSearchStrategy",
#       "anchor": "class-densesearchstrategy",
#       "kind": "class"
#     },
#     {
#       "id": "channelresults",
#       "name": "ChannelResults",
#       "anchor": "class-channelresults",
#       "kind": "class"
#     },
#     {
#       "id": "reciprocalrankfusion",
#       "name": "ReciprocalRankFusion",
#       "anchor": "class-reciprocalrankfusion",
#       "kind": "class"
#     },
#     {
#       "id": "resultshaper",
#       "name": "ResultShaper",
#       "anchor": "class-resultshaper",
#       "kind": "class"
#     },
#     {
#       "id": "apply-mmr-diversification",
#       "name": "apply_mmr_diversification",
#       "anchor": "function-apply-mmr-diversification",
#       "kind": "function"
#     },
#     {
#       "id": "hybridsearchservice",
#       "name": "HybridSearchService",
#       "anchor": "class-hybridsearchservice",
#       "kind": "class"
#     },
#     {
#       "id": "hybridsearchapi",
#       "name": "HybridSearchAPI",
#       "anchor": "class-hybridsearchapi",
#       "kind": "class"
#     },
#     {
#       "id": "paginationcheckresult",
#       "name": "PaginationCheckResult",
#       "anchor": "class-paginationcheckresult",
#       "kind": "class"
#     },
#     {
#       "id": "build-stats-snapshot",
#       "name": "build_stats_snapshot",
#       "anchor": "function-build-stats-snapshot",
#       "kind": "function"
#     },
#     {
#       "id": "verify-pagination",
#       "name": "verify_pagination",
#       "anchor": "function-verify-pagination",
#       "kind": "function"
#     },
#     {
#       "id": "should-rebuild-index",
#       "name": "should_rebuild_index",
#       "anchor": "function-should-rebuild-index",
#       "kind": "function"
#     },
#     {
#       "id": "hybridsearchvalidator",
#       "name": "HybridSearchValidator",
#       "anchor": "class-hybridsearchvalidator",
#       "kind": "class"
#     },
#     {
#       "id": "load-dataset",
#       "name": "load_dataset",
#       "anchor": "function-load-dataset",
#       "kind": "function"
#     },
#     {
#       "id": "infer-embedding-dim",
#       "name": "infer_embedding_dim",
#       "anchor": "function-infer-embedding-dim",
#       "kind": "function"
#     }
#   ]
# }
# === /NAVMAP ===

"""Hybrid-search orchestration, fusion, pagination guards, and API surface.

`service.py` binds the ingestion/storage primitives into the synchronous search
flow described in the README (“Search API contract”). It owns:

- Request validation (`HybridSearchValidator`, `HybridSearchAPI`) including
  namespace awareness, token budgets, and pagination cursors.
- Execution planning for dense + lexical searches, using configurable thread
  pools to issue FAISS GPU queries and BM25/SPLADE lookups concurrently.
- Score fusion (reciprocal rank fusion + optional MMR diversification) and
  response shaping, with per-channel breakdowns that mirror the JSON example in
  the README (including adaptive `fusion_weights` and per-request `stats`).
- Diagnostics: latency sampling, pagination verification, rebuild heuristics,
  and stats snapshots for health checks.

The module assumes dense search runs on the custom FAISS GPU wheel documented in
`faiss-gpu-wheel-reference.md`; when adjusting concurrency or stream behaviour,
ensure changes remain compatible with the `StandardGpuResources` guidance
summarised there.
"""

from __future__ import annotations

import atexit
import base64
import binascii
import hashlib
import json
import math
import random
import statistics
import time

# --- Strategy Helpers ---
from collections import OrderedDict, defaultdict
from concurrent.futures import ThreadPoolExecutor
from dataclasses import dataclass
from datetime import UTC, datetime
from http import HTTPStatus
from pathlib import Path
from threading import RLock
from typing import (
    Any,
    Dict,
    Iterable,
    Iterator,
    List,
    Mapping,
    MutableMapping,
    Optional,
    Sequence,
    Tuple,
)

import numpy as np

try:  # pragma: no cover - optional dependency during doc builds
    from .store import _ensure_cuvs_loader_path
except ImportError:  # pragma: no cover - doc builds may skip GPU dependencies
    _ensure_cuvs_loader_path = None  # type: ignore[assignment]
else:  # pragma: no cover - exercised when GPU wheel present
    try:
        if _ensure_cuvs_loader_path is not None:
            _ensure_cuvs_loader_path()
    except Exception:
        # Defer to downstream FAISS import handling so doc builds remain resilient.
        pass

try:  # pragma: no cover - optional dependency during doc builds
    import faiss  # type: ignore
except ImportError:  # pragma: no cover
    faiss = None  # type: ignore

from .config import (
    DenseIndexConfig,
    FusionConfig,
    HybridSearchConfig,
    HybridSearchConfigManager,
    RetrievalConfig,
)
from .devtools.opensearch_simulator import matches_filters
from .interfaces import DenseVectorStore, LexicalIndex
from .pipeline import ChunkIngestionPipeline, FeatureGenerator, Observability, tokenize
from .router import FaissRouter
from .store import (
    AdapterStats,
    ChunkRegistry,
    FaissSearchResult,
    ManagedFaissAdapter,
    OpenSearchSimulator,
    cosine_batch,
    cosine_topk_blockwise,
    normalize_rows,
    pairwise_inner_products,
    resolve_cuvs_state,
    restore_state,
    serialize_state,
)
from .types import (
    ChunkFeatures,
    ChunkPayload,
    DocumentInput,
    FusionCandidate,
    HybridSearchDiagnostics,
    HybridSearchRequest,
    HybridSearchResponse,
    HybridSearchResult,
    ValidationReport,
    ValidationSummary,
)

# --- Globals ---

__all__ = (
    "ChannelResults",
    "DenseSearchStrategy",
    "ReciprocalRankFusion",
    "ResultShaper",
    "HybridSearchAPI",
    "HybridSearchService",
    "PaginationCheckResult",
    "RequestValidationError",
    "apply_mmr_diversification",
    "HybridSearchValidator",
    "load_dataset",
    "infer_embedding_dim",
    "build_stats_snapshot",
    "should_rebuild_index",
    "verify_pagination",
    "AdaptiveDensePlanner",
)


# --- Public Classes ---


class RequestValidationError(ValueError):
    """Raised when the caller submits an invalid search request.

    Attributes:
        None

    Examples:
        >>> raise RequestValidationError("page_size must be positive")
        Traceback (most recent call last):
        ...
        RequestValidationError: page_size must be positive
    """


class DenseSearchStrategy:
    """Stateful helper encapsulating dense search heuristics."""

    _MAX_K = 2048

    def __init__(
        self,
        *,
        alpha: float = 0.20,
        initial_pass_rate: float = 0.75,
        cache_limit: int = 64,
        cache_path: Optional[Path] = None,
    ) -> None:
        self._alpha = float(alpha)
        self._pass_rate = max(1e-3, min(1.0, float(initial_pass_rate)))
        self._cache_limit = int(cache_limit)
        self._cache: "OrderedDict[Tuple[object, ...], int]" = OrderedDict()
        self._lock = RLock()
        self._signature_pass: Dict[Tuple[object, ...], float] = {}
        self._cache_path = Path(cache_path) if cache_path is not None else None
        self._dirty = False
        if self._cache_path is not None:
            self._load_cache()

    def plan(
        self,
        signature: Tuple[object, ...],
        *,
        page_size: int,
        retrieval_cfg: "RetrievalConfig",
        dense_cfg: "DenseIndexConfig",
        min_k: int = 0,
    ) -> tuple[int, float, float]:
        """Return the requested ``k`` and oversampling knobs for a dense search."""

        with self._lock:
            oversample = max(1.0, float(getattr(retrieval_cfg, "dense_oversample", 1.0)))
            legacy_over = getattr(dense_cfg, "oversample", None)
            if legacy_over is not None:
                try:
                    oversample = max(oversample, float(legacy_over))
                except Exception:
                    pass
            overfetch = max(1.0, float(getattr(retrieval_cfg, "dense_overfetch_factor", 1.5)))
            basis = max(1, int(page_size))
            base = math.ceil(basis * oversample * overfetch)
            adaptive = math.ceil(basis / max(1e-3, self._pass_rate) * oversample * overfetch)
            target = max(
                int(getattr(retrieval_cfg, "dense_top_k", basis)), base, adaptive, int(min_k)
            )
            cached = self._cache.get(signature)
            if cached is not None:
                target = max(target, int(cached))
                self._cache.move_to_end(signature)
            return (min(target, self._MAX_K), oversample, overfetch)

    def observe_pass_rate(
        self,
        signature: Tuple[object, ...],
        observed: float,
        *,
        update_global: bool = True,
    ) -> float:
        """Blend ``observed`` into the running EMA and return the updated value."""

        with self._lock:
            bounded = max(0.0, min(1.0, float(observed)))
            local_prev = self._signature_pass.get(signature, self._pass_rate)
            local_rate = max(
                1e-3, min(1.0, self._alpha * bounded + (1.0 - self._alpha) * local_prev)
            )
            self._signature_pass[signature] = local_rate
            if update_global:
                self._pass_rate = max(
                    1e-3,
                    min(1.0, self._alpha * bounded + (1.0 - self._alpha) * self._pass_rate),
                )
            self._dirty = True
            return local_rate

    def remember(self, signature: Tuple[object, ...], k: int) -> None:
        """Cache ``k`` for ``signature`` to seed future requests."""

        with self._lock:
            self._cache[signature] = int(k)
            self._cache.move_to_end(signature)
            if len(self._cache) > self._cache_limit:
                self._cache.popitem(last=False)
            self._dirty = True

    def has_cache(self, signature: Tuple[object, ...]) -> bool:
        """Return ``True`` when ``signature`` has a cached ``k`` value."""

        with self._lock:
            return signature in self._cache

    def current_pass_rate(self) -> float:
        """Expose the current blended pass rate."""

        with self._lock:
            return self._pass_rate

    def persist(self) -> None:
        """Persist the adaptive cache to disk when a cache path is configured."""

        if self._cache_path is None:
            return
        with self._lock:
            if not self._dirty:
                return
            try:
                self._persist_cache()
            finally:
                self._dirty = False

    # --- Persistence helpers ---

    def _encode_signature(self, value: object) -> object:
        if isinstance(value, tuple):
            return {"__tuple__": [self._encode_signature(v) for v in value]}
        if isinstance(value, list):
            return [self._encode_signature(v) for v in value]
        if isinstance(value, dict):
            return {str(k): self._encode_signature(v) for k, v in value.items()}
        if isinstance(value, (str, int, float, bool)) or value is None:
            return value
        return {"__str__": str(value)}

    def _decode_signature(self, value: object) -> object:
        if isinstance(value, dict):
            if "__tuple__" in value:
                return tuple(self._decode_signature(v) for v in value["__tuple__"])
            if "__str__" in value:
                return value["__str__"]
            return {k: self._decode_signature(v) for k, v in value.items()}
        if isinstance(value, list):
            return [self._decode_signature(v) for v in value]
        return value

    def _persist_cache(self) -> None:
        if self._cache_path is None:
            return
        payload = {
            "cache": [
                {"signature": self._encode_signature(signature), "k": value}
                for signature, value in self._cache.items()
            ],
            "signature_pass": [
                {"signature": self._encode_signature(signature), "rate": value}
                for signature, value in self._signature_pass.items()
            ],
            "global_pass_rate": self._pass_rate,
        }
        try:
            self._cache_path.parent.mkdir(parents=True, exist_ok=True)
            self._cache_path.write_text(json.dumps(payload, indent=2, sort_keys=True))
        except Exception:
            pass

    def _load_cache(self) -> None:
        if self._cache_path is None:
            return
        try:
            data = json.loads(self._cache_path.read_text())
        except FileNotFoundError:
            return
        except Exception:
            return
        cache_entries = data.get("cache", [])
        signature_pass_entries = data.get("signature_pass", [])
        pass_rate = data.get("global_pass_rate")
        with self._lock:
            for entry in cache_entries:
                try:
                    signature = self._decode_signature(entry["signature"])
                    if not isinstance(signature, tuple):
                        if isinstance(signature, list):
                            signature = tuple(signature)
                        else:
                            signature = (signature,)
                    value = int(entry["k"])
                except Exception:
                    continue
                self._cache[signature] = value
            for entry in signature_pass_entries:
                try:
                    signature = self._decode_signature(entry["signature"])
                    if not isinstance(signature, tuple):
                        if isinstance(signature, list):
                            signature = tuple(signature)
                        else:
                            signature = (signature,)
                    rate = float(entry["rate"])
                except Exception:
                    continue
                self._signature_pass[signature] = rate
            if isinstance(pass_rate, (int, float)):
                self._pass_rate = max(1e-3, min(1.0, float(pass_rate)))
            self._dirty = False


class AdaptiveDensePlanner(DenseSearchStrategy):
    """Backward-compatible alias that preserves the old planner name."""

    def __init__(self, *args: object, **kwargs: object) -> None:
        super().__init__(*args, **kwargs)


@dataclass(slots=True)
class ChannelResults:
    """Results from a single retrieval channel (BM25, SPLADE, or dense).

    ``embeddings`` stores an optional matrix aligned with ``candidates`` for
    downstream GPU deduplication and diversification reuse.
    """

    candidates: List[FusionCandidate]
    scores: Dict[str, float]
    embeddings: Optional[np.ndarray] = None


class ReciprocalRankFusion:
    """Combine ranked lists using Reciprocal Rank Fusion."""

    def __init__(
        self, k0: float = 60.0, *, channel_weights: Mapping[str, float] | None = None
    ) -> None:
        if k0 <= 0:
            raise ValueError("k0 must be positive")
        self._k0 = k0
        self._weights = dict(channel_weights or {})

    def fuse(self, candidates: Sequence[FusionCandidate]) -> Dict[str, float]:
        """Combine channel rankings into fused scores keyed by vector id.

        Args:
            candidates: Ranked fusion candidates from individual retrieval channels.

        Returns:
            Mapping from vector identifiers to fused RRF scores.
        """
        scores: Dict[str, float] = defaultdict(float)
        for candidate in candidates:
            weight = float(self._weights.get(candidate.source, 1.0))
            contribution = weight * (1.0 / (self._k0 + candidate.rank))
            scores[candidate.chunk.vector_id] += contribution
        return dict(scores)


class ResultShaper:
    """Collapse duplicates, enforce quotas, and generate highlights."""

    def __init__(
        self,
        opensearch: LexicalIndex,
        fusion_config: FusionConfig,
        *,
        device: int = 0,
        resources: Optional["faiss.StandardGpuResources"] = None,
        channel_weights: Optional[Mapping[str, float]] = None,
        fp16_enabled: bool = False,
        cuvs_requested: Optional[bool] = None,
        registry: Optional[ChunkRegistry] = None,
    ) -> None:
        self._opensearch = opensearch
        self._fusion_config = fusion_config
        self._gpu_device = int(device)
        self._gpu_resources = resources
        self._channel_weights = dict(channel_weights or {})
        self._fp16_enabled = bool(fp16_enabled)
        self._use_cuvs = cuvs_requested
        self._registry = registry

    def shape(
        self,
        ordered_chunks: Sequence[ChunkPayload],
        fused_scores: Mapping[str, float],
        request: HybridSearchRequest,
        channel_scores: Optional[Mapping[str, Dict[str, float]]] = None,
        *,
        precomputed_embeddings: Optional[np.ndarray] = None,
    ) -> List[HybridSearchResult]:
        """Shape ranked chunks into API responses with highlights and diagnostics.

        Args:
            ordered_chunks: Chunks ordered by fused score.
            fused_scores: Combined score per vector identifier.
            request: Incoming hybrid search request.
            channel_scores: Optional per-channel score maps for diagnostics
                emission. Ignored when diagnostics are disabled on the request.
            precomputed_embeddings: Optional dense embeddings aligned with chunks.

        Returns:
            List of `HybridSearchResult` instances ready for serialization.
        """
        if not ordered_chunks:
            return []

        include_diagnostics = bool(request.diagnostics)
        score_lookup: Mapping[str, Dict[str, float]] = channel_scores or {}

        if precomputed_embeddings is not None:
            embeddings = np.ascontiguousarray(precomputed_embeddings, dtype=np.float32)
        else:
            if self._registry is None:
                raise RuntimeError(
                    "ResultShaper requires a registry to reconstruct embeddings when "
                    "precomputed embeddings are not supplied"
                )
            embeddings = self._registry.resolve_embeddings(
                [chunk.vector_id for chunk in ordered_chunks]
            )

        doc_buckets: Dict[str, int] = defaultdict(int)
        emitted_indices: List[int] = []
        results: List[HybridSearchResult] = []
        query_tokens = tokenize(request.query)
        token_budget = int(self._fusion_config.token_budget)
        byte_budget = int(self._fusion_config.byte_budget)
        tokens_used = 0
        bytes_used = 0

        for current_idx, chunk in enumerate(ordered_chunks):
            rank = current_idx + 1
            if not self._within_doc_limit(chunk.doc_id, doc_buckets):
                continue
            if emitted_indices and self._is_near_duplicate(
                embeddings, current_idx, emitted_indices
            ):
                continue
            highlights = self._build_highlights(chunk, query_tokens)
            chunk_tokens = int(getattr(chunk, "token_count", 0))
            chunk_bytes = len(chunk.text.encode("utf-8"))
            if token_budget and tokens_used + chunk_tokens > token_budget:
                break
            if byte_budget and bytes_used + chunk_bytes > byte_budget:
                break
            diagnostics: Optional[HybridSearchDiagnostics]
            if include_diagnostics:
                diagnostics = HybridSearchDiagnostics(
                    bm25_score=score_lookup.get("bm25", {}).get(chunk.vector_id),
                    splade_score=score_lookup.get("splade", {}).get(chunk.vector_id),
                    dense_score=score_lookup.get("dense", {}).get(chunk.vector_id),
                    fusion_weights=(dict(self._channel_weights) if self._channel_weights else None),
                )
            else:
                diagnostics = None
            doc_buckets[chunk.doc_id] += 1
            results.append(
                HybridSearchResult(
                    doc_id=chunk.doc_id,
                    chunk_id=chunk.chunk_id,
                    vector_id=chunk.vector_id,
                    namespace=chunk.namespace,
                    score=fused_scores[chunk.vector_id],
                    fused_rank=rank,
                    text=chunk.text,
                    highlights=highlights,
                    diagnostics=diagnostics,
                    provenance_offsets=[chunk.char_offset] if chunk.char_offset else [],
                    metadata=dict(chunk.metadata),
                )
            )
            emitted_indices.append(current_idx)
            tokens_used += chunk_tokens
            bytes_used += chunk_bytes
        return results

    def _within_doc_limit(self, doc_id: str, doc_buckets: Mapping[str, int]) -> bool:
        return doc_buckets.get(doc_id, 0) < self._fusion_config.max_chunks_per_doc

    def _is_near_duplicate(
        self,
        embeddings: np.ndarray,
        current_idx: int,
        emitted_indices: Sequence[int],
    ) -> bool:
        if not emitted_indices:
            return False
        resources = self._gpu_resources
        query = embeddings[current_idx]
        corpus = embeddings[list(emitted_indices)]
        if resources is not None:
            top1, _ = cosine_topk_blockwise(
                np.asarray(query, dtype=np.float32).reshape(1, -1),
                corpus.astype(np.float32, copy=False),
                k=1,
                device=self._gpu_device,
                resources=resources,
                use_fp16=self._fp16_enabled,
                use_cuvs=self._use_cuvs,
            )
            return float(top1[0, 0]) >= self._fusion_config.cosine_dedupe_threshold
        query_norm = np.linalg.norm(query)
        if query_norm == 0.0:
            return False
        other_norms = np.linalg.norm(corpus, axis=1)
        other_norms[other_norms == 0.0] = 1.0
        sims = (corpus @ query) / (other_norms * query_norm)
        return float(sims.max()) >= self._fusion_config.cosine_dedupe_threshold

    def _build_highlights(self, chunk: ChunkPayload, query_tokens: Sequence[str]) -> List[str]:
        highlights = self._opensearch.highlight(chunk, query_tokens)
        if highlights:
            return list(highlights)
        if getattr(self._fusion_config, "strict_highlights", True):
            return []
        text = chunk.text[: min(len(chunk.text), 200)]
        return [text] if text else []


def apply_mmr_diversification(
    fused_candidates: Sequence[FusionCandidate],
    fused_scores: Mapping[str, float],
    lambda_param: float,
    top_k: int,
    *,
    embeddings: Optional[np.ndarray] = None,
    device: int = 0,
    resources: Optional["faiss.StandardGpuResources"] = None,
    use_fp16: bool = False,
    block_rows: int = 4096,
    use_cuvs: Optional[bool] = None,
    registry: Optional[ChunkRegistry] = None,
) -> List[FusionCandidate]:
    """Diversify fused candidates using Maximum Marginal Relevance.

    Args:
        fused_candidates: Ranked candidates in fused order.
        fused_scores: Combined scores keyed by vector identifier.
        lambda_param: Trade-off between relevance and diversity (0.0-1.0).
        top_k: Maximum number of diversified candidates to retain.
        embeddings: Optional dense embedding matrix aligned with ``fused_candidates``.
        device: GPU device id when leveraging FAISS GPU routines.
        resources: Optional FAISS GPU resources handle reused across calls.
        block_rows: Corpus rows processed per block when estimating diversity on GPU.
        use_cuvs: Optional override that controls cuVS usage during GPU similarity
            lookups. ``None`` defers to runtime detection; ``True`` forces cuVS when
            supported and ``False`` disables it.

    Returns:
        List of diversified `FusionCandidate` objects.
    """
    if not 0.0 <= lambda_param <= 1.0:
        raise ValueError("lambda_param must be within [0, 1]")
    if not fused_candidates:
        return []

    if embeddings is None:
        if registry is None:
            raise ValueError(
                "apply_mmr_diversification requires either precomputed embeddings or a registry"
            )
        embeddings = registry.resolve_embeddings(
            [candidate.chunk.vector_id for candidate in fused_candidates]
        )
    else:
        embeddings = np.ascontiguousarray(embeddings, dtype=np.float32)

    total = embeddings.shape[0]
    if total <= 0:
        return []
    if total <= top_k:
        return list(fused_candidates[:total])

    scores = np.array(
        [fused_scores.get(candidate.chunk.vector_id, 0.0) for candidate in fused_candidates],
        dtype=np.float32,
    )
    selected: List[int] = []
    remaining = np.arange(total, dtype=np.int64)
    max_sim = np.zeros(total, dtype=np.float32)
    neighbor_lookup: Optional[List[Dict[int, float]]] = None

    def _cosine_cpu(query: np.ndarray, pool: np.ndarray) -> np.ndarray:
        norms = np.linalg.norm(pool, axis=1)
        norms[norms == 0.0] = 1.0
        query_norm = np.linalg.norm(query) or 1.0
        return (pool @ query) / (norms * query_norm)

    if resources is not None:
        try:
            top_k_neighbors = min(total, 128)
            scores_block, indices_block = cosine_topk_blockwise(
                embeddings,
                embeddings,
                k=top_k_neighbors,
                device=device,
                resources=resources,
                block_rows=block_rows,
                use_fp16=use_fp16,
                use_cuvs=use_cuvs,
            )
        except Exception:
            scores_block = indices_block = None
        if scores_block is not None and indices_block is not None:
            neighbor_lookup = []
            for row in range(total):
                row_scores = scores_block[row]
                row_indices = indices_block[row]
                row_map: Dict[int, float] = {}
                for score, idx in zip(row_scores, row_indices):
                    candidate_idx = int(idx)
                    if candidate_idx < 0 or candidate_idx == row:
                        continue
                    row_map[candidate_idx] = float(score)
                neighbor_lookup.append(row_map)

    while len(selected) < top_k and remaining.size:
        if not selected:
            idx = int(np.argmax(scores[remaining]))
            best_idx = int(remaining[idx])
        else:
            relevance = scores[remaining]
            diversity = max_sim[remaining]
            mmr = lambda_param * relevance - (1 - lambda_param) * diversity
            best_idx = int(remaining[int(np.argmax(mmr))])

        selected.append(best_idx)
        remaining = remaining[remaining != best_idx]
        if not remaining.size:
            break

        query_vec = np.ascontiguousarray(embeddings[best_idx], dtype=np.float32)
        pool = np.ascontiguousarray(embeddings[remaining], dtype=np.float32)
        if resources is not None:
            if neighbor_lookup is not None:
                sims = np.full(pool.shape[0], -np.inf, dtype=np.float32)
                neighbor_scores = neighbor_lookup[best_idx]
                for pos, idx in enumerate(remaining):
                    score = neighbor_scores.get(int(idx))
                    if score is not None:
                        sims[pos] = score
                missing_mask = sims == -np.inf
                if np.any(missing_mask):
                    gpu_scores = cosine_batch(
                        query_vec.reshape(1, -1),
                        pool,
                        device=device,
                        resources=resources,
                    )[0]
                    sims[missing_mask] = gpu_scores[missing_mask]
            else:
                sims = cosine_batch(
                    query_vec.reshape(1, -1),
                    pool,
                    device=device,
                    resources=resources,
                )[0]
        else:
            sims = _cosine_cpu(query_vec, pool)
        max_sim[remaining] = np.maximum(max_sim[remaining], sims)

    return [fused_candidates[idx] for idx in selected]


class HybridSearchService:
    """Execute BM25, SPLADE, and dense retrieval with fusion.

    Attributes:
        _config_manager: Source of runtime hybrid-search configuration.
        _feature_generator: Component producing BM25/SPLADE/dense features.
        _faiss: Default FAISS index used for namespaces routed to the shared store.
        _faiss_router: Namespace-aware router managing FAISS stores.
        _opensearch: Lexical index used for BM25 and SPLADE lookups.
        _registry: Chunk registry providing metadata and FAISS id lookups.
        _observability: Telemetry facade for metrics and traces.

    Examples:
        >>> # File-backed config manager (JSON/YAML on disk)
        >>> from pathlib import Path  # doctest: +SKIP
        >>> manager = HybridSearchConfigManager(Path("config.json"))  # doctest: +SKIP
        >>> from DocsToKG.HybridSearch.interfaces import DenseVectorStore  # doctest: +SKIP
        >>> from DocsToKG.HybridSearch.router import FaissRouter  # doctest: +SKIP
        >>> from DocsToKG.HybridSearch.store import FaissVectorStore, ManagedFaissAdapter, OpenSearchSimulator  # doctest: +SKIP
        >>> dense_store: DenseVectorStore = ManagedFaissAdapter(  # doctest: +SKIP
        ...     FaissVectorStore(dim=16, config=HybridSearchConfig().dense)
        ... )
        >>> router = FaissRouter(per_namespace=False, default_store=dense_store)  # doctest: +SKIP
        >>> service = HybridSearchService(  # doctest: +SKIP
        ...     config_manager=manager,
        ...     feature_generator=FeatureGenerator(embedding_dim=16),
        ...     faiss_index=dense_store,
        ...     opensearch=OpenSearchSimulator(),
        ...     registry=ChunkRegistry(),
        ...     faiss_router=router,
        ... )
        >>> request = HybridSearchRequest(query="example", namespace="demo", filters={}, page_size=5)
        >>> isinstance(service.search(request), HybridSearchResponse)  # doctest: +SKIP
        True
    """

    def __init__(
        self,
        *,
        config_manager: HybridSearchConfigManager,
        feature_generator: FeatureGenerator,
        faiss_index: DenseVectorStore,
        opensearch: LexicalIndex,
        registry: ChunkRegistry,
        observability: Optional[Observability] = None,
        faiss_router: Optional[FaissRouter] = None,
        dense_strategy_cache_path: Optional[Path] = None,
    ) -> None:
        """Initialise the hybrid search service.

        Args:
            config_manager: Manager providing the latest search configuration.
            feature_generator: Component responsible for feature extraction.
            faiss_index: Dense retrieval index manager (GPU-backed).
            opensearch: Lexical index providing BM25/SPLADE access.
            registry: Chunk registry used for metadata lookups.
            observability: Optional observability facade (defaults to a no-op).
            dense_strategy_cache_path: Optional path used to persist dense planner heuristics.

        Returns:
            None
        """
        self._config_manager = config_manager
        config = self._config_manager.get()
        self._feature_generator = feature_generator
        self._opensearch = opensearch
        self._registry = registry
        self._observability = observability or Observability()
        cache_path = (
            Path(dense_strategy_cache_path).expanduser()
            if dense_strategy_cache_path is not None
            else None
        )
        self._assert_managed_store(faiss_index)
        if faiss_router is not None:
            self._faiss_router = faiss_router
        else:
            self._faiss_router = FaissRouter(per_namespace=False, default_store=faiss_index)
        self._faiss = self._faiss_router.default_store
        self._assert_managed_store(self._faiss)
        self._faiss_router.set_resolver(self._registry.resolve_faiss_id)
        self._dense_strategy = DenseSearchStrategy(cache_path=cache_path)
<<<<<<< HEAD
        max_workers = int(config.retrieval.executor_max_workers or 3)
        if max_workers < 1:
            max_workers = 1
        self._executor_lock = RLock()
=======
        self._executor_lock = RLock()
        max_workers = int(config.retrieval.executor_max_workers or 3)
>>>>>>> 2c2ab405
        self._executor = ThreadPoolExecutor(max_workers=max_workers)
        self._executor_max_workers = max_workers
        schema_manager = None
        for attr in ("schema_manager", "schema", "_schema"):
            candidate = getattr(self._opensearch, attr, None)
            if candidate is not None:
                schema_manager = candidate
                break
        if schema_manager is None and hasattr(self._opensearch, "validate_namespace_schema"):
            schema_manager = self._opensearch
        if schema_manager is not None and hasattr(schema_manager, "validate_namespace_schema"):
            try:
                namespaces: Sequence[str] = ()
                if hasattr(schema_manager, "list_templates"):
                    templates = schema_manager.list_templates()  # type: ignore[call-arg]
                    if isinstance(templates, Mapping):
                        namespaces = list(templates.keys())
                if not namespaces and hasattr(schema_manager, "get_template"):
                    default_ns = "default"
                    template = schema_manager.get_template(default_ns)  # type: ignore[call-arg]
                    if template is not None:
                        namespaces = [default_ns]
                for namespace in namespaces:
                    schema_manager.validate_namespace_schema(namespace)  # type: ignore[attr-defined]
            except Exception:
                self._observability.logger.exception("lexical-schema-validation-warning")
        self._closed = False
        atexit.register(self.close)

    def close(self) -> None:
        """Release pooled resources held by the service."""

        if getattr(self, "_closed", False):
            return
        self._closed = True
        try:
            self._flush_dense_snapshots()
        except Exception:
            self._observability.logger.exception("dense-snapshot-flush-failed")
        try:
            self._dense_strategy.persist()
        except Exception:
            self._observability.logger.exception("dense-strategy-persist-failed")
        with self._executor_lock:
            executor = self._executor
        executor.shutdown(wait=False)

    def _maybe_refresh_executor(self, retrieval_cfg: RetrievalConfig) -> ThreadPoolExecutor:
        """Resize the executor pool when ``retrieval_cfg`` requests an update."""

        desired = int(getattr(retrieval_cfg, "executor_max_workers", 0) or 3)
        if desired < 1:
            desired = 1
        old_executor: Optional[ThreadPoolExecutor] = None
        with self._executor_lock:
            current = getattr(self, "_executor_max_workers", None)
            if current == desired:
                return self._executor
            old_executor = self._executor
            self._executor = ThreadPoolExecutor(max_workers=desired)
            self._executor_max_workers = desired
            new_executor = self._executor
        if old_executor is not None:
            old_executor.shutdown(wait=True)
        return new_executor

    def _ensure_executor_capacity(self, config: HybridSearchConfig) -> None:
        """Rebuild the executor when ``executor_max_workers`` changes."""

        if getattr(self, "_closed", False):
            return

        requested = int(getattr(config.retrieval, "executor_max_workers", 0) or 3)
        old_executor: ThreadPoolExecutor | None = None
        with self._executor_lock:
            if requested == self._executor_max_workers:
                return
            old_executor = self._executor
            self._executor = ThreadPoolExecutor(max_workers=requested)
            self._executor_max_workers = requested
        if old_executor is not None:
            old_executor.shutdown(wait=False)

    def search(self, request: HybridSearchRequest) -> HybridSearchResponse:
        """Execute a hybrid retrieval round trip for ``request``.

        Args:
            request: Fully validated hybrid search request describing the query,
                namespace, filters, and pagination parameters.

        Returns:
            HybridSearchResponse: Ranked hybrid search results enriched with channel-level
            diagnostics and pagination cursor metadata.

        Raises:
            RequestValidationError: If ``request`` fails validation checks.
        """
        config = self._config_manager.get()
<<<<<<< HEAD
        executor = self._maybe_refresh_executor(config.retrieval)
=======
        self._ensure_executor_capacity(config)
>>>>>>> 2c2ab405
        self._validate_request(request)
        filters = dict(request.filters)
        if request.namespace:
            filters["namespace"] = request.namespace
        cursor_fingerprint = self._cursor_fingerprint(request, filters)
        recall_first = bool(getattr(request, "recall_first", False))

        with self._observability.trace("hybrid_search", namespace=request.namespace or "*"):
            timings: Dict[str, float] = {}
            total_start = time.perf_counter()
            query_start = time.perf_counter()
            query_features = self._feature_generator.compute_features(request.query)
            timings["feature_ms"] = (time.perf_counter() - query_start) * 1000

            dense_store = self._dense_store(request.namespace)
            try:
                adapter_stats = dense_store.adapter_stats  # type: ignore[attr-defined]
            except AttributeError:
                adapter_stats = None
            store_resources = getattr(dense_store, "get_gpu_resources", lambda: None)()
            resources_hint = (
                adapter_stats.resources if adapter_stats is not None else store_resources
            )
            device_hint = (
                adapter_stats.device
                if adapter_stats is not None
                else getattr(dense_store, "device", 0)
            )
            fp16_hint = (
                bool(adapter_stats.fp16_enabled)
                if adapter_stats is not None
                else bool(getattr(getattr(dense_store, "config", object()), "flat_use_fp16", False))
            )
            cuvs_requested = getattr(config.dense, "use_cuvs", None)
            if adapter_stats is not None:
                cuvs_enabled = bool(adapter_stats.cuvs_enabled)
                cuvs_available = bool(adapter_stats.cuvs_available)
                cuvs_reported = adapter_stats.cuvs_reported
            else:
                cuvs_enabled, cuvs_available, cuvs_reported = resolve_cuvs_state(cuvs_requested)
            self._observability.metrics.set_gauge(
                "faiss_cuvs_enabled", 1.0 if cuvs_enabled else 0.0, channel="dense"
            )
            self._observability.metrics.set_gauge(
                "faiss_cuvs_available", 1.0 if cuvs_available else 0.0, channel="dense"
            )
            self._observability.logger.debug(
                "faiss-cuvs-state",
                extra={
                    "event": {
                        "requested": cuvs_requested,
                        "enabled": cuvs_enabled,
                        "available": cuvs_available,
                        "reported_available": cuvs_reported,
                    }
                },
            )

            f_bm25 = executor.submit(
                self._execute_bm25, request, filters, config, query_features, timings
            )
            f_splade = executor.submit(
                self._execute_splade, request, filters, config, query_features, timings
            )
            f_dense = executor.submit(
                self._execute_dense,
                request,
                filters,
                config,
                query_features,
                timings,
                dense_store,
            )
            futures = {"bm25": f_bm25, "splade": f_splade, "dense": f_dense}
            channel_results: Dict[str, ChannelResults] = {}
            failed_channel: Optional[str] = None
            try:
                for channel_name in ("bm25", "splade", "dense"):
                    failed_channel = channel_name
                    channel_results[channel_name] = futures[channel_name].result()
            except Exception as exc:
                for name, future in futures.items():
                    if name != failed_channel and not future.done():
                        future.cancel()
                namespace = request.namespace or "*"
                error_message = str(exc)
                error_details = (
                    f"{type(exc).__name__}: {error_message}"
                    if error_message
                    else type(exc).__name__
                )
                self._observability.logger.exception(
                    "hybrid-search-channel-error",
                    extra={
                        "event": {
                            "channel": failed_channel,
                            "namespace": namespace,
                            "filters": filters,
                            "query": request.query,
                            "error": error_details,
                        }
                    },
                )
                if failed_channel:
                    message = (
                        "Hybrid search channel '"
                        f"{failed_channel}' failed for namespace '{namespace}': "
                        f"{error_details}"
                    )
                else:
                    message = (
                        "Hybrid search channel failed for namespace '"
                        f"{namespace}': {error_details}"
                    )
                raise RequestValidationError(message) from exc
            bm25 = channel_results["bm25"]
            splade = channel_results["splade"]
            dense = channel_results["dense"]

            embedding_cache: Dict[str, np.ndarray] = {}
            if dense.embeddings is not None:
                for candidate, row in zip(dense.candidates, dense.embeddings):
                    embedding_cache[candidate.chunk.vector_id] = row

            def _resolve_embedding(candidate: FusionCandidate) -> np.ndarray:
                vector_id = candidate.chunk.vector_id
                cached = embedding_cache.get(vector_id)
                if cached is not None:
                    return cached
                embedding = self._registry.resolve_embedding(vector_id, cache=embedding_cache)
                return embedding

            raw_weights = getattr(config.fusion, "channel_weights", None)
            adaptive_weights = dict(raw_weights) if raw_weights is not None else {}
            lexical_ids = {candidate.chunk.vector_id for candidate in bm25.candidates}
            lexical_ids.update(candidate.chunk.vector_id for candidate in splade.candidates)
            lexical_rate = min(1.0, len(lexical_ids) / max(1, request.page_size))
            dense_weight = adaptive_weights.get("dense", 1.0)
            if lexical_rate >= 0.8:
                dense_weight = max(0.5, dense_weight * 0.7)
            elif lexical_rate <= 0.3:
                dense_weight = min(2.0, dense_weight * 1.25)
            adaptive_weights["dense"] = dense_weight
            self._observability.metrics.observe(
                "hybrid_lexical_hit_rate",
                lexical_rate,
                namespace=request.namespace or "*",
            )
            fusion = ReciprocalRankFusion(k0=config.fusion.k0, channel_weights=adaptive_weights)
            combined_candidates = bm25.candidates + splade.candidates + dense.candidates
            fused_scores = fusion.fuse(combined_candidates)
            unique_candidates = self._dedupe_candidates(combined_candidates, fused_scores)

            if unique_candidates:
                unique_embeddings = np.ascontiguousarray(
                    np.stack([_resolve_embedding(candidate) for candidate in unique_candidates]),
                    dtype=np.float32,
                )
                normalize_rows(unique_embeddings)
                embedding_index = {
                    candidate.chunk.vector_id: idx
                    for idx, candidate in enumerate(unique_candidates)
                }
            else:
                unique_embeddings = None
                embedding_index = {}

            fusion_start = time.perf_counter()
            if request.diversification and config.fusion.enable_mmr:
                pool_size = int(
                    max(
                        1,
                        min(
                            getattr(config.fusion, "mmr_pool_size", len(unique_candidates)),
                            len(unique_candidates),
                        ),
                    )
                )
                pool = list(unique_candidates[:pool_size])
                desired = min(request.page_size, len(pool))
                pool_embeddings = (
                    unique_embeddings[:pool_size] if unique_embeddings is not None else None
                )
                device_id = device_hint
                resources = resources_hint
                fp16_enabled = fp16_hint
                selected = apply_mmr_diversification(
                    pool,
                    fused_scores,
                    config.fusion.mmr_lambda,
                    desired,
                    embeddings=pool_embeddings,
                    device=device_id,
                    resources=resources,
                    use_fp16=fp16_enabled,
                    use_cuvs=cuvs_requested,
                    registry=self._registry,
                )
                selected_ids = {candidate.chunk.vector_id for candidate in selected}
                pool_remaining = [
                    candidate for candidate in pool if candidate.chunk.vector_id not in selected_ids
                ]
                tail = list(unique_candidates[pool_size:])
                diversified = [*selected, *pool_remaining, *tail]
            else:
                diversified = unique_candidates

            diversified = sorted(
                diversified,
                key=lambda cand: (
                    -fused_scores.get(cand.chunk.vector_id, 0.0),
                    cand.chunk.vector_id,
                ),
            )

            if diversified:
                if unique_embeddings is not None and embedding_index:
                    try:
                        diversified_embeddings = np.ascontiguousarray(
                            unique_embeddings[
                                [
                                    embedding_index[candidate.chunk.vector_id]
                                    for candidate in diversified
                                ]
                            ],
                            dtype=np.float32,
                        )
                    except KeyError:
                        diversified_embeddings = np.ascontiguousarray(
                            np.stack([_resolve_embedding(candidate) for candidate in diversified]),
                            dtype=np.float32,
                        )
                else:
                    diversified_embeddings = np.ascontiguousarray(
                        np.stack([_resolve_embedding(candidate) for candidate in diversified]),
                        dtype=np.float32,
                    )
            else:
                diversified_embeddings = None

            ordered_chunks = [candidate.chunk for candidate in diversified]
            channel_score_map: Optional[Mapping[str, Dict[str, float]]]
            if request.diagnostics:
                channel_score_map = {
                    "bm25": bm25.scores,
                    "splade": splade.scores,
                    "dense": dense.scores,
                }
            else:
                channel_score_map = None
            shaper = ResultShaper(
                self._opensearch,
                config.fusion,
                device=device_hint,
                resources=resources_hint,
                channel_weights=adaptive_weights,
                fp16_enabled=fp16_hint,
                cuvs_requested=cuvs_requested,
                registry=self._registry,
            )
            shaped = shaper.shape(
                ordered_chunks,
                fused_scores,
                request,
                channel_score_map,
                precomputed_embeddings=diversified_embeddings,
            )
            timings["fusion_ms"] = (time.perf_counter() - fusion_start) * 1000
            timings["total_ms"] = (time.perf_counter() - total_start) * 1000
            self._observability.metrics.increment("hybrid_search_requests")
            self._observability.metrics.observe("hybrid_search_results", len(shaped))
            self._observability.metrics.observe(
                "hybrid_search_timings_total_ms", timings["total_ms"]
            )
            paged_results = self._slice_from_cursor(
                shaped,
                request.cursor,
                request.page_size,
                cursor_fingerprint,
                recall_first,
            )
            next_cursor = self._build_cursor(
                paged_results,
                request.page_size,
                cursor_fingerprint,
                recall_first,
            )
            page_results = paged_results[: request.page_size]
            self._observability.logger.info(
                "hybrid-search",
                extra={
                    "event": {
                        "query": request.query,
                        "namespace": request.namespace,
                        "results": len(shaped),
                        "timings_ms": {k: round(v, 3) for k, v in timings.items()},
                    }
                },
            )
            stats_snapshot = build_stats_snapshot(dense_store, self._opensearch, self._registry)
            if adapter_stats is not None:
                faiss_stats = stats_snapshot.get("faiss")
                if isinstance(faiss_stats, Mapping):
                    faiss_stats = dict(faiss_stats)
                else:
                    faiss_stats = {}
                faiss_stats["nprobe_effective"] = adapter_stats.nprobe
                stats_snapshot["faiss"] = faiss_stats
            return HybridSearchResponse(
                results=page_results,
                next_cursor=next_cursor,
                total_candidates=len(unique_candidates),
                timings_ms=timings,
                fusion_weights=dict(adaptive_weights),
                stats=stats_snapshot,
            )

    def _validate_request(self, request: HybridSearchRequest) -> None:
        if not request.query.strip():
            raise RequestValidationError("Query must not be empty")
        if request.page_size <= 0:
            raise RequestValidationError("page_size must be positive")
        if request.page_size > 1000:
            raise RequestValidationError("page_size exceeds maximum")

    @staticmethod
    def _assert_managed_store(store: DenseVectorStore) -> None:
        unsafe_attrs = ("index", "_index", "gpu_resources")
        if isinstance(store, ManagedFaissAdapter):
            return
        if any(hasattr(store, attr) for attr in unsafe_attrs):
            raise TypeError("HybridSearchService requires a managed dense vector store")
        if not hasattr(store, "get_gpu_resources"):
            raise TypeError("Dense vector store must expose get_gpu_resources()")

    def _flush_dense_snapshots(self) -> None:
        router = getattr(self, "_faiss_router", None)
        if router is None:
            return
        iter_fn = getattr(router, "iter_stores", None)
        if callable(iter_fn):
            stores: Iterable[Tuple[str, DenseVectorStore]] = iter_fn()
        else:
            default_store = getattr(router, "default_store", None)
            if default_store is None:
                return
            stores = [("__default__", default_store)]
        for namespace, store in stores:
            flush_fn = getattr(store, "flush_snapshot", None)
            try:
                if callable(flush_fn):
                    flush_fn(reason="shutdown")
                else:
                    serializer = getattr(store, "serialize", None)
                    if callable(serializer):
                        serializer()
            except Exception:
                self._observability.logger.exception(
                    "dense-snapshot-flush-error",
                    extra={"event": {"namespace": namespace}},
                )

    def _dense_store(self, namespace: Optional[str]) -> DenseVectorStore:
        store = self._faiss_router.get(namespace)
        self._assert_managed_store(store)
        return store

    def _slice_from_cursor(
        self,
        results: Sequence[HybridSearchResult],
        cursor: Optional[str],
        page_size: int,
        fingerprint: str,
        recall_first: bool,
    ) -> List[HybridSearchResult]:
        if not cursor:
            return list(results)
        try:
            if cursor.startswith("v3|"):
                _, encoded = cursor.split("|", 1)
                padding = "=" * (-len(encoded) % 4)
                raw = base64.urlsafe_b64decode((encoded + padding).encode("ascii"))
                payload = json.loads(raw.decode("utf-8"))
                page_hint = int(payload.get("p"))
                if page_hint != page_size:
                    raise RequestValidationError("Cursor page size mismatch")
                if payload.get("f") != fingerprint:
                    raise RequestValidationError("Cursor fingerprint mismatch")
                stored_recall = payload.get("r")
                if stored_recall is not None and bool(stored_recall) != bool(recall_first):
                    raise RequestValidationError("Cursor recall-first mismatch")
                anchor = payload.get("a") or {}
                vector_id = anchor.get("id") or anchor.get("vector_id")
                score = anchor.get("score")
                rank = anchor.get("rank")
                if vector_id is None or score is None:
                    raise RequestValidationError("Cursor anchor missing data")
                return self._slice_after_anchor(
                    results,
                    str(vector_id),
                    float(score),
                    int(rank) if rank is not None else None,
                )
            if cursor.startswith("v2|"):
                _version, score_str, vector_id = cursor.split("|", 2)
                return self._slice_after_anchor(results, vector_id, float(score_str), None)
            vector_id, rank_str = cursor.rsplit(":", 1)
            return self._slice_after_anchor(results, vector_id, None, int(rank_str))
        except RequestValidationError:
            raise
        except (ValueError, TypeError, json.JSONDecodeError, binascii.Error):
            return list(results)

    def _build_cursor(
        self,
        results: Sequence[HybridSearchResult],
        page_size: int,
        fingerprint: str,
        recall_first: bool,
    ) -> Optional[str]:
        if len(results) <= page_size:
            return None
        last = results[page_size - 1]
        anchor = {
            "id": last.vector_id,
            "score": float(last.score),
            "rank": int(getattr(last, "fused_rank", page_size)),
        }
        payload = {
            "p": int(page_size),
            "f": fingerprint,
            "a": anchor,
            "r": bool(recall_first),
        }
        blob = json.dumps(payload, separators=(",", ":"), sort_keys=True).encode("utf-8")
        encoded = base64.urlsafe_b64encode(blob).decode("ascii").rstrip("=")
        return f"v3|{encoded}"

    def _slice_after_anchor(
        self,
        results: Sequence[HybridSearchResult],
        vector_id: str,
        score: Optional[float],
        rank: Optional[int],
    ) -> List[HybridSearchResult]:
        sliced: List[HybridSearchResult] = []
        skipping = True
        for result in results:
            if skipping:
                if result.vector_id != vector_id:
                    continue
                score_match = (
                    True if score is None or math.isnan(score) else abs(result.score - score) < 1e-6
                )
                rank_match = True if rank is None else result.fused_rank == rank
                if score_match and rank_match:
                    skipping = False
                continue
            sliced.append(result)
        return sliced if not skipping else list(results)

    def run_compaction_cycle(self) -> Dict[str, Dict[str, object]]:
        """Trigger FAISS maintenance (rebuild/compact) and emit diagnostics."""

        start = time.perf_counter()
        before_snapshot = self._faiss_router.stats()
        actions = self._faiss_router.run_maintenance()
        after_snapshot = self._faiss_router.stats()
        elapsed_ms = (time.perf_counter() - start) * 1000

        before = before_snapshot.get("namespaces", {})
        after = after_snapshot.get("namespaces", {})

        def _dirty(snapshot: Mapping[str, Mapping[str, object]], namespace: str) -> float:
            bucket = snapshot.get(namespace, {})
            if not isinstance(bucket, Mapping):
                return 0.0
            raw = bucket.get("dirty_deletes", 0.0)
            try:
                return float(raw)
            except (TypeError, ValueError):
                return 0.0

        summary: Dict[str, Dict[str, object]] = {}
        for namespace, action in actions.items():
            before_dirty = _dirty(before, namespace)
            after_dirty = _dirty(after, namespace)
            rebuilt = bool(action.get("rebuilt"))
            trained = bool(action.get("trained"))
            summary[namespace] = {
                "rebuilt": rebuilt,
                "trained": trained,
                "dirty_deletes_before": before_dirty,
                "dirty_deletes_after": after_dirty,
            }
            self._observability.metrics.observe(
                "faiss_dirty_deletes", after_dirty, namespace=namespace
            )
            if rebuilt:
                self._observability.metrics.increment(
                    "faiss_compactions_rebuilt", namespace=namespace
                )

        self._observability.metrics.increment("faiss_compactions_attempted")
        self._observability.metrics.observe("faiss_compaction_ms", elapsed_ms)
        self._observability.logger.info(
            "hybrid-search-compaction",
            extra={
                "event": {
                    "elapsed_ms": round(elapsed_ms, 3),
                    "namespaces": summary,
                }
            },
        )
        return {
            "namespaces": summary,
            "elapsed_ms": elapsed_ms,
            "aggregate": after_snapshot.get("aggregate", {}),
        }

    def _execute_bm25(
        self,
        request: HybridSearchRequest,
        filters: Mapping[str, object],
        config: HybridSearchConfig,
        query_features: ChunkFeatures,
        timings: Dict[str, float],
    ) -> ChannelResults:
        start = time.perf_counter()
        use_true_bm25 = getattr(config.retrieval, "bm25_scoring", "compat") == "true" and hasattr(
            self._opensearch, "search_bm25_true"
        )
        if use_true_bm25:
            hits, _ = getattr(self._opensearch, "search_bm25_true")(
                query_features.bm25_terms,
                filters,
                top_k=config.retrieval.bm25_top_k,
                k1=getattr(config.retrieval, "bm25_k1", 1.2),
                b=getattr(config.retrieval, "bm25_b", 0.75),
            )
        else:
            hits, _ = self._opensearch.search_bm25(
                query_features.bm25_terms,
                filters,
                top_k=config.retrieval.bm25_top_k,
            )
        timings["bm25_ms"] = (time.perf_counter() - start) * 1000
        self._observability.metrics.observe(
            "search_channel_latency_ms", timings["bm25_ms"], channel="bm25"
        )
        p95_bm25 = self._observability.metrics.percentile(
            "search_channel_latency_ms", 0.95, channel="bm25"
        )
        if p95_bm25 is not None:
            self._observability.metrics.set_gauge(
                "search_channel_latency_p95_ms", p95_bm25, channel="bm25"
            )
        self._observability.metrics.increment("search_channel_requests", channel="bm25")
        self._observability.metrics.observe("search_channel_candidates", len(hits), channel="bm25")
        candidates = [
            FusionCandidate(source="bm25", score=score, chunk=chunk, rank=idx + 1)
            for idx, (chunk, score) in enumerate(hits)
        ]
        scores = {chunk.vector_id: score for chunk, score in hits}
        return ChannelResults(candidates=candidates, scores=scores)

    def _execute_splade(
        self,
        request: HybridSearchRequest,
        filters: Mapping[str, object],
        config: HybridSearchConfig,
        query_features: ChunkFeatures,
        timings: Dict[str, float],
    ) -> ChannelResults:
        start = time.perf_counter()
        hits, _ = self._opensearch.search_splade(
            query_features.splade_weights,
            filters,
            top_k=config.retrieval.splade_top_k,
        )
        timings["splade_ms"] = (time.perf_counter() - start) * 1000
        self._observability.metrics.observe(
            "search_channel_latency_ms", timings["splade_ms"], channel="splade"
        )
        p95_splade = self._observability.metrics.percentile(
            "search_channel_latency_ms", 0.95, channel="splade"
        )
        if p95_splade is not None:
            self._observability.metrics.set_gauge(
                "search_channel_latency_p95_ms", p95_splade, channel="splade"
            )
        self._observability.metrics.increment("search_channel_requests", channel="splade")
        self._observability.metrics.observe(
            "search_channel_candidates", len(hits), channel="splade"
        )
        candidates = [
            FusionCandidate(source="splade", score=score, chunk=chunk, rank=idx + 1)
            for idx, (chunk, score) in enumerate(hits)
        ]
        scores = {chunk.vector_id: score for chunk, score in hits}
        return ChannelResults(candidates=candidates, scores=scores)

    def _execute_dense(
        self,
        request: HybridSearchRequest,
        filters: Mapping[str, object],
        config: HybridSearchConfig,
        query_features: ChunkFeatures,
        timings: Dict[str, float],
        store: DenseVectorStore,
    ) -> ChannelResults:
        start = time.perf_counter()
        # Over-fetch relative to the page size (not dense_top_k) to leave headroom for filtering.
        page_size = max(1, request.page_size)
        retrieval_cfg = config.retrieval
        signature = self._dense_request_signature(request, filters)
        strategy = self._dense_strategy
        cached_signature = strategy.has_cache(signature)
        initial_k, oversample, overfetch = strategy.plan(
            signature,
            page_size=page_size,
            retrieval_cfg=retrieval_cfg,
            dense_cfg=config.dense,
        )
        queries = np.asarray([query_features.embedding], dtype=np.float32)
        adapter_stats: Optional[AdapterStats]
        try:
            adapter_stats = store.adapter_stats  # type: ignore[attr-defined]
        except AttributeError:
            adapter_stats = None

        score_floor = float(getattr(config.retrieval, "dense_score_floor", 0.0))
        use_score_floor = score_floor > 0.0
        recall_first = bool(getattr(request, "recall_first", False))
        use_range = recall_first or use_score_floor
        if use_range:
            budget = max(1, int(initial_k))
            hits = list(store.range_search(queries[0], score_floor, limit=budget))
            self._observability.metrics.observe("faiss_search_batch_size", 1.0, channel="dense")
            filtered, payloads = self._filter_dense_hits(hits, filters, score_floor)
            observed = (len(filtered) / max(1, len(hits))) if hits else 0.0
            blended_pass = strategy.observe_pass_rate(
                signature,
                observed,
                update_global=not recall_first,
            )
            strategy.remember(signature, max(len(filtered), len(hits)))
            filtered.sort(key=lambda hit: (-hit.score, hit.vector_id))
            bounded_filtered = filtered[:budget]
            effective_k = len(hits)
            self._observability.metrics.set_gauge(
                "dense_pass_through_rate",
                float(observed),
                namespace=request.namespace or "*",
            )
            self._observability.metrics.set_gauge(
                "dense_filter_pass_rate", blended_pass, channel="dense"
            )
            timings["dense_ms"] = (time.perf_counter() - start) * 1000
            self._observability.metrics.observe(
                "search_channel_latency_ms", timings["dense_ms"], channel="dense"
            )
            p95_dense = self._observability.metrics.percentile(
                "search_channel_latency_ms", 0.95, channel="dense"
            )
            if p95_dense is not None:
                self._observability.metrics.set_gauge(
                    "search_channel_latency_p95_ms", p95_dense, channel="dense"
                )
            self._observability.metrics.set_gauge(
                "dense_effective_k", float(effective_k), channel="dense"
            )
            self._observability.metrics.increment("search_channel_requests", channel="dense")
            self._observability.metrics.observe(
                "search_channel_candidates", len(bounded_filtered), channel="dense"
            )
            if adapter_stats is not None:
                fp16_metric = 1.0 if bool(getattr(adapter_stats, "fp16_enabled", False)) else 0.0
                self._observability.metrics.set_gauge(
                    "faiss_fp16_enabled", fp16_metric, channel="dense"
                )
                self._observability.metrics.set_gauge(
                    "nprobe_in_effect", float(adapter_stats.nprobe), channel="dense"
                )
            candidates: List[FusionCandidate] = []
            scores: Dict[str, float] = {}
            embedding_cache_local: Dict[str, np.ndarray] = {}
            resolved_hits: List[tuple[FaissSearchResult, ChunkPayload]] = []
            for hit in bounded_filtered:
                chunk = payloads.get(hit.vector_id)
                if chunk is None:
                    continue
                resolved_hits.append((hit, chunk))

            vector_ids = [chunk.vector_id for _, chunk in resolved_hits]
            if vector_ids:
                embedding_matrix = self._registry.resolve_embeddings(
                    vector_ids, cache=embedding_cache_local
                )
            else:
                embedding_matrix = None

            for idx, (hit, chunk) in enumerate(resolved_hits):
                candidates.append(
                    FusionCandidate(source="dense", score=hit.score, chunk=chunk, rank=idx + 1)
                )
                scores[hit.vector_id] = hit.score
            return ChannelResults(candidates=candidates, scores=scores, embeddings=embedding_matrix)

        def run_dense_search(current_k: int) -> list[FaissSearchResult]:
            """Query FAISS for dense document candidates at the requested depth.

            Args:
                current_k: Number of vector matches to request from the dense index.

            Returns:
                Dense similarity matches ordered by score for the current document search.
            """
            depth = max(1, int(current_k))
            batch_hits_local = store.search_batch(queries, depth)
            self._observability.metrics.observe(
                "faiss_search_batch_size", float(len(batch_hits_local)), channel="dense"
            )
            hits_local = batch_hits_local[0] if batch_hits_local else []
            if use_score_floor:
                hits_local = [hit for hit in hits_local if hit.score >= score_floor]
            return hits_local

        effective_k = initial_k
        hits = run_dense_search(effective_k)
        filtered, payloads = self._filter_dense_hits(hits, filters, score_floor)
        observed = (len(filtered) / max(1, len(hits))) if hits else 0.0
        self._observability.metrics.set_gauge(
            "dense_pass_through_rate",
            float(observed),
            namespace=request.namespace or "*",
        )
        update_global = not bool(getattr(request, "recall_first", False))
        blended_pass = (
            strategy.observe_pass_rate(signature, observed, update_global=update_global)
            if not cached_signature
            else strategy.current_pass_rate()
        )

        while True:
            if len(filtered) >= page_size or effective_k >= 10_000:
                next_k = strategy.plan(
                    signature,
                    page_size=page_size,
                    retrieval_cfg=retrieval_cfg,
                    dense_cfg=config.dense,
                    min_k=effective_k,
                )[0]
            else:
                next_k, _, _ = strategy.plan(
                    signature,
                    page_size=page_size,
                    retrieval_cfg=retrieval_cfg,
                    dense_cfg=config.dense,
                    min_k=effective_k + 1,
                )
            if next_k <= effective_k:
                break
            effective_k = next_k
            hits = run_dense_search(effective_k)
            filtered, payloads = self._filter_dense_hits(hits, filters, score_floor)
            observed = (len(filtered) / max(1, len(hits))) if hits else 0.0
            blended_pass = strategy.observe_pass_rate(
                signature, observed, update_global=update_global
            )

        filtered.sort(key=lambda hit: (-hit.score, hit.vector_id))
        strategy.remember(signature, effective_k)
        self._observability.metrics.set_gauge(
            "dense_filter_pass_rate", blended_pass, channel="dense"
        )
        timings["dense_ms"] = (time.perf_counter() - start) * 1000
        self._observability.metrics.observe(
            "search_channel_latency_ms", timings["dense_ms"], channel="dense"
        )
        p95_dense = self._observability.metrics.percentile(
            "search_channel_latency_ms", 0.95, channel="dense"
        )
        if p95_dense is not None:
            self._observability.metrics.set_gauge(
                "search_channel_latency_p95_ms", p95_dense, channel="dense"
            )
        self._observability.metrics.set_gauge(
            "dense_effective_k", float(effective_k), channel="dense"
        )
        self._observability.metrics.increment("search_channel_requests", channel="dense")
        self._observability.metrics.observe(
            "search_channel_candidates", len(filtered), channel="dense"
        )
        if adapter_stats is not None:
            fp16_metric = 1.0 if bool(getattr(adapter_stats, "fp16_enabled", False)) else 0.0
            self._observability.metrics.set_gauge(
                "faiss_fp16_enabled", fp16_metric, channel="dense"
            )
            self._observability.metrics.set_gauge(
                "nprobe_in_effect", float(adapter_stats.nprobe), channel="dense"
            )
        candidates: List[FusionCandidate] = []
        scores: Dict[str, float] = {}
        embedding_rows: List[np.ndarray] = []
        embedding_cache_local: Dict[str, np.ndarray] = {}
        for idx, hit in enumerate(filtered):
            chunk = payloads.get(hit.vector_id)
            if chunk is None:
                continue
            candidates.append(
                FusionCandidate(source="dense", score=hit.score, chunk=chunk, rank=idx + 1)
            )
            scores[hit.vector_id] = hit.score
            embedding_rows.append(
                self._registry.resolve_embedding(chunk.vector_id, cache=embedding_cache_local)
            )
        embedding_matrix: Optional[np.ndarray]
        if embedding_rows:
            embedding_matrix = np.ascontiguousarray(np.stack(embedding_rows), dtype=np.float32)
        else:
            embedding_matrix = None
        return ChannelResults(candidates=candidates, scores=scores, embeddings=embedding_matrix)

    def _filter_dense_hits(
        self,
        hits: Sequence[FaissSearchResult],
        filters: Mapping[str, object],
        score_floor: float,
    ) -> tuple[List[FaissSearchResult], Dict[str, ChunkPayload]]:
        if not hits:
            return [], {}
        vector_ids = [hit.vector_id for hit in hits]
        payloads = {chunk.vector_id: chunk for chunk in self._registry.bulk_get(vector_ids)}
        filtered = [
            hit
            for hit in hits
            if (chunk := payloads.get(hit.vector_id)) is not None
            and matches_filters(chunk, filters)
            and float(hit.score) >= float(score_floor)
        ]
        return filtered, payloads

    def _dense_request_signature(
        self,
        request: HybridSearchRequest,
        filters: Mapping[str, object],
    ) -> tuple[object, ...]:
        normalized_filters = self._normalize_signature_value(filters)
        cursor = getattr(request, "cursor", None)
        return (
            request.query,
            request.namespace,
            normalized_filters,
            int(request.page_size),
            cursor,
            bool(request.recall_first),
        )

    def _normalize_signature_value(self, value: object) -> object:
        if isinstance(value, Mapping):
            return tuple(
                (str(key), self._normalize_signature_value(val))
                for key, val in sorted(value.items(), key=lambda item: str(item[0]))
            )
        if isinstance(value, (list, tuple, set)):
            return tuple(self._normalize_signature_value(val) for val in value)
        if isinstance(value, (str, int, float, bool)) or value is None:
            return value
        return str(value)

    def _cursor_fingerprint(
        self,
        request: HybridSearchRequest,
        filters: Mapping[str, object],
    ) -> str:
        payload = {
            "q": request.query.strip(),
            "ns": request.namespace or "",
            "filters": self._normalize_signature_value(filters),
            "div": bool(getattr(request, "diversification", False)),
            "recall_first": bool(getattr(request, "recall_first", False)),
        }
        raw = json.dumps(payload, separators=(",", ":"), sort_keys=True).encode("utf-8")
        return hashlib.blake2s(raw, digest_size=12).hexdigest()

    def _dedupe_candidates(
        self,
        candidates: Sequence[FusionCandidate],
        fused_scores: Mapping[str, float],
    ) -> List[FusionCandidate]:
        unique: Dict[str, FusionCandidate] = {}
        for candidate in candidates:
            vector_id = candidate.chunk.vector_id
            best = unique.get(vector_id)
            if best is None or fused_scores[vector_id] > fused_scores[best.chunk.vector_id]:
                unique[vector_id] = candidate
        return sorted(
            unique.values(),
            key=lambda candidate: (
                -fused_scores.get(candidate.chunk.vector_id, 0.0),
                candidate.chunk.vector_id,
            ),
        )


class HybridSearchAPI:
    """Minimal synchronous handler for ``POST /v1/hybrid-search``.

    Attributes:
        _service: Underlying :class:`HybridSearchService` instance.

    Examples:
        >>> api = HybridSearchAPI(service)  # doctest: +SKIP
        >>> status, body = api.post_hybrid_search({"query": "example"})  # doctest: +SKIP
        >>> status
        200
    """

    def __init__(self, service: HybridSearchService) -> None:
        """Initialise the API facade.

        Args:
            service: Hybrid search service used to satisfy requests.

        Raises:
            TypeError: If ``service`` does not inherit from
                :class:`HybridSearchService`.

        Returns:
            None
        """
        if not isinstance(service, HybridSearchService):
            raise TypeError("service must be a HybridSearchService instance")
        self._service = service

    def post_hybrid_search(self, payload: Mapping[str, Any]) -> tuple[int, Mapping[str, Any]]:
        """Process a synchronous hybrid search HTTP-style request payload.

        Args:
            payload: JSON-like mapping containing the hybrid search request body.

        Returns:
            tuple[int, Mapping[str, Any]]: HTTP status code and serialized response body.
        """
        try:
            request = self._parse_request(payload)
        except (KeyError, TypeError, ValueError) as exc:
            return HTTPStatus.BAD_REQUEST, {"error": str(exc)}

        try:
            response = self._service.search(request)
        except RequestValidationError as exc:
            return HTTPStatus.BAD_REQUEST, {"error": str(exc)}
        except Exception as exc:  # pragma: no cover - defensive guard
            return HTTPStatus.INTERNAL_SERVER_ERROR, {"error": str(exc)}

        results: List[Mapping[str, Any]] = []
        for result in response.results:
            item: Dict[str, Any] = {
                "doc_id": result.doc_id,
                "chunk_id": result.chunk_id,
                "namespace": result.namespace,
                "score": result.score,
                "fused_rank": result.fused_rank,
                "text": result.text,
                "highlights": list(result.highlights),
                "provenance_offsets": [list(offset) for offset in result.provenance_offsets],
                "metadata": dict(result.metadata),
            }
            diagnostics = getattr(result, "diagnostics", None)
            if request.diagnostics and diagnostics is not None:
                item["diagnostics"] = {
                    "bm25": getattr(diagnostics, "bm25_score", None),
                    "splade": getattr(diagnostics, "splade_score", None),
                    "dense": getattr(diagnostics, "dense_score", None),
                    "fusion_weights": (
                        dict(diagnostics.fusion_weights)
                        if getattr(diagnostics, "fusion_weights", None) is not None
                        else None
                    ),
                }
            results.append(item)

        body = {
            "results": results,
            "next_cursor": response.next_cursor,
            "total_candidates": response.total_candidates,
            "timings_ms": dict(response.timings_ms),
            "fusion_weights": dict(response.fusion_weights),
            "stats": response.stats,
        }
        return HTTPStatus.OK, body

    def _parse_request(self, payload: Mapping[str, Any]) -> HybridSearchRequest:
        query = str(payload["query"])
        namespace = payload.get("namespace")
        filters = self._normalize_filters(payload.get("filters"))
        page_size = int(payload.get("page_size", payload.get("limit", 10)))
        cursor = payload.get("cursor")
        diversification = bool(payload.get("diversification", False))
        diagnostics = bool(payload.get("diagnostics", True))
        recall_first = bool(payload.get("recall_first", False))
        return HybridSearchRequest(
            query=query,
            namespace=str(namespace) if namespace is not None else None,
            filters=filters,
            page_size=page_size,
            cursor=str(cursor) if cursor is not None else None,
            diversification=diversification,
            diagnostics=diagnostics,
            recall_first=recall_first,
        )

    def _normalize_filters(self, payload: Optional[Mapping[str, Any]]) -> MutableMapping[str, Any]:
        normalized: MutableMapping[str, Any] = {}
        if not payload:
            return normalized

        for key, value in payload.items():
            if isinstance(value, Sequence) and not isinstance(value, (str, bytes)):
                normalized[str(key)] = [str(item) for item in value]
            else:
                normalized[str(key)] = value
        return normalized


@dataclass(slots=True)
class PaginationCheckResult:
    """Result of a pagination verification run.

    Attributes:
        cursor_chain: Sequence of pagination cursors encountered.
        duplicate_detected: True when duplicate results were observed.
        termination_reason: Description explaining why pagination inspection
            stopped.

    Examples:
        >>> result = PaginationCheckResult(cursor_chain=["cursor1"], duplicate_detected=False)
        >>> result.duplicate_detected
        False
    """

    cursor_chain: Sequence[str]
    duplicate_detected: bool
    termination_reason: str = "cursor_exhausted"


# --- Public Functions ---


def build_stats_snapshot(
    faiss_index: DenseVectorStore,
    opensearch: LexicalIndex,
    registry: ChunkRegistry,
) -> Mapping[str, object]:
    """Capture a lightweight snapshot of hybrid search storage metrics.

    Args:
        faiss_index: Dense vector index manager.
        opensearch: Lexical index representing sparse storage.
        registry: Chunk registry tracking vector-to-payload mappings.

    Returns:
        Mapping describing FAISS stats, OpenSearch stats, and chunk counts.
    """

    return {
        "faiss": faiss_index.stats(),
        "opensearch": opensearch.stats(),
        "registry": {"chunks": registry.count()},
    }


_DEFAULT_PAGINATION_PAGE_LIMIT = 32


def verify_pagination(
    service: HybridSearchService,
    request: HybridSearchRequest,
    *,
    max_pages: Optional[int] = None,
) -> PaginationCheckResult:
    """Ensure pagination cursors produce non-duplicated results.

    Args:
        service: Hybrid search service to execute paginated queries.
        request: Initial hybrid search request payload.

    Returns:
        PaginationCheckResult detailing encountered cursors and duplicates.
    """

    seen: set[tuple[str, str]] = set()
    cursor_chain: list[str] = []
    next_request = request
    duplicate = False
    seen_cursors: set[str] = set()
    inspected_pages = 0
    termination_reason = "cursor_exhausted"

    page_limit = max_pages
    if page_limit is None:
        try:
            page_size = max(1, int(getattr(request, "page_size", 1)))
        except Exception:
            page_size = 1

        mmr_pool_size: Optional[float] = None
        try:
            config_manager = getattr(service, "_config_manager")
            config = config_manager.get() if config_manager is not None else None  # type: ignore[attr-defined]
        except Exception:
            config = None

        if config is not None:
            for section_name in ("fusion", "retrieval"):
                try:
                    section = getattr(config, section_name)
                except Exception:
                    section = None
                if section is None:
                    continue
                try:
                    candidate = getattr(section, "mmr_pool_size")
                except Exception:
                    continue
                if isinstance(candidate, (int, float)) and candidate > 0:
                    mmr_pool_size = float(candidate)
                    break

        if mmr_pool_size is not None:
            page_limit = max(1, math.ceil(mmr_pool_size / page_size))

    if page_limit is None:
        page_limit = _DEFAULT_PAGINATION_PAGE_LIMIT

    while True:
        response = service.search(next_request)
        inspected_pages += 1
        for result in response.results:
            key = (result.doc_id, result.chunk_id)
            if key in seen:
                duplicate = True
            seen.add(key)

        next_cursor = response.next_cursor
        if not next_cursor:
            termination_reason = "cursor_exhausted"
            break
        if next_cursor in seen_cursors:
            termination_reason = "cursor_cycle"
            break
        if inspected_pages >= page_limit:
            termination_reason = "max_pages_reached"
            break

        cursor_chain.append(next_cursor)
        seen_cursors.add(next_cursor)
        next_request = HybridSearchRequest(
            query=request.query,
            namespace=request.namespace,
            filters=request.filters,
            page_size=request.page_size,
            cursor=next_cursor,
            diversification=request.diversification,
            diagnostics=request.diagnostics,
            recall_first=request.recall_first,
        )

    return PaginationCheckResult(
        cursor_chain=cursor_chain,
        duplicate_detected=duplicate,
        termination_reason=termination_reason,
    )


def should_rebuild_index(
    registry: ChunkRegistry, deleted_since_snapshot: int, threshold: float = 0.2
) -> bool:
    """Heuristic to determine when FAISS should be rebuilt after deletions.

    Args:
        registry: Chunk registry reflecting current vector count.
        deleted_since_snapshot: Number of vectors deleted since the last snapshot.
        threshold: Fraction of deletions that triggers a rebuild.

    Returns:
        True when the proportion of deletions exceeds ``threshold``.
    """

    total = registry.count() + deleted_since_snapshot
    if total == 0:
        return False
    return deleted_since_snapshot / total >= threshold


# --- Validation Utilities ---

DEFAULT_SCALE_THRESHOLDS: Dict[str, float] = {
    "dense_self_hit": 0.99,
    "dense_recall_at_10": 0.95,
    "dense_perturb_top3": 0.95,
    "bm25_hit_rate@10": 0.8,
    "splade_hit_rate@10": 0.8,
    "dense_hit_rate@10": 0.8,
    "rrf_hit_rate@10": 0.8,
    "mmr_redundancy_reduction": 0.1,
    "mmr_hit_rate_delta": 0.2,
    "latency_p95_ms": 300.0,
    "gpu_headroom_fraction": 0.2,
}

BASIC_DENSE_SELF_HIT_THRESHOLD = 0.99
BASIC_SPARSE_RELEVANCE_THRESHOLD = 0.90


# --- Public Classes ---


class HybridSearchValidator:
    """Execute validation sweeps and persist reports.

    Attributes:
        _ingestion: Chunk ingestion pipeline used for preparing test data.
        _service: Hybrid search service under validation.
        _registry: Registry exposing ingested chunk metadata.
        _opensearch: OpenSearch simulator for lexical storage inspection.

    Examples:
        >>> validator = HybridSearchValidator(
        ...     ingestion=ChunkIngestionPipeline(...),  # doctest: +SKIP
        ...     service=HybridSearchService(...),      # doctest: +SKIP
        ...     registry=ChunkRegistry(),
        ...     opensearch=OpenSearchSimulator(),
        ... )
        >>> isinstance(validator, HybridSearchValidator)
        True
    """

    def __init__(
        self,
        *,
        ingestion: ChunkIngestionPipeline,
        service: HybridSearchService,
        registry: ChunkRegistry,
        opensearch: OpenSearchSimulator,
    ) -> None:
        """Bind ingestion, retrieval, and storage components for validation sweeps.

        Args:
            ingestion: Ingestion pipeline used to materialise chunk data.
            service: Hybrid search service under test.
            registry: Chunk registry exposing ingested metadata.
            opensearch: OpenSearch simulator for lexical validation.

        Returns:
            None
        """

        self._ingestion = ingestion
        self._service = service
        self._registry = registry
        self._opensearch = opensearch
        self._validation_resources: Optional["faiss.StandardGpuResources"] = None

    def run(
        self, dataset: Sequence[Mapping[str, object]], output_root: Optional[Path] = None
    ) -> ValidationSummary:
        """Execute standard validation against a dataset.

        Args:
            dataset: Loaded dataset entries containing document and query payloads.
            output_root: Optional directory where reports should be written.

        Returns:
            ValidationSummary capturing per-check reports.
        """
        started = datetime.now(UTC)
        documents = [self._to_document(entry["document"]) for entry in dataset]
        self._ingestion.upsert_documents(documents)
        reports: List[ValidationReport] = []
        reports.append(self._check_ingest_integrity())
        reports.append(self._check_dense_self_hit())
        reports.append(self._check_sparse_relevance(dataset))
        reports.append(self._check_namespace_filters(dataset))
        reports.append(self._check_pagination(dataset))
        reports.append(self._check_highlights(dataset))
        reports.append(self._check_backup_restore(dataset))
        calibration = self._run_calibration(dataset)
        reports.append(calibration)
        completed = datetime.now(UTC)
        summary = ValidationSummary(reports=reports, started_at=started, completed_at=completed)
        self._persist_reports(
            summary, output_root, calibration.details if calibration.details else None
        )
        return summary

    def run_scale(
        self,
        dataset: Sequence[Mapping[str, object]],
        *,
        output_root: Optional[Path] = None,
        thresholds: Optional[Mapping[str, float]] = None,
        query_sample_size: int = 120,
    ) -> ValidationSummary:
        """Execute a comprehensive scale validation suite.

        Args:
            dataset: Dataset entries containing documents and queries.
            output_root: Optional directory for detailed metrics output.
            thresholds: Optional overrides for scale validation thresholds.
            query_sample_size: Number of queries sampled for specific checks.

        Returns:
            ValidationSummary with detailed per-check reports.
        """
        merged_thresholds: Dict[str, float] = dict(DEFAULT_SCALE_THRESHOLDS)
        if thresholds:
            merged_thresholds.update(thresholds)

        started = datetime.now(UTC)
        documents = [self._to_document(entry["document"]) for entry in dataset]
        inputs_by_doc = {doc.doc_id: doc for doc in documents}
        self._ingestion.upsert_documents(documents)
        rng = random.Random(1337)

        reports: List[ValidationReport] = []
        extras: Dict[str, Mapping[str, object]] = {}

        data_report = self._scale_data_sanity(documents, dataset)
        reports.append(data_report)
        extras[data_report.name] = data_report.details

        crud_report = self._scale_crud_namespace(documents, dataset, inputs_by_doc, rng)
        reports.append(crud_report)
        extras[crud_report.name] = crud_report.details

        dense_report = self._scale_dense_metrics(merged_thresholds, rng)
        reports.append(dense_report)
        extras[dense_report.name] = dense_report.details

        relevance_report = self._scale_channel_relevance(
            dataset, merged_thresholds, rng, query_sample_size
        )
        reports.append(relevance_report)
        extras[relevance_report.name] = relevance_report.details

        fusion_report = self._scale_fusion_mmr(dataset, merged_thresholds, rng, query_sample_size)
        reports.append(fusion_report)
        extras[fusion_report.name] = fusion_report.details

        pagination_report = self._scale_pagination(dataset, rng)
        reports.append(pagination_report)
        extras[pagination_report.name] = pagination_report.details

        shaping_report = self._scale_result_shaping(dataset, rng)
        reports.append(shaping_report)
        extras[shaping_report.name] = shaping_report.details

        backup_report = self._scale_backup_restore(dataset, rng, query_sample_size)
        reports.append(backup_report)
        extras[backup_report.name] = backup_report.details

        acl_report = self._scale_acl(dataset)
        reports.append(acl_report)
        extras[acl_report.name] = acl_report.details

        performance_report = self._scale_performance(
            dataset, merged_thresholds, rng, query_sample_size
        )
        reports.append(performance_report)
        extras[performance_report.name] = performance_report.details

        stability_report = self._scale_stability(dataset, inputs_by_doc, rng, query_sample_size)
        reports.append(stability_report)
        extras[stability_report.name] = stability_report.details

        calibration = self._run_calibration(dataset)
        reports.append(calibration)
        extras[calibration.name] = calibration.details if calibration.details else {}

        completed = datetime.now(UTC)
        summary = ValidationSummary(reports=reports, started_at=started, completed_at=completed)
        self._persist_reports(
            summary,
            output_root,
            calibration.details if calibration.details else None,
            extras=extras,
        )
        return summary

    def _to_document(self, payload: Mapping[str, object]) -> DocumentInput:
        """Transform dataset document payload into a `DocumentInput`.

        Args:
            payload: Dataset document dictionary containing paths and metadata.

        Returns:
            Corresponding `DocumentInput` instance for ingestion.
        """
        return DocumentInput(
            doc_id=str(payload["doc_id"]),
            namespace=str(payload["namespace"]),
            chunk_path=Path(str(payload["chunk_file"])).resolve(),
            vector_path=Path(str(payload["vector_file"])).resolve(),
            metadata=dict(payload.get("metadata", {})),
        )

    def _check_ingest_integrity(self) -> ValidationReport:
        """Verify that ingested chunks contain valid embeddings.

        Args:
            None

        Returns:
            ValidationReport describing integrity checks for ingested chunks.
        """
        all_chunks = self._registry.all()
        vector_ids = [chunk.vector_id for chunk in all_chunks]
        ok = True
        dim = 0
        if vector_ids:
            try:
                reconstructed = self._registry.resolve_embeddings(vector_ids)
            except Exception:
                ok = False
            else:
                ok = reconstructed.ndim == 2 and reconstructed.shape[0] == len(vector_ids)
                dim = int(reconstructed.shape[1]) if reconstructed.ndim == 2 else 0
        details = {"total_chunks": len(all_chunks), "embedding_dim": dim}
        return ValidationReport(name="ingest_integrity", passed=ok, details=details)

    def _check_dense_self_hit(self) -> ValidationReport:
        """Ensure dense search returns each chunk as its own nearest neighbor.

        Args:
            None

        Returns:
            ValidationReport summarizing dense self-hit accuracy.
        """
        total = 0
        hits_met = 0
        embedding_cache: Dict[str, np.ndarray] = {}
        for chunk in self._registry.all():
            total += 1
            query_vector = self._registry.resolve_embedding(chunk.vector_id, cache=embedding_cache)
            hits = self._ingestion.faiss_index.search(query_vector, 1)
            if hits and hits[0].vector_id == chunk.vector_id:
                hits_met += 1
        rate = hits_met / total if total else 0.0
        passed = rate >= BASIC_DENSE_SELF_HIT_THRESHOLD
        return ValidationReport(
            name="dense_self_hit",
            passed=passed,
            details={
                "total_chunks": total,
                "correct_hits": hits_met,
                "self_hit_rate": rate,
                "threshold": BASIC_DENSE_SELF_HIT_THRESHOLD,
            },
        )

    def _check_sparse_relevance(self, dataset: Sequence[Mapping[str, object]]) -> ValidationReport:
        """Check that sparse channels retrieve expected documents.

        Args:
            dataset: Dataset entries with expected relevance metadata.

        Returns:
            ValidationReport covering sparse channel relevance.
        """
        total = 0
        hits_met = 0
        for entry in dataset:
            queries = entry.get("queries", [])
            for query in queries:
                total += 1
                expected = query.get("expected_doc_id")
                request = self._request_for_query(query)
                response = self._service.search(request)
                if response.results and (not expected or response.results[0].doc_id == expected):
                    hits_met += 1
        rate = hits_met / total if total else 0.0
        passed = rate >= BASIC_SPARSE_RELEVANCE_THRESHOLD
        return ValidationReport(
            name="sparse_relevance",
            passed=passed,
            details={
                "total_queries": total,
                "top1_matches": hits_met,
                "hit_rate": rate,
                "threshold": BASIC_SPARSE_RELEVANCE_THRESHOLD,
            },
        )

    def _check_namespace_filters(self, dataset: Sequence[Mapping[str, object]]) -> ValidationReport:
        """Ensure namespace-constrained queries do not leak results.

        Args:
            dataset: Dataset entries containing namespace-constrained queries.

        Returns:
            ValidationReport indicating whether namespace isolation holds.
        """
        ok = True
        for entry in dataset:
            queries = entry.get("queries", [])
            for query in queries:
                namespace = query.get("namespace")
                if not namespace:
                    continue
                request = self._request_for_query(query)
                response = self._service.search(request)
                for result in response.results:
                    if result.namespace != namespace:
                        ok = False
                        break
            if not ok:
                break
        return ValidationReport(name="namespace_filter", passed=ok, details={})

    def _check_pagination(self, dataset: Sequence[Mapping[str, object]]) -> ValidationReport:
        """Verify pagination cursors do not create duplicate results.

        Args:
            dataset: Dataset entries providing queries for pagination tests.

        Returns:
            ValidationReport detailing pagination stability.
        """
        ok = True
        for entry in dataset:
            queries = entry.get("queries", [])
            for query in queries:
                request = self._request_for_query(query, page_size=2)
                first = self._service.search(request)
                if not first.next_cursor:
                    continue
                request.cursor = first.next_cursor
                second = self._service.search(request)
                seen = {(result.doc_id, result.chunk_id) for result in first.results}
                overlap = any((result.doc_id, result.chunk_id) in seen for result in second.results)
                if overlap:
                    ok = False
                    break
            if not ok:
                break
        return ValidationReport(name="pagination_stability", passed=ok, details={})

    def _check_highlights(self, dataset: Sequence[Mapping[str, object]]) -> ValidationReport:
        """Assert that each result includes highlight snippets.

        Args:
            dataset: Dataset entries with queries to validate highlight generation.

        Returns:
            ValidationReport indicating highlight completeness.
        """
        ok = True
        for entry in dataset:
            queries = entry.get("queries", [])
            for query in queries:
                request = self._request_for_query(query)
                response = self._service.search(request)
                if any(not result.highlights for result in response.results):
                    ok = False
                    break
            if not ok:
                break
        return ValidationReport(name="highlight_presence", passed=ok, details={})

    def _check_backup_restore(self, dataset: Sequence[Mapping[str, object]]) -> ValidationReport:
        """Validate backup/restore by round-tripping the FAISS index.

        Args:
            dataset: Dataset entries used to verify consistency post-restore.

        Returns:
            ValidationReport capturing backup/restore status.
        """
        if not dataset:
            return ValidationReport(
                name="backup_restore", passed=False, details={"error": "dataset empty"}
            )
        queries = dataset[0].get("queries", [])
        if not queries:
            return ValidationReport(
                name="backup_restore", passed=False, details={"error": "missing queries"}
            )
        faiss_bytes = self._ingestion.faiss_index.serialize()
        first_query = self._request_for_query(queries[0])
        before = self._service.search(first_query)
        self._ingestion.faiss_index.restore(faiss_bytes)
        after = self._service.search(first_query)
        ok = bool(
            before.results and after.results and before.results[0].doc_id == after.results[0].doc_id
        )
        return ValidationReport(name="backup_restore", passed=ok, details={})

    def _request_for_query(
        self, query: Mapping[str, object], page_size: int = 5
    ) -> HybridSearchRequest:
        """Construct a `HybridSearchRequest` for a dataset query payload.

        Args:
            query: Query payload from the dataset.
            page_size: Desired page size for generated requests.

        Returns:
            HybridSearchRequest ready for execution against the service.
        """
        return HybridSearchRequest(
            query=str(query["query"]),
            namespace=query.get("namespace"),
            filters=dict(query.get("filters", {})),
            page_size=page_size,
            cursor=None,
            diversification=bool(query.get("diversification", False)),
            diagnostics=bool(query.get("diagnostics", True)),
            recall_first=bool(query.get("recall_first", False)),
        )

    def _persist_reports(
        self,
        summary: ValidationSummary,
        output_root: Optional[Path],
        calibration_details: Optional[Mapping[str, object]],
        *,
        extras: Optional[Mapping[str, Mapping[str, object]]] = None,
    ) -> None:
        """Persist validation summaries and detailed metrics to disk.

        Args:
            summary: Validation summary containing reports.
            output_root: Optional directory for storing artifacts.
            calibration_details: Optional calibration metrics to persist.
            extras: Optional mapping of additional metrics categories.

        Returns:
            None
        """
        root = output_root or Path("reports/validation")
        directory = root / summary.started_at.strftime("%Y%m%d%H%M%S")
        directory.mkdir(parents=True, exist_ok=True)
        reports_json = [
            {
                "name": report.name,
                "passed": report.passed,
                "details": report.details,
            }
            for report in summary.reports
        ]
        (directory / "summary.json").write_text(
            json.dumps(reports_json, indent=2), encoding="utf-8"
        )
        human_lines = [
            f"Validation started at: {summary.started_at.isoformat()}",
            f"Validation completed at: {summary.completed_at.isoformat()}",
            f"Overall status: {'PASS' if summary.passed else 'FAIL'}",
        ]
        for report in summary.reports:
            human_lines.append(f"- {report.name}: {'PASS' if report.passed else 'FAIL'}")
        (directory / "summary.txt").write_text("\n".join(human_lines), encoding="utf-8")
        if calibration_details is not None:
            (directory / "calibration.json").write_text(
                json.dumps(calibration_details, indent=2), encoding="utf-8"
            )
        if extras:
            (directory / "metrics.json").write_text(json.dumps(extras, indent=2), encoding="utf-8")

    def _collect_queries(
        self, dataset: Sequence[Mapping[str, object]]
    ) -> List[tuple[Mapping[str, object], Mapping[str, object]]]:
        """Collect (document, query) pairs from the dataset.

        Args:
            dataset: Loaded dataset entries containing documents and queries.

        Returns:
            List of tuples pairing document payloads with query payloads.
        """
        pairs: List[tuple[Mapping[str, object], Mapping[str, object]]] = []
        for entry in dataset:
            document_payload = entry.get("document", {})
            for query in entry.get("queries", []):
                pairs.append((document_payload, query))
        return pairs

    def _sample_queries(
        self,
        dataset: Sequence[Mapping[str, object]],
        sample_size: int,
        rng: random.Random,
    ) -> List[tuple[Mapping[str, object], Mapping[str, object]]]:
        """Sample a subset of (document, query) pairs for randomized checks.

        Args:
            dataset: Dataset entries containing documents and queries.
            sample_size: Maximum number of pairs to return.
            rng: Random generator used for sampling.

        Returns:
            List of sampled (document, query) pairs.
        """
        pairs = self._collect_queries(dataset)
        if not pairs:
            return []
        if sample_size >= len(pairs):
            return pairs
        return rng.sample(pairs, sample_size)

    def _scale_data_sanity(
        self,
        documents: Sequence[DocumentInput],
        dataset: Sequence[Mapping[str, object]],
    ) -> ValidationReport:
        """Validate that ingested corpus statistics look healthy.

        Args:
            documents: Document inputs ingested during the scale run.
            dataset: Dataset entries used for validation.

        Returns:
            ValidationReport summarizing data sanity findings.
        """
        total_chunks = self._registry.count()
        namespaces = sorted({doc.namespace for doc in documents})
        dims: set[int] = set()
        invalid_vectors = 0
        embedding_cache: Dict[str, np.ndarray] = {}
        for chunk in self._registry.all():
            vector = self._registry.resolve_embedding(chunk.vector_id, cache=embedding_cache)
            dims.add(vector.shape[0])
            if not np.isfinite(vector).all():
                invalid_vectors += 1
        acl_missing = sum(1 for doc in documents if not doc.metadata.get("acl"))
        query_pairs = self._collect_queries(dataset)
        passed = len(dims) == 1 and invalid_vectors == 0 and acl_missing == 0
        details: Dict[str, object] = {
            "total_documents": len(documents),
            "total_queries": len(query_pairs),
            "total_chunks": total_chunks,
            "namespaces": namespaces,
            "vector_dimensions": sorted(dims),
            "invalid_vector_count": invalid_vectors,
            "documents_missing_acl": acl_missing,
        }
        return ValidationReport(name="scale_data_sanity", passed=passed, details=details)

    def _scale_crud_namespace(
        self,
        documents: Sequence[DocumentInput],
        dataset: Sequence[Mapping[str, object]],
        inputs_by_doc: Mapping[str, DocumentInput],
        rng: random.Random,
    ) -> ValidationReport:
        """Exercise CRUD operations to ensure namespace isolation stays intact.

        Args:
            documents: Documents ingested for the validation run.
            dataset: Dataset entries providing queries for verification.
            inputs_by_doc: Mapping back to original document inputs.
            rng: Random generator used to select documents.

        Returns:
            ValidationReport describing CRUD and namespace violations if any.
        """
        initial_registry = self._registry.count()
        initial_faiss = self._ingestion.faiss_index.ntotal

        doc_ids = [doc.doc_id for doc in documents]
        update_count = min(max(10, len(doc_ids) // 10), len(doc_ids)) or 1
        update_doc_ids = rng.sample(doc_ids, update_count)
        self._ingestion.upsert_documents([inputs_by_doc[doc_id] for doc_id in update_doc_ids])

        update_ok = (
            self._registry.count() == initial_registry
            and self._ingestion.faiss_index.ntotal == initial_faiss
        )

        vector_ids = [chunk.vector_id for chunk in self._registry.all()]
        delete_count = min(max(10, len(vector_ids) // 20), len(vector_ids) // 2 or 1)
        delete_ids = rng.sample(vector_ids, delete_count)
        deleted_doc_ids = set()
        for vector_id in delete_ids:
            chunk = self._registry.get(vector_id)
            if chunk is not None:
                deleted_doc_ids.add(chunk.doc_id)
        self._ingestion.delete_chunks(delete_ids)

        delete_ok = (
            self._registry.count() == initial_registry - delete_count
            and self._ingestion.faiss_index.ntotal == initial_faiss - delete_count
        )

        if deleted_doc_ids:
            self._ingestion.upsert_documents([inputs_by_doc[doc_id] for doc_id in deleted_doc_ids])

        restore_ok = (
            self._registry.count() == initial_registry
            and self._ingestion.faiss_index.ntotal == initial_faiss
        )

        namespace_pairs: Dict[str, List[Mapping[str, object]]] = {}
        for document_payload, query_payload in self._collect_queries(dataset):
            namespace = query_payload.get("namespace") or document_payload.get("namespace")
            if namespace:
                namespace_pairs.setdefault(str(namespace), []).append(query_payload)

        namespace_violations: List[str] = []
        for namespace, queries in namespace_pairs.items():
            sample = queries[: min(5, len(queries))]
            for query_payload in sample:
                request = self._request_for_query(query_payload)
                response = self._service.search(request)
                for result in response.results:
                    if result.namespace != namespace:
                        namespace_violations.append(namespace)
                        break
                if namespace_violations:
                    break

        details: Dict[str, object] = {
            "updates_tested": update_count,
            "deletes_tested": delete_count,
            "namespaces_checked": sorted(namespace_pairs.keys()),
            "namespace_violations": namespace_violations,
            "registry_count": self._registry.count(),
            "faiss_ntotal": self._ingestion.faiss_index.ntotal,
        }

        passed = update_ok and delete_ok and restore_ok and not namespace_violations
        return ValidationReport(name="scale_crud_namespace", passed=passed, details=details)

    def _scale_dense_metrics(
        self,
        thresholds: Mapping[str, float],
        rng: random.Random,
    ) -> ValidationReport:
        """Assess dense retrieval self-hit, perturbation, and recall metrics.

        Args:
            thresholds: Threshold values for dense metric success.
            rng: Random generator for selecting sample chunks.

        Returns:
            ValidationReport containing dense metric measurements.
        """
        all_chunks = self._registry.all()
        if not all_chunks:
            return ValidationReport(
                name="scale_dense_metrics",
                passed=False,
                details={"error": "registry empty"},
            )

        sample_size = min(max(200, len(all_chunks) // 4), len(all_chunks))
        sampled_chunks = rng.sample(all_chunks, sample_size)

        top_k = min(10, len(all_chunks))
        self_hits = 0
        perturb_hits = 0
        recalls: List[float] = []

        # Precompute matrix for brute-force recall estimates.
        embedding_cache: Dict[str, np.ndarray] = {}
        vector_ids = [chunk.vector_id for chunk in all_chunks]
        vector_matrix = self._registry.resolve_embeddings(
            vector_ids, cache=embedding_cache
        )
        vector_matrix = np.asarray(vector_matrix, dtype=np.float32)
        if vector_matrix.ndim == 1:
            vector_matrix = vector_matrix.reshape(1, -1)
        vector_lookup = {
            vector_id: embedding_cache.get(vector_id, vector_matrix[idx])
            for idx, vector_id in enumerate(vector_ids)
        }
        try:
            adapter_stats = self._ingestion.faiss_index.adapter_stats  # type: ignore[attr-defined]
        except AttributeError:
            adapter_stats = None

        resources = adapter_stats.resources if adapter_stats is not None else None
        try:
            ingestion_device = getattr(self._ingestion.faiss_index, "device", 0)
        except Exception:
            ingestion_device = 0
        try:
            device = (
                int(adapter_stats.device) if adapter_stats is not None else int(ingestion_device)
            )
        except Exception:
            device = 0

        gpu_resources = resources
        scratch_index = None
        using_gpu_ground_truth = False
        ordered_vector_ids: List[str] = list(vector_ids)
        normalized_cpu_vectors: Optional[List[np.ndarray]] = None
        embedding_dim = int(vector_matrix.shape[1]) if vector_matrix.size else 0
        if embedding_dim <= 0:
            embedding_dim = int(
                getattr(getattr(self._ingestion.faiss_index, "config", object()), "dim", 0)
                or getattr(self._ingestion.faiss_index, "dim", 0)
            )

        if gpu_resources is None and faiss is not None and hasattr(faiss, "StandardGpuResources"):
            try:
                gpu_resources = self._ensure_validation_resources()
            except Exception:
                gpu_resources = None

        if faiss is not None and gpu_resources is not None and hasattr(faiss, "GpuIndexFlatIP"):
            try:
                gpu_config_cls = getattr(faiss, "GpuIndexFlatConfig", None)
                if gpu_config_cls is not None:
                    gpu_config = gpu_config_cls()
                    gpu_config.device = int(device)
                    if adapter_stats is not None and hasattr(gpu_config, "useFloat16"):
                        gpu_config.useFloat16 = bool(getattr(adapter_stats, "fp16_enabled", False))
                    scratch_index = faiss.GpuIndexFlatIP(gpu_resources, embedding_dim, gpu_config)
                else:
                    scratch_index = faiss.index_cpu_to_gpu(
                        gpu_resources,
                        int(device),
                        faiss.IndexFlatIP(embedding_dim),
                    )
            except Exception:
                scratch_index = None

        if scratch_index is not None:
            using_gpu_ground_truth = True
            try:
                for vector_id in ordered_vector_ids:
                    embedding = np.array(vector_lookup[vector_id], dtype=np.float32, copy=True)
                    if embedding.ndim == 1:
                        embedding = embedding.reshape(1, -1)
                    faiss.normalize_L2(embedding)
                    scratch_index.add(embedding)
            except Exception:
                scratch_index.reset()
                scratch_index = None
                using_gpu_ground_truth = False

        if not using_gpu_ground_truth:
            normalized_cpu_vectors = []
            for vector_id in ordered_vector_ids:
                embedding = np.array(vector_lookup[vector_id], dtype=np.float32, copy=True)
                flat_embedding = embedding.reshape(-1)
                norm = float(np.linalg.norm(flat_embedding)) or 1.0
                normalized = (flat_embedding / norm).astype(np.float32, copy=False)
                normalized_cpu_vectors.append(normalized)

        noise_rng = np.random.default_rng(2024)

        for chunk in sampled_chunks:
            query_vec = np.array(vector_lookup[chunk.vector_id], dtype=np.float32, copy=True)
            hits = self._ingestion.faiss_index.search(query_vec, top_k)
            retrieved_ids = [hit.vector_id for hit in hits]
            if retrieved_ids and retrieved_ids[0] == chunk.vector_id:
                self_hits += 1

            noise = noise_rng.normal(scale=0.01, size=query_vec.shape).astype(np.float32)
            perturbed = query_vec + noise
            perturbed_hits = self._ingestion.faiss_index.search(perturbed, top_k)
            if any(
                hit.vector_id == chunk.vector_id
                for hit in perturbed_hits[: min(3, len(perturbed_hits))]
            ):
                perturb_hits += 1

            if using_gpu_ground_truth and scratch_index is not None and faiss is not None:
                q = np.array(query_vec, dtype=np.float32, copy=True)
                if q.ndim == 1:
                    q = q.reshape(1, -1)
                faiss.normalize_L2(q)
                _scores, indices_block = scratch_index.search(q, top_k)
                top_indices = indices_block[0]
            else:
                q = np.array(query_vec, dtype=np.float32, copy=True)
                norm = float(np.linalg.norm(q)) or 1.0
                q = (q / norm).astype(np.float32, copy=False)
                assert normalized_cpu_vectors is not None
                scores = np.fromiter(
                    (float(np.dot(q, corpus_vec)) for corpus_vec in normalized_cpu_vectors),
                    dtype=np.float32,
                    count=len(normalized_cpu_vectors),
                )
                top_indices = np.argpartition(scores, -top_k)[-top_k:]
                top_indices = top_indices[np.argsort(scores[top_indices])[::-1]]
            valid_indices = [idx for idx in top_indices if 0 <= idx < len(ordered_vector_ids)]
            ground_truth_ids = [ordered_vector_ids[idx] for idx in valid_indices]
            overlap = len(set(retrieved_ids) & set(ground_truth_ids))
            recalls.append(overlap / min(top_k, len(ground_truth_ids)) if ground_truth_ids else 0.0)

        self_hit_rate = self_hits / sample_size if sample_size else 0.0
        perturb_rate = perturb_hits / sample_size if sample_size else 0.0
        avg_recall = float(sum(recalls) / len(recalls)) if recalls else 0.0

        details = {
            "sampled_chunks": sample_size,
            "self_hit_rate": self_hit_rate,
            "perturb_top3_rate": perturb_rate,
            "recall_at_10": avg_recall,
        }

        passed = (
            self_hit_rate >= thresholds.get("dense_self_hit", 0.0)
            and perturb_rate >= thresholds.get("dense_perturb_top3", 0.0)
            and avg_recall >= thresholds.get("dense_recall_at_10", 0.0)
        )
        if scratch_index is not None:
            scratch_index.reset()

        return ValidationReport(name="scale_dense_metrics", passed=passed, details=details)

    def _scale_channel_relevance(
        self,
        dataset: Sequence[Mapping[str, object]],
        thresholds: Mapping[str, float],
        rng: random.Random,
        query_sample_size: int,
    ) -> ValidationReport:
        """Measure top-10 relevance for each retrieval channel across sampled queries.

        Args:
            dataset: Dataset entries containing queries for evaluation.
            thresholds: Threshold mapping for hit-rate expectations.
            rng: Random generator used for sampling query pairs.
            query_sample_size: Number of query pairs sampled.

        Returns:
            ValidationReport capturing per-channel relevance metrics.
        """
        sampled_pairs = self._sample_queries(dataset, query_sample_size, rng)
        if not sampled_pairs:
            return ValidationReport(
                name="scale_channel_relevance",
                passed=False,
                details={"error": "no queries available"},
            )

        feature_generator = self._service._feature_generator
        bm25_hits = 0
        splade_hits = 0
        dense_hits = 0
        rrf_hits = 0

        bm25_ranks: List[int] = []
        splade_ranks: List[int] = []
        dense_ranks: List[int] = []
        rrf_ranks: List[int] = []

        doc_to_embedding: Dict[Tuple[str, str], np.ndarray] = {}
        registry_chunks = self._registry.all()
        if registry_chunks:
            vectors = self._registry.resolve_embeddings(
                [chunk.vector_id for chunk in registry_chunks]
            )
            for chunk, vector in zip(registry_chunks, vectors):
                key = (chunk.namespace, chunk.doc_id)
                doc_to_embedding.setdefault(key, vector)

        for document_payload, query_payload in sampled_pairs:
            expected_doc_id = str(
                query_payload.get("expected_doc_id") or document_payload.get("doc_id")
            )
            request = self._request_for_query(query_payload, page_size=10)
            filters = dict(request.filters)
            if request.namespace:
                filters["namespace"] = request.namespace

            features = feature_generator.compute_features(request.query)
            namespace = request.namespace
            if namespace is None:
                document_namespace = document_payload.get("namespace")
                namespace = (
                    ""
                    if document_namespace is None
                    else str(document_namespace)
                )
            else:
                namespace = str(namespace)
            dense_query_vector = doc_to_embedding.get(
                (namespace, expected_doc_id),
                features.embedding,
            )

            bm25_results, _ = self._opensearch.search_bm25(features.bm25_terms, filters, top_k=10)
            bm25_doc_ids = [chunk.doc_id for chunk, _ in bm25_results]
            if expected_doc_id in bm25_doc_ids:
                bm25_hits += 1
                bm25_ranks.append(bm25_doc_ids.index(expected_doc_id) + 1)

            splade_results, _ = self._opensearch.search_splade(
                features.splade_weights, filters, top_k=10
            )
            splade_doc_ids = [chunk.doc_id for chunk, _ in splade_results]
            if expected_doc_id in splade_doc_ids:
                splade_hits += 1
                splade_ranks.append(splade_doc_ids.index(expected_doc_id) + 1)

            dense_results = self._ingestion.faiss_index.search(dense_query_vector, 10)
            dense_doc_ids: List[str] = []
            for hit in dense_results:
                payload = self._registry.get(hit.vector_id)
                if payload is not None:
                    dense_doc_ids.append(payload.doc_id)
            if expected_doc_id in dense_doc_ids:
                dense_hits += 1
                dense_ranks.append(dense_doc_ids.index(expected_doc_id) + 1)

            fused_response = self._service.search(request)
            fused_doc_ids = [result.doc_id for result in fused_response.results[:10]]
            if expected_doc_id in fused_doc_ids:
                rrf_hits += 1
                rrf_ranks.append(fused_doc_ids.index(expected_doc_id) + 1)

        total_queries = len(sampled_pairs)
        bm25_rate = bm25_hits / total_queries
        splade_rate = splade_hits / total_queries
        dense_rate = dense_hits / total_queries
        rrf_rate = rrf_hits / total_queries

        details: Dict[str, object] = {
            "query_count": total_queries,
            "bm25_hit_rate@10": bm25_rate,
            "splade_hit_rate@10": splade_rate,
            "dense_hit_rate@10": dense_rate,
            "rrf_hit_rate@10": rrf_rate,
            "bm25_avg_rank": statistics.mean(bm25_ranks) if bm25_ranks else None,
            "splade_avg_rank": statistics.mean(splade_ranks) if splade_ranks else None,
            "dense_avg_rank": statistics.mean(dense_ranks) if dense_ranks else None,
            "rrf_avg_rank": statistics.mean(rrf_ranks) if rrf_ranks else None,
        }

        passed = (
            bm25_rate >= thresholds.get("bm25_hit_rate@10", 0.0)
            and splade_rate >= thresholds.get("splade_hit_rate@10", 0.0)
            and dense_rate >= thresholds.get("dense_hit_rate@10", 0.0)
            and rrf_rate >= thresholds.get("rrf_hit_rate@10", 0.0)
        )
        return ValidationReport(name="scale_channel_relevance", passed=passed, details=details)

    def _scale_fusion_mmr(
        self,
        dataset: Sequence[Mapping[str, object]],
        thresholds: Mapping[str, float],
        rng: random.Random,
        query_sample_size: int,
    ) -> ValidationReport:
        """Evaluate diversification impact of MMR versus RRF on sampled queries.

        Args:
            dataset: Dataset entries containing documents and queries.
            thresholds: Diversification thresholds for redundancy and hit-rate deltas.
            rng: Random generator for sampling queries.
            query_sample_size: Number of query pairs to evaluate.

        Returns:
            ValidationReport detailing redundancy reduction and hit-rate deltas.
        """
        sampled_pairs = self._sample_queries(dataset, query_sample_size, rng)
        if not sampled_pairs:
            return ValidationReport(
                name="scale_fusion_mmr",
                passed=False,
                details={"error": "no queries available"},
            )

        chunk_lookup = {
            (chunk.namespace, chunk.doc_id, chunk.chunk_id): chunk
            for chunk in self._registry.all()
        }

        redundancy_reductions: List[float] = []
        rrf_cosines: List[float] = []
        mmr_cosines: List[float] = []
        rrf_hits = 0
        mmr_hits = 0

        for document_payload, query_payload in sampled_pairs:
            expected_doc_id = str(
                query_payload.get("expected_doc_id") or document_payload.get("doc_id")
            )

            baseline_request = self._request_for_query(query_payload, page_size=10)
            baseline_response = self._service.search(baseline_request)
            baseline_doc_ids = [result.doc_id for result in baseline_response.results[:10]]
            baseline_vectors = self._embeddings_for_results(
                baseline_response.results, chunk_lookup
            )
            baseline_cos = self._average_pairwise_cos(baseline_vectors)
            rrf_cosines.append(baseline_cos)
            if expected_doc_id in baseline_doc_ids:
                rrf_hits += 1

            mmr_request = self._request_for_query(query_payload, page_size=10)
            mmr_request.diversification = True
            mmr_response = self._service.search(mmr_request)
            mmr_doc_ids = [result.doc_id for result in mmr_response.results[:10]]
            mmr_vectors = self._embeddings_for_results(mmr_response.results, chunk_lookup)
            mmr_cos = self._average_pairwise_cos(mmr_vectors)
            mmr_cosines.append(mmr_cos)
            if expected_doc_id in mmr_doc_ids:
                mmr_hits += 1

            redundancy_reductions.append(baseline_cos - mmr_cos)

        total_queries = len(sampled_pairs)
        mean_reduction = (
            float(sum(redundancy_reductions) / len(redundancy_reductions))
            if redundancy_reductions
            else 0.0
        )
        mean_rrf_cos = float(sum(rrf_cosines) / len(rrf_cosines)) if rrf_cosines else 0.0
        mean_mmr_cos = float(sum(mmr_cosines) / len(mmr_cosines)) if mmr_cosines else 0.0
        rrf_rate = rrf_hits / total_queries
        mmr_rate = mmr_hits / total_queries

        details = {
            "query_count": total_queries,
            "rrf_hit_rate@10": rrf_rate,
            "mmr_hit_rate@10": mmr_rate,
            "avg_rrf_pairwise_cosine": mean_rrf_cos,
            "avg_mmr_pairwise_cosine": mean_mmr_cos,
            "redundancy_reduction": mean_reduction,
            "hit_rate_delta": abs(rrf_rate - mmr_rate),
        }

        passed = mean_reduction >= thresholds.get("mmr_redundancy_reduction", 0.0) and abs(
            rrf_rate - mmr_rate
        ) <= thresholds.get("mmr_hit_rate_delta", float("inf"))
        return ValidationReport(name="scale_fusion_mmr", passed=passed, details=details)

    def _scale_pagination(
        self,
        dataset: Sequence[Mapping[str, object]],
        rng: random.Random,
        sample_size: int = 40,
    ) -> ValidationReport:
        """Ensure page cursors generate disjoint result sets across pages.

        Args:
            dataset: Dataset entries containing documents and queries.
            rng: Random generator for sampling query pairs.
            sample_size: Number of queries to evaluate for pagination.

        Returns:
            ValidationReport indicating pagination overlap issues.
        """
        sampled_pairs = self._sample_queries(dataset, sample_size, rng)
        if not sampled_pairs:
            return ValidationReport(
                name="scale_pagination",
                passed=False,
                details={"error": "no queries available"},
            )

        overlap_failures = 0
        order_mismatches = 0
        checked = 0

        for _, query_payload in sampled_pairs:
            base_request = self._request_for_query(query_payload, page_size=20)
            first_response = self._service.search(base_request)
            first_keys = [(res.doc_id, res.chunk_id) for res in first_response.results]
            if first_response.next_cursor:
                second_request = self._request_for_query(query_payload, page_size=20)
                second_request.cursor = first_response.next_cursor
                second_response = self._service.search(second_request)
                second_keys = [(res.doc_id, res.chunk_id) for res in second_response.results]
                if set(first_keys) & set(second_keys):
                    overlap_failures += 1
            repeat_request = self._request_for_query(query_payload, page_size=20)
            repeat_response = self._service.search(repeat_request)
            repeat_keys = [(res.doc_id, res.chunk_id) for res in repeat_response.results]
            if first_keys != repeat_keys:
                order_mismatches += 1
            checked += 1

        details = {
            "queries_checked": checked,
            "overlap_failures": overlap_failures,
            "order_mismatches": order_mismatches,
        }
        passed = overlap_failures == 0 and order_mismatches == 0
        return ValidationReport(name="scale_pagination", passed=passed, details=details)

    def _scale_result_shaping(
        self,
        dataset: Sequence[Mapping[str, object]],
        rng: random.Random,
        sample_size: int = 40,
    ) -> ValidationReport:
        """Confirm per-document limits, deduping, and highlights behave as expected.

        Args:
            dataset: Dataset entries containing documents and queries.
            rng: Random generator used for sampling query pairs.
            sample_size: Number of sampled queries to evaluate.

        Returns:
            ValidationReport summarizing result shaping concerns.
        """
        sampled_pairs = self._sample_queries(dataset, sample_size, rng)
        if not sampled_pairs:
            return ValidationReport(
                name="scale_result_shaping",
                passed=False,
                details={"error": "no queries available"},
            )

        config = self._service._config_manager.get()
        max_per_doc = config.fusion.max_chunks_per_doc
        dedupe_threshold = config.fusion.cosine_dedupe_threshold
        chunk_lookup = {
            (chunk.namespace, chunk.doc_id, chunk.chunk_id): chunk
            for chunk in self._registry.all()
        }
        device = int(config.dense.device)

        doc_limit_violations = 0
        dedupe_violations = 0
        highlight_missing = 0
        embedding_cache: Dict[str, np.ndarray] = {}

        for _, query_payload in sampled_pairs:
            request = self._request_for_query(query_payload, page_size=20)
            response = self._service.search(request)
            doc_counts: Dict[str, int] = {}
            embeddings: List[np.ndarray] = []

            for result in response.results:
                doc_counts[result.doc_id] = doc_counts.get(result.doc_id, 0) + 1
                chunk = chunk_lookup.get((result.namespace, result.doc_id, result.chunk_id))
                if chunk is not None:
                    embeddings.append(
                        self._registry.resolve_embedding(chunk.vector_id, cache=embedding_cache)
                    )
                if not result.highlights:
                    highlight_missing += 1

            if any(count > max_per_doc for count in doc_counts.values()):
                doc_limit_violations += 1

            # Dedupe check based on cosine similarity
            if len(embeddings) > 1:
                matrix = np.ascontiguousarray(np.stack(embeddings), dtype=np.float32)
                sims = pairwise_inner_products(
                    matrix,
                    device=device,
                    resources=self._ensure_validation_resources(),
                )
                if np.any(np.triu(sims, k=1) >= dedupe_threshold):
                    dedupe_violations += 1

        details = {
            "queries_checked": len(sampled_pairs),
            "doc_limit_violations": doc_limit_violations,
            "dedupe_violations": dedupe_violations,
            "missing_highlights": highlight_missing,
        }
        passed = doc_limit_violations == 0 and dedupe_violations == 0 and highlight_missing == 0
        return ValidationReport(name="scale_result_shaping", passed=passed, details=details)

    def _scale_backup_restore(
        self,
        dataset: Sequence[Mapping[str, object]],
        rng: random.Random,
        query_sample_size: int,
    ) -> ValidationReport:
        """Validate snapshot/restore under randomized workloads.

        Args:
            dataset: Dataset entries with documents and queries.
            rng: Random generator for sampling queries.
            query_sample_size: Maximum number of query pairs to evaluate.

        Returns:
            ValidationReport highlighting snapshot mismatches, if any.
        """
        sampled_pairs = self._sample_queries(dataset, min(30, query_sample_size), rng)
        if not sampled_pairs:
            return ValidationReport(
                name="scale_backup_restore",
                passed=False,
                details={"error": "no queries available"},
            )

        snapshot = serialize_state(self._ingestion.faiss_index, self._registry)

        baseline_results: List[List[tuple[str, float]]] = []
        for _, query_payload in sampled_pairs:
            request = self._request_for_query(query_payload, page_size=15)
            response = self._service.search(request)
            baseline_results.append(
                [(result.doc_id, round(result.score, 6)) for result in response.results[:15]]
            )

        restore_state(self._ingestion.faiss_index, snapshot, registry=self._registry)

        mismatches = 0
        for (_, query_payload), expected in zip(sampled_pairs, baseline_results):
            request = self._request_for_query(query_payload, page_size=15)
            response = self._service.search(request)
            observed = [(result.doc_id, round(result.score, 6)) for result in response.results[:15]]
            if observed != expected:
                mismatches += 1

        details = {
            "queries_checked": len(sampled_pairs),
            "mismatches": mismatches,
        }
        passed = mismatches == 0
        return ValidationReport(name="scale_backup_restore", passed=passed, details=details)

    def _scale_acl(self, dataset: Sequence[Mapping[str, object]]) -> ValidationReport:
        """Ensure per-namespace ACL tags are enforced across queries.

        Args:
            dataset: Dataset entries providing documents and queries.

        Returns:
            ValidationReport listing ACL violations, if discovered.
        """
        namespace_to_acl: Dict[str, str] = {}
        namespace_queries: Dict[str, List[Mapping[str, object]]] = {}
        for entry in dataset:
            document = entry.get("document", {})
            namespace = str(document.get("namespace", ""))
            metadata = document.get("metadata", {})
            acl_entries = metadata.get("acl", [])
            if acl_entries:
                namespace_to_acl.setdefault(namespace, acl_entries[0])
            for query in entry.get("queries", []):
                namespace_queries.setdefault(namespace, []).append(query)

        violations: List[str] = []
        checked = 0
        for namespace, queries in namespace_queries.items():
            acl_tag = namespace_to_acl.get(namespace)
            if not acl_tag:
                continue
            sample = queries[: min(5, len(queries))]
            for query_payload in sample:
                request = self._request_for_query(query_payload, page_size=10)
                filters = dict(request.filters)
                filters["acl"] = [acl_tag]
                request.filters = filters
                response = self._service.search(request)
                checked += 1
                for result in response.results:
                    acl_values = result.metadata.get("acl")
                    if isinstance(acl_values, list):
                        allowed = acl_tag in acl_values
                    else:
                        allowed = acl_values == acl_tag
                    if not allowed:
                        violations.append(f"namespace={namespace}")
                        break
                # Cross-namespace negative check
                for other_namespace, other_acl in namespace_to_acl.items():
                    if other_namespace == namespace:
                        continue
                    negative_filters = dict(request.filters)
                    negative_filters["acl"] = [other_acl]
                    negative_request = self._request_for_query(query_payload, page_size=10)
                    negative_request.filters = negative_filters
                    negative_response = self._service.search(negative_request)
                    if negative_response.results:
                        violations.append(f"cross-namespace:{namespace}->{other_namespace}")
                        break

        details = {
            "queries_checked": checked,
            "violations": violations,
            "namespaces": sorted(namespace_to_acl.keys()),
        }
        passed = not violations
        return ValidationReport(name="scale_acl", passed=passed, details=details)

    def _scale_performance(
        self,
        dataset: Sequence[Mapping[str, object]],
        thresholds: Mapping[str, float],
        rng: random.Random,
        query_sample_size: int,
    ) -> ValidationReport:
        """Benchmark latency and throughput against configured thresholds.

        Args:
            dataset: Dataset entries containing documents and queries.
            thresholds: Threshold values for latency and headroom metrics.
            rng: Random generator used for sampling query pairs.
            query_sample_size: Number of queries to sample for benchmarking.

        Returns:
            ValidationReport detailing performance metrics.
        """
        sampled_pairs = self._sample_queries(dataset, min(120, query_sample_size * 2), rng)
        if not sampled_pairs:
            return ValidationReport(
                name="scale_performance",
                passed=False,
                details={"error": "no queries available"},
            )

        total_timings: List[float] = []
        bm25_timings: List[float] = []
        splade_timings: List[float] = []
        dense_timings: List[float] = []
        wall_start = time.perf_counter()

        for _, query_payload in sampled_pairs:
            request = self._request_for_query(query_payload, page_size=10)
            iter_start = time.perf_counter()
            response = self._service.search(request)
            total_timings.append(
                response.timings_ms.get("total_ms", (time.perf_counter() - iter_start) * 1000)
            )
            bm25_timings.append(response.timings_ms.get("bm25_ms", 0.0))
            splade_timings.append(response.timings_ms.get("splade_ms", 0.0))
            dense_timings.append(response.timings_ms.get("dense_ms", 0.0))

        wall_elapsed = time.perf_counter() - wall_start
        qps = len(sampled_pairs) / wall_elapsed if wall_elapsed > 0 else float("inf")

        p50 = self._percentile(total_timings, 50)
        p95 = self._percentile(total_timings, 95)
        p99 = self._percentile(total_timings, 99)

        estimated_usage_mb = (
            self._ingestion.faiss_index.ntotal * self._ingestion.faiss_index._dim * 4
        ) / (1024 * 1024)
        assumed_capacity_mb = 24000.0
        headroom_fraction = (
            1.0
            if assumed_capacity_mb <= 0
            else max(0.0, 1.0 - (estimated_usage_mb / assumed_capacity_mb))
        )

        details = {
            "query_count": len(sampled_pairs),
            "latency_p50_ms": p50,
            "latency_p95_ms": p95,
            "latency_p99_ms": p99,
            "bm25_avg_ms": statistics.mean(bm25_timings) if bm25_timings else 0.0,
            "splade_avg_ms": statistics.mean(splade_timings) if splade_timings else 0.0,
            "dense_avg_ms": statistics.mean(dense_timings) if dense_timings else 0.0,
            "observed_qps": qps,
            "estimated_vector_memory_mb": estimated_usage_mb,
            "headroom_fraction": headroom_fraction,
        }

        passed = p95 <= thresholds.get(
            "latency_p95_ms", float("inf")
        ) and headroom_fraction >= thresholds.get("gpu_headroom_fraction", 0.0)
        return ValidationReport(name="scale_performance", passed=passed, details=details)

    def _run_calibration(self, dataset: Sequence[Mapping[str, object]]) -> ValidationReport:
        """Record calibration metrics (self-hit accuracy) across oversampling factors.

        Args:
            dataset: Dataset entries (unused, provided for symmetry).

        Returns:
            ValidationReport summarizing calibration accuracy per oversample setting.
        """
        oversamples = [1, 2, 3]
        results: List[Mapping[str, object]] = []
        chunks = list(self._registry.all())
        total_chunks = max(1, len(chunks))

        # Derive a defensible clamp for calibration batch sizing. The FAISS GPU
        # wheel comfortably serves ~8 MiB of query vectors per sweep, so clamp
        # the batch size according to embedding dimensionality and registry
        # cardinality. This prevents misconfiguration from issuing oversized
        # batches that could exhaust device memory.
        embedding_dim = getattr(self._ingestion.faiss_index, "_dim", 0)
        safe_min_batch = 1
        default_ceiling = 512
        if isinstance(embedding_dim, int) and embedding_dim > 0:
            bytes_per_vector = max(1, embedding_dim * 4)
            approx_limit = (8 * 1024 * 1024) // bytes_per_vector
            default_ceiling = max(safe_min_batch, min(512, approx_limit))
        available_chunks = len(chunks)
        safe_max_batch = min(default_ceiling, available_chunks) if available_chunks else default_ceiling
        safe_max_batch = max(safe_min_batch, safe_max_batch)

        config_manager = getattr(self._service, "_config_manager", None)
        retrieval_cfg = None
        if config_manager is not None:
            config = config_manager.get()
            retrieval_cfg = getattr(config, "retrieval", None)
        batch_size_raw = (
            getattr(retrieval_cfg, "dense_calibration_batch_size", None)
            if retrieval_cfg is not None
            else None
        )
        try:
            candidate_batch = int(batch_size_raw) if batch_size_raw is not None else None
        except (TypeError, ValueError):
            batch_size = None
        if batch_size is None or batch_size <= 0:
            batch_size = max(1, len(chunks))
        embedding_cache: Dict[str, np.ndarray] = {}
        missing_vectors: set[str] = set()
        for oversample in oversamples:
            hits = 0
            top_k = max(1, oversample * 3)
            if chunks:
                for start in range(0, len(chunks), batch_size):
                    batch_chunks = chunks[start : start + batch_size]
                    candidate_pairs: List[tuple[ChunkPayload, str]] = [
                        (chunk, chunk.vector_id)
                        for chunk in batch_chunks
                        if chunk.vector_id not in missing_vectors
                    ]
                    if not candidate_pairs:
                        continue
                    vector_ids = [vector_id for _, vector_id in candidate_pairs]
                    try:
                        embedding_matrix = self._registry.resolve_embeddings(
                            vector_ids, cache=embedding_cache
                        )
                        valid_chunks = [chunk for chunk, _ in candidate_pairs]
                    except KeyError:
                        embedding_rows: list[np.ndarray] = []
                        valid_chunks = []
                        for chunk, vector_id in candidate_pairs:
                            try:
                                row = self._registry.resolve_embedding(
                                    vector_id, cache=embedding_cache
                                )
                            except KeyError:
                                missing_vectors.add(vector_id)
                                continue
                            embedding_rows.append(np.asarray(row, dtype=np.float32))
                            valid_chunks.append(chunk)
                        if not embedding_rows:
                            continue
                        embedding_matrix = np.ascontiguousarray(
                            np.stack(embedding_rows), dtype=np.float32
                        )
                    if embedding_matrix.size == 0:
                        continue
                    if hasattr(self._ingestion.faiss_index, "last_vector_ids"):
                        self._ingestion.faiss_index.last_vector_ids = [
                            chunk.vector_id for chunk in valid_chunks
                        ]
                    queries = np.ascontiguousarray(embedding_matrix, dtype=np.float32)
                    batch_hits = self._ingestion.faiss_index.search_batch(queries, top_k)
                    if not batch_hits:
                        continue
                    for chunk, hits_list in zip(valid_chunks, batch_hits):
                        if hits_list and hits_list[0].vector_id == chunk.vector_id:
                            hits += 1
            accuracy = hits / total_chunks
            results.append({"oversample": oversample, "self_hit_accuracy": accuracy})
        passed = all(
            entry["self_hit_accuracy"] >= 0.95 for entry in results if entry["oversample"] >= 2
        )
        return ValidationReport(name="calibration_sweep", passed=passed, details={"dense": results})

    def _embeddings_for_results(
        self,
        results: Sequence[HybridSearchResult],
        chunk_lookup: Mapping[tuple[str, str, str], ChunkPayload],
        limit: int = 10,
    ) -> List[np.ndarray]:
        """Retrieve embeddings for the top-N results using a chunk lookup.

        Args:
            results: Search results from which embeddings are needed.
            chunk_lookup: Mapping from (namespace, doc_id, chunk_id) to stored payloads.
            limit: Maximum number of results to consider.

        Returns:
            List of embedding vectors associated with the results.
        """
        embeddings: List[np.ndarray] = []
        cache: Dict[str, np.ndarray] = {}
        for result in results[:limit]:
            chunk = chunk_lookup.get((result.namespace, result.doc_id, result.chunk_id))
            if chunk is None:
                continue
            embeddings.append(self._registry.resolve_embedding(chunk.vector_id, cache=cache))
        return embeddings

    def _average_pairwise_cos(self, embeddings: Sequence[np.ndarray]) -> float:
        """Compute average pairwise cosine similarity for a set of embeddings.

        Args:
            embeddings: Sequence of embedding vectors.

        Returns:
            Mean pairwise cosine similarity, or 0.0 when insufficient points exist.
        """
        if len(embeddings) < 2:
            return 0.0
        matrix = np.ascontiguousarray(np.stack(embeddings), dtype=np.float32)
        config = self._service._config_manager.get()
        sims = pairwise_inner_products(
            matrix,
            device=int(config.dense.device),
            resources=self._ensure_validation_resources(),
        )
        upper = np.triu(sims, k=1)
        values = upper[np.triu_indices_from(upper, k=1)]
        if values.size == 0:
            return 0.0
        return float(np.mean(values))

    def _ensure_validation_resources(self) -> "faiss.StandardGpuResources":
        """Lazy-create and cache GPU resources for validation-only cosine checks.

        Args:
            None

        Returns:
            FAISS GPU resources reused across validation runs.
        """

        if faiss is None:
            raise RuntimeError("faiss is required for validation checks")
        if self._validation_resources is None:
            service = self._service
            observability = getattr(service, "_observability", None)
            logger = getattr(observability, "logger", None)

            candidate_stores: Sequence[DenseVectorStore] = ()
            router = getattr(service, "_faiss_router", None)
            if router is not None:
                iter_fn = getattr(router, "iter_stores", None)
                if callable(iter_fn):
                    try:
                        candidate_stores = [store for _, store in iter_fn()]
                    except Exception:
                        candidate_stores = ()
                else:
                    default_store = getattr(router, "default_store", None)
                    if default_store is not None:
                        candidate_stores = (default_store,)
            else:
                default_store = getattr(service, "_faiss", None)
                if default_store is not None:
                    candidate_stores = (default_store,)

            for store in candidate_stores:
                getter = getattr(store, "get_gpu_resources", None)
                if not callable(getter):
                    continue
                try:
                    reused = getter()
                except Exception:
                    continue
                if reused is not None:
                    self._validation_resources = reused
                    break

            if self._validation_resources is None:
                config = service._config_manager.get()
                dense_cfg = getattr(config, "dense", DenseIndexConfig())
                resource = faiss.StandardGpuResources()

                temp_memory_raw = getattr(dense_cfg, "gpu_temp_memory_bytes", None)
                try:
                    temp_memory: Optional[int] = (
                        int(temp_memory_raw) if temp_memory_raw is not None else None
                    )
                except (TypeError, ValueError):
                    temp_memory = None
                if temp_memory is not None and hasattr(resource, "setTempMemory"):
                    try:
                        resource.setTempMemory(temp_memory)
                    except Exception:
                        if logger is not None:
                            logger.debug(
                                "validation-gpu-temp-memory-config-failed",
                                exc_info=True,
                            )

                pinned_raw = getattr(dense_cfg, "gpu_pinned_memory_bytes", None)
                try:
                    pinned_memory: Optional[int] = (
                        int(pinned_raw) if pinned_raw is not None else None
                    )
                except (TypeError, ValueError):
                    pinned_memory = None
                if pinned_memory is not None and hasattr(resource, "setPinnedMemory"):
                    try:
                        resource.setPinnedMemory(pinned_memory)
                    except Exception:
                        if logger is not None:
                            logger.debug(
                                "validation-gpu-pinned-memory-config-failed",
                                exc_info=True,
                            )

                use_null_all = bool(
                    getattr(dense_cfg, "gpu_use_default_null_stream_all_devices", False)
                    or getattr(dense_cfg, "gpu_default_null_stream_all_devices", False)
                )
                use_null = bool(
                    getattr(dense_cfg, "gpu_use_default_null_stream", False)
                    or getattr(dense_cfg, "gpu_default_null_stream", False)
                )
                try:
                    device = int(getattr(dense_cfg, "device", 0))
                except (TypeError, ValueError):
                    device = 0

                if use_null_all:
                    method = getattr(resource, "setDefaultNullStreamAllDevices", None)
                    if callable(method):
                        try:
                            method()
                        except Exception:
                            if logger is not None:
                                logger.debug(
                                    "validation-gpu-null-stream-all-devices-failed",
                                    exc_info=True,
                                )
                elif use_null:
                    method = getattr(resource, "setDefaultNullStream", None)
                    if callable(method):
                        try:
                            method(device)
                        except TypeError:
                            try:
                                method()
                            except Exception:
                                if logger is not None:
                                    logger.debug(
                                        "validation-gpu-null-stream-config-failed",
                                        exc_info=True,
                                    )
                        except Exception:
                            if logger is not None:
                                logger.debug(
                                    "validation-gpu-null-stream-config-failed",
                                    exc_info=True,
                                )

                if observability is not None:
                    metrics = getattr(observability, "metrics", None)
                    if metrics is not None and temp_memory is not None:
                        metrics.set_gauge(
                            "faiss_gpu_temp_memory_bytes", float(temp_memory), scope="validation"
                        )
                    if metrics is not None:
                        metrics.set_gauge(
                            "faiss_gpu_default_null_stream",
                            1.0 if use_null else 0.0,
                            scope="validation",
                        )
                        metrics.set_gauge(
                            "faiss_gpu_default_null_stream_all_devices",
                            1.0 if use_null_all else 0.0,
                            scope="validation",
                        )
                    if logger is not None:
                        logger.info(
                            "faiss-gpu-resource-configured",
                            extra={
                                "event": {
                                    "device": device,
                                    "temp_memory_bytes": temp_memory,
                                    "default_null_stream": use_null,
                                    "default_null_stream_all_devices": use_null_all,
                                    "scope": "validation",
                                }
                            },
                        )

                self._validation_resources = resource
        return self._validation_resources

    def _percentile(self, values: Sequence[float], percentile: float) -> float:
        """Return percentile value for a sequence; defaults to 0.0 when empty.

        Args:
            values: Sequence of numeric values.
            percentile: Desired percentile expressed as a value between 0 and 100.

        Returns:
            Percentile value cast to float, or 0.0 when the sequence is empty.
        """
        if not values:
            return 0.0
        return float(np.percentile(np.asarray(values, dtype=np.float64), percentile))

    def _scale_stability(
        self,
        dataset: Sequence[Mapping[str, object]],
        inputs_by_doc: Mapping[str, DocumentInput],
        rng: random.Random,
        query_sample_size: int,
    ) -> ValidationReport:
        """Stress-test search stability under repeated queries and churn.

        Args:
            dataset: Dataset entries containing documents and queries.
            inputs_by_doc: Mapping of document IDs to ingestion inputs.
            rng: Random generator used for sampling queries and churn operations.
            query_sample_size: Number of queries to sample for stability checks.

        Returns:
            ValidationReport detailing stability mismatches.
        """
        sampled_pairs = self._sample_queries(dataset, min(40, query_sample_size), rng)
        if not sampled_pairs:
            return ValidationReport(
                name="scale_stability",
                passed=False,
                details={"error": "no queries available"},
            )

        repeat_mismatches = 0
        for _, query_payload in sampled_pairs:
            request = self._request_for_query(query_payload, page_size=15)
            baseline = [res.doc_id for res in self._service.search(request).results]
            for _ in range(4):
                repeat_request = self._request_for_query(query_payload, page_size=15)
                repeat_results = [
                    res.doc_id for res in self._service.search(repeat_request).results
                ]
                if repeat_results != baseline:
                    repeat_mismatches += 1
                    break

        churn_doc_ids = list(inputs_by_doc.keys())
        churn_count = min(30, len(churn_doc_ids))
        if churn_count:
            churn_samples = rng.sample(churn_doc_ids, churn_count)
            self._ingestion.upsert_documents([inputs_by_doc[doc_id] for doc_id in churn_samples])

        churn_failures = 0
        for document_payload, query_payload in sampled_pairs[: min(15, len(sampled_pairs))]:
            expected_doc_id = str(
                query_payload.get("expected_doc_id") or document_payload.get("doc_id")
            )
            request = self._request_for_query(query_payload, page_size=15)
            response = self._service.search(request)
            if expected_doc_id and not any(
                res.doc_id == expected_doc_id for res in response.results
            ):
                churn_failures += 1

        details = {
            "queries_checked": len(sampled_pairs),
            "repeat_mismatches": repeat_mismatches,
            "churn_failures": churn_failures,
        }
        passed = repeat_mismatches == 0 and churn_failures == 0
        return ValidationReport(name="scale_stability", passed=passed, details=details)


# --- Public Functions ---


class JsonlDataset(Sequence[Mapping[str, object]]):
    """Memory-efficient JSONL dataset that streams entries on demand."""

    __slots__ = ("_path", "_encoding", "_offsets")

    def __init__(self, path: Path, encoding: str = "utf-8") -> None:
        if not path.exists():
            raise FileNotFoundError(path)
        self._path = path
        self._encoding = encoding
        offsets: List[int] = []
        offset = 0
        with path.open("rb") as handle:
            for raw in handle:
                length = len(raw)
                if raw.strip():
                    offsets.append(offset)
                offset += length
        self._offsets = offsets

    def __len__(self) -> int:
        return len(self._offsets)

    def __getitem__(self, index: int | slice) -> Mapping[str, object]:
        if isinstance(index, slice):
            return [self[i] for i in range(*index.indices(len(self)))]
        if index < 0:
            index += len(self)
        if index < 0 or index >= len(self):
            raise IndexError(index)
        offset = self._offsets[index]
        with self._path.open("rb") as handle:
            handle.seek(offset)
            raw = handle.readline()
        return json.loads(raw.decode(self._encoding))

    def __iter__(self) -> Iterator[Mapping[str, object]]:
        with self._path.open("r", encoding=self._encoding) as handle:
            for line in handle:
                if line.strip():
                    yield json.loads(line)


def load_dataset(path: Path) -> JsonlDataset:
    """Load a JSONL dataset describing documents and queries."""

    return JsonlDataset(path)


def infer_embedding_dim(dataset: Sequence[Mapping[str, object]]) -> int:
    """Infer dense embedding dimensionality from dataset vector artifacts.

    Args:
        dataset: Sequence of dataset entries containing vector metadata.

    Returns:
        Inferred embedding dimensionality, defaulting to 2560 when unknown.
    """

    for entry in dataset:
        document = entry.get("document", {})
        vector_file = document.get("vector_file")
        if not vector_file:
            continue
        path = Path(str(vector_file))
        if not path.exists():
            continue
        suffix = path.suffix.lower()
        if suffix == ".parquet":
            try:
                import pyarrow.parquet as pq  # type: ignore
            except ImportError as exc:  # pragma: no cover - dependency guard
                raise RuntimeError(
                    "Parquet vector ingestion requires the optional dependency 'pyarrow'. "
                    "Install DocsToKG[docparse-parquet] or add pyarrow to the environment."
                ) from exc
            try:
                parquet_file = pq.ParquetFile(path)
            except Exception:  # pragma: no cover - IO errors
                continue
            for record_batch in parquet_file.iter_batches(batch_size=1):
                for payload in record_batch.to_pylist():
                    metadata = payload.get("model_metadata")
                    if isinstance(metadata, str) and metadata:
                        try:
                            payload["model_metadata"] = json.loads(metadata)
                        except json.JSONDecodeError:
                            payload["model_metadata"] = {}
                    vector = (payload.get("Qwen3-4B") or payload.get("Qwen3_4B") or {}).get(
                        "vector"
                    )
                    if isinstance(vector, list) and vector:
                        return len(vector)
        else:
            with path.open(encoding="utf-8") as stream:
                for raw_line in stream:
                    line = raw_line.strip()
                    if not line:
                        continue
                    payload = json.loads(line)
                    vector_payload = payload.get("Qwen3-4B") or payload.get("Qwen3_4B") or {}
                    vector = vector_payload.get("vector")
                    if isinstance(vector, list) and vector:
                        return len(vector)
    return 2560<|MERGE_RESOLUTION|>--- conflicted
+++ resolved
@@ -885,15 +885,10 @@
         self._assert_managed_store(self._faiss)
         self._faiss_router.set_resolver(self._registry.resolve_faiss_id)
         self._dense_strategy = DenseSearchStrategy(cache_path=cache_path)
-<<<<<<< HEAD
         max_workers = int(config.retrieval.executor_max_workers or 3)
         if max_workers < 1:
             max_workers = 1
         self._executor_lock = RLock()
-=======
-        self._executor_lock = RLock()
-        max_workers = int(config.retrieval.executor_max_workers or 3)
->>>>>>> 2c2ab405
         self._executor = ThreadPoolExecutor(max_workers=max_workers)
         self._executor_max_workers = max_workers
         schema_manager = None
@@ -992,11 +987,7 @@
             RequestValidationError: If ``request`` fails validation checks.
         """
         config = self._config_manager.get()
-<<<<<<< HEAD
         executor = self._maybe_refresh_executor(config.retrieval)
-=======
-        self._ensure_executor_capacity(config)
->>>>>>> 2c2ab405
         self._validate_request(request)
         filters = dict(request.filters)
         if request.namespace:
