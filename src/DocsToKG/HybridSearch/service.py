# === NAVMAP v1 ===
# {
#   "module": "DocsToKG.HybridSearch.service",
#   "purpose": "Hybrid search orchestration, pagination guards, and synchronous API surface",
#   "sections": [
#     {
#       "id": "requestvalidationerror",
#       "name": "RequestValidationError",
#       "anchor": "class-requestvalidationerror",
#       "kind": "class"
#     },
#     {
#       "id": "densesearchstrategy",
#       "name": "DenseSearchStrategy",
#       "anchor": "class-densesearchstrategy",
#       "kind": "class"
#     },
#     {
#       "id": "channelresults",
#       "name": "ChannelResults",
#       "anchor": "class-channelresults",
#       "kind": "class"
#     },
#     {
#       "id": "reciprocalrankfusion",
#       "name": "ReciprocalRankFusion",
#       "anchor": "class-reciprocalrankfusion",
#       "kind": "class"
#     },
#     {
#       "id": "resultshaper",
#       "name": "ResultShaper",
#       "anchor": "class-resultshaper",
#       "kind": "class"
#     },
#     {
#       "id": "apply-mmr-diversification",
#       "name": "apply_mmr_diversification",
#       "anchor": "function-apply-mmr-diversification",
#       "kind": "function"
#     },
#     {
#       "id": "hybridsearchservice",
#       "name": "HybridSearchService",
#       "anchor": "class-hybridsearchservice",
#       "kind": "class"
#     },
#     {
#       "id": "hybridsearchapi",
#       "name": "HybridSearchAPI",
#       "anchor": "class-hybridsearchapi",
#       "kind": "class"
#     },
#     {
#       "id": "paginationcheckresult",
#       "name": "PaginationCheckResult",
#       "anchor": "class-paginationcheckresult",
#       "kind": "class"
#     },
#     {
#       "id": "build-stats-snapshot",
#       "name": "build_stats_snapshot",
#       "anchor": "function-build-stats-snapshot",
#       "kind": "function"
#     },
#     {
#       "id": "verify-pagination",
#       "name": "verify_pagination",
#       "anchor": "function-verify-pagination",
#       "kind": "function"
#     },
#     {
#       "id": "should-rebuild-index",
#       "name": "should_rebuild_index",
#       "anchor": "function-should-rebuild-index",
#       "kind": "function"
#     },
#     {
#       "id": "hybridsearchvalidator",
#       "name": "HybridSearchValidator",
#       "anchor": "class-hybridsearchvalidator",
#       "kind": "class"
#     },
#     {
#       "id": "load-dataset",
#       "name": "load_dataset",
#       "anchor": "function-load-dataset",
#       "kind": "function"
#     },
#     {
#       "id": "infer-embedding-dim",
#       "name": "infer_embedding_dim",
#       "anchor": "function-infer-embedding-dim",
#       "kind": "function"
#     }
#   ]
# }
# === /NAVMAP ===

"""Hybrid-search orchestration, fusion, pagination guards, and API surface.

`service.py` binds the ingestion/storage primitives into the synchronous search
flow described in the README (“Search API contract”). It owns:

- Request validation (`HybridSearchValidator`, `HybridSearchAPI`) including
  namespace awareness, token budgets, and pagination cursors.
- Execution planning for dense + lexical searches, using configurable thread
  pools to issue FAISS GPU queries and BM25/SPLADE lookups concurrently.
- Score fusion (reciprocal rank fusion + optional MMR diversification) and
  response shaping, with per-channel breakdowns that mirror the JSON example in
  the README (including adaptive `fusion_weights` and per-request `stats`).
- Diagnostics: latency sampling, pagination verification, rebuild heuristics,
  and stats snapshots for health checks.

The module assumes dense search runs on the custom FAISS GPU wheel documented in
`faiss-gpu-wheel-reference.md`; when adjusting concurrency or stream behaviour,
ensure changes remain compatible with the `StandardGpuResources` guidance
summarised there.
"""

from __future__ import annotations

import atexit
import base64
import binascii
import hashlib
import json
import math
import random
import statistics
import time

# --- Strategy Helpers ---
from collections import OrderedDict, defaultdict
from concurrent.futures import ThreadPoolExecutor
from dataclasses import dataclass
from datetime import UTC, datetime
from http import HTTPStatus
from pathlib import Path
from threading import RLock
from typing import (
    Any,
    Dict,
    Iterable,
    Iterator,
    List,
    Mapping,
    MutableMapping,
    Optional,
    Sequence,
    Tuple,
)

import numpy as np

try:  # pragma: no cover - optional dependency during doc builds
    from .store import _ensure_cuvs_loader_path
except ImportError:  # pragma: no cover - doc builds may skip GPU dependencies
    _ensure_cuvs_loader_path = None  # type: ignore[assignment]
else:  # pragma: no cover - exercised when GPU wheel present
    try:
        if _ensure_cuvs_loader_path is not None:
            _ensure_cuvs_loader_path()
    except Exception:
        # Defer to downstream FAISS import handling so doc builds remain resilient.
        pass

try:  # pragma: no cover - optional dependency during doc builds
    import faiss  # type: ignore
except ImportError:  # pragma: no cover
    faiss = None  # type: ignore

from .config import (
    DenseIndexConfig,
    FusionConfig,
    HybridSearchConfig,
    HybridSearchConfigManager,
    RetrievalConfig,
)
from .devtools.opensearch_simulator import matches_filters
from .interfaces import DenseVectorStore, LexicalIndex
from .pipeline import ChunkIngestionPipeline, FeatureGenerator, Observability, tokenize
from .router import FaissRouter
from .store import (
    AdapterStats,
    ChunkRegistry,
    FaissSearchResult,
    ManagedFaissAdapter,
    OpenSearchSimulator,
    cosine_batch,
    cosine_topk_blockwise,
    normalize_rows,
    pairwise_inner_products,
    resolve_cuvs_state,
    restore_state,
    serialize_state,
)
from .types import (
    ChunkFeatures,
    ChunkPayload,
    DocumentInput,
    FusionCandidate,
    HybridSearchDiagnostics,
    HybridSearchRequest,
    HybridSearchResponse,
    HybridSearchResult,
    ValidationReport,
    ValidationSummary,
)

# --- Globals ---

__all__ = (
    "ChannelResults",
    "DenseSearchStrategy",
    "ReciprocalRankFusion",
    "ResultShaper",
    "HybridSearchAPI",
    "HybridSearchService",
    "PaginationCheckResult",
    "RequestValidationError",
    "apply_mmr_diversification",
    "HybridSearchValidator",
    "load_dataset",
    "infer_embedding_dim",
    "build_stats_snapshot",
    "should_rebuild_index",
    "verify_pagination",
    "AdaptiveDensePlanner",
)


# --- Public Classes ---


class RequestValidationError(ValueError):
    """Raised when the caller submits an invalid search request.

    Attributes:
        None

    Examples:
        >>> raise RequestValidationError("page_size must be positive")
        Traceback (most recent call last):
        ...
        RequestValidationError: page_size must be positive
    """


class DenseSearchStrategy:
    """Stateful helper encapsulating dense search heuristics."""

    _MAX_K = 2048

    def __init__(
        self,
        *,
        alpha: float = 0.20,
        initial_pass_rate: float = 0.75,
        cache_limit: int = 64,
        cache_path: Optional[Path] = None,
    ) -> None:
        self._alpha = float(alpha)
        self._pass_rate = max(1e-3, min(1.0, float(initial_pass_rate)))
        self._cache_limit = int(cache_limit)
        self._cache: "OrderedDict[Tuple[object, ...], int]" = OrderedDict()
        self._lock = RLock()
        self._signature_pass: Dict[Tuple[object, ...], float] = {}
        self._cache_path = Path(cache_path) if cache_path is not None else None
        self._dirty = False
        if self._cache_path is not None:
            self._load_cache()

    def plan(
        self,
        signature: Tuple[object, ...],
        *,
        page_size: int,
        retrieval_cfg: "RetrievalConfig",
        dense_cfg: "DenseIndexConfig",
        min_k: int = 0,
    ) -> tuple[int, float, float]:
        """Return the requested ``k`` and oversampling knobs for a dense search."""

        with self._lock:
            oversample = max(1.0, float(getattr(retrieval_cfg, "dense_oversample", 1.0)))
            legacy_over = getattr(dense_cfg, "oversample", None)
            if legacy_over is not None:
                try:
                    oversample = max(oversample, float(legacy_over))
                except Exception:
                    pass
            overfetch = max(1.0, float(getattr(retrieval_cfg, "dense_overfetch_factor", 1.5)))
            basis = max(1, int(page_size))
            base = math.ceil(basis * oversample * overfetch)
            adaptive = math.ceil(basis / max(1e-3, self._pass_rate) * oversample * overfetch)
            target = max(
                int(getattr(retrieval_cfg, "dense_top_k", basis)), base, adaptive, int(min_k)
            )
            cached = self._cache.get(signature)
            if cached is not None:
                target = max(target, int(cached))
                self._cache.move_to_end(signature)
            return (min(target, self._MAX_K), oversample, overfetch)

    def observe_pass_rate(
        self,
        signature: Tuple[object, ...],
        observed: float,
        *,
        update_global: bool = True,
    ) -> float:
        """Blend ``observed`` into the running EMA and return the updated value."""

        with self._lock:
            bounded = max(0.0, min(1.0, float(observed)))
            local_prev = self._signature_pass.get(signature, self._pass_rate)
            local_rate = max(
                1e-3, min(1.0, self._alpha * bounded + (1.0 - self._alpha) * local_prev)
            )
            self._signature_pass[signature] = local_rate
            if update_global:
                self._pass_rate = max(
                    1e-3,
                    min(1.0, self._alpha * bounded + (1.0 - self._alpha) * self._pass_rate),
                )
            self._dirty = True
            return local_rate

    def remember(self, signature: Tuple[object, ...], k: int) -> None:
        """Cache ``k`` for ``signature`` to seed future requests."""

        with self._lock:
            self._cache[signature] = int(k)
            self._cache.move_to_end(signature)
            if len(self._cache) > self._cache_limit:
                self._cache.popitem(last=False)
            self._dirty = True

    def has_cache(self, signature: Tuple[object, ...]) -> bool:
        """Return ``True`` when ``signature`` has a cached ``k`` value."""

        with self._lock:
            return signature in self._cache

    def current_pass_rate(self) -> float:
        """Expose the current blended pass rate."""

        with self._lock:
            return self._pass_rate

    def persist(self) -> None:
        """Persist the adaptive cache to disk when a cache path is configured."""

        if self._cache_path is None:
            return
        with self._lock:
            if not self._dirty:
                return
            try:
                self._persist_cache()
            finally:
                self._dirty = False

    # --- Persistence helpers ---

    def _encode_signature(self, value: object) -> object:
        if isinstance(value, tuple):
            return {"__tuple__": [self._encode_signature(v) for v in value]}
        if isinstance(value, list):
            return [self._encode_signature(v) for v in value]
        if isinstance(value, dict):
            return {str(k): self._encode_signature(v) for k, v in value.items()}
        if isinstance(value, (str, int, float, bool)) or value is None:
            return value
        return {"__str__": str(value)}

    def _decode_signature(self, value: object) -> object:
        if isinstance(value, dict):
            if "__tuple__" in value:
                return tuple(self._decode_signature(v) for v in value["__tuple__"])
            if "__str__" in value:
                return value["__str__"]
            return {k: self._decode_signature(v) for k, v in value.items()}
        if isinstance(value, list):
            return [self._decode_signature(v) for v in value]
        return value

    def _persist_cache(self) -> None:
        if self._cache_path is None:
            return
        payload = {
            "cache": [
                {"signature": self._encode_signature(signature), "k": value}
                for signature, value in self._cache.items()
            ],
            "signature_pass": [
                {"signature": self._encode_signature(signature), "rate": value}
                for signature, value in self._signature_pass.items()
            ],
            "global_pass_rate": self._pass_rate,
        }
        try:
            self._cache_path.parent.mkdir(parents=True, exist_ok=True)
            self._cache_path.write_text(json.dumps(payload, indent=2, sort_keys=True))
        except Exception:
            pass

    def _load_cache(self) -> None:
        if self._cache_path is None:
            return
        try:
            data = json.loads(self._cache_path.read_text())
        except FileNotFoundError:
            return
        except Exception:
            return
        cache_entries = data.get("cache", [])
        signature_pass_entries = data.get("signature_pass", [])
        pass_rate = data.get("global_pass_rate")
        with self._lock:
            for entry in cache_entries:
                try:
                    signature = self._decode_signature(entry["signature"])
                    if not isinstance(signature, tuple):
                        if isinstance(signature, list):
                            signature = tuple(signature)
                        else:
                            signature = (signature,)
                    value = int(entry["k"])
                except Exception:
                    continue
                self._cache[signature] = value
            for entry in signature_pass_entries:
                try:
                    signature = self._decode_signature(entry["signature"])
                    if not isinstance(signature, tuple):
                        if isinstance(signature, list):
                            signature = tuple(signature)
                        else:
                            signature = (signature,)
                    rate = float(entry["rate"])
                except Exception:
                    continue
                self._signature_pass[signature] = rate
            if isinstance(pass_rate, (int, float)):
                self._pass_rate = max(1e-3, min(1.0, float(pass_rate)))
            self._dirty = False


class AdaptiveDensePlanner(DenseSearchStrategy):
    """Backward-compatible alias that preserves the old planner name."""

    def __init__(self, *args: object, **kwargs: object) -> None:
        super().__init__(*args, **kwargs)


@dataclass(slots=True)
class ChannelResults:
    """Results from a single retrieval channel (BM25, SPLADE, or dense).

    ``embeddings`` stores an optional matrix aligned with ``candidates`` for
    downstream GPU deduplication and diversification reuse.
    """

    candidates: List[FusionCandidate]
    scores: Dict[str, float]
    embeddings: Optional[np.ndarray] = None


class ReciprocalRankFusion:
    """Combine ranked lists using Reciprocal Rank Fusion."""

    def __init__(
        self, k0: float = 60.0, *, channel_weights: Mapping[str, float] | None = None
    ) -> None:
        if k0 <= 0:
            raise ValueError("k0 must be positive")
        self._k0 = k0
        self._weights = dict(channel_weights or {})

    def fuse(self, candidates: Sequence[FusionCandidate]) -> Dict[str, float]:
        """Combine channel rankings into fused scores keyed by vector id.

        Args:
            candidates: Ranked fusion candidates from individual retrieval channels.

        Returns:
            Mapping from vector identifiers to fused RRF scores.
        """
        scores: Dict[str, float] = defaultdict(float)
        for candidate in candidates:
            weight = float(self._weights.get(candidate.source, 1.0))
            contribution = weight * (1.0 / (self._k0 + candidate.rank))
            scores[candidate.chunk.vector_id] += contribution
        return dict(scores)


class ResultShaper:
    """Collapse duplicates, enforce quotas, and generate highlights."""

    def __init__(
        self,
        opensearch: LexicalIndex,
        fusion_config: FusionConfig,
        *,
        device: int = 0,
        resources: Optional["faiss.StandardGpuResources"] = None,
        channel_weights: Optional[Mapping[str, float]] = None,
        fp16_enabled: bool = False,
        cuvs_requested: Optional[bool] = None,
        registry: Optional[ChunkRegistry] = None,
    ) -> None:
        self._opensearch = opensearch
        self._fusion_config = fusion_config
        self._gpu_device = int(device)
        self._gpu_resources = resources
        self._channel_weights = dict(channel_weights or {})
        self._fp16_enabled = bool(fp16_enabled)
        self._use_cuvs = cuvs_requested
        self._registry = registry

    def shape(
        self,
        ordered_chunks: Sequence[ChunkPayload],
        fused_scores: Mapping[str, float],
        request: HybridSearchRequest,
        channel_scores: Optional[Mapping[str, Dict[str, float]]] = None,
        *,
        precomputed_embeddings: Optional[np.ndarray] = None,
    ) -> List[HybridSearchResult]:
        """Shape ranked chunks into API responses with highlights and diagnostics.

        Args:
            ordered_chunks: Chunks ordered by fused score.
            fused_scores: Combined score per vector identifier.
            request: Incoming hybrid search request.
            channel_scores: Optional per-channel score maps for diagnostics
                emission. Ignored when diagnostics are disabled on the request.
            precomputed_embeddings: Optional dense embeddings aligned with chunks.

        Returns:
            List of `HybridSearchResult` instances ready for serialization.
        """
        if not ordered_chunks:
            return []

        include_diagnostics = bool(request.diagnostics)
        score_lookup: Mapping[str, Dict[str, float]] = channel_scores or {}

        if precomputed_embeddings is not None:
            embeddings = np.ascontiguousarray(precomputed_embeddings, dtype=np.float32)
        else:
            if self._registry is None:
                raise RuntimeError(
                    "ResultShaper requires a registry to reconstruct embeddings when "
                    "precomputed embeddings are not supplied"
                )
            embeddings = self._registry.resolve_embeddings(
                [chunk.vector_id for chunk in ordered_chunks]
            )

        doc_buckets: Dict[str, int] = defaultdict(int)
        emitted_indices: List[int] = []
        results: List[HybridSearchResult] = []
        query_tokens = tokenize(request.query)
        token_budget = int(self._fusion_config.token_budget)
        byte_budget = int(self._fusion_config.byte_budget)
        tokens_used = 0
        bytes_used = 0

        for current_idx, chunk in enumerate(ordered_chunks):
            rank = current_idx + 1
            if not self._within_doc_limit(chunk.doc_id, doc_buckets):
                continue
            if emitted_indices and self._is_near_duplicate(
                embeddings, current_idx, emitted_indices
            ):
                continue
            highlights = self._build_highlights(chunk, query_tokens)
            chunk_tokens = int(getattr(chunk, "token_count", 0))
            chunk_bytes = len(chunk.text.encode("utf-8"))
            if token_budget and tokens_used + chunk_tokens > token_budget:
                break
            if byte_budget and bytes_used + chunk_bytes > byte_budget:
                break
            diagnostics: Optional[HybridSearchDiagnostics]
            if include_diagnostics:
                diagnostics = HybridSearchDiagnostics(
                    bm25_score=score_lookup.get("bm25", {}).get(chunk.vector_id),
                    splade_score=score_lookup.get("splade", {}).get(chunk.vector_id),
                    dense_score=score_lookup.get("dense", {}).get(chunk.vector_id),
                    fusion_weights=(dict(self._channel_weights) if self._channel_weights else None),
                )
            else:
                diagnostics = None
            doc_buckets[chunk.doc_id] += 1
            results.append(
                HybridSearchResult(
                    doc_id=chunk.doc_id,
                    chunk_id=chunk.chunk_id,
                    vector_id=chunk.vector_id,
                    namespace=chunk.namespace,
                    score=fused_scores[chunk.vector_id],
                    fused_rank=rank,
                    text=chunk.text,
                    highlights=highlights,
                    diagnostics=diagnostics,
                    provenance_offsets=[chunk.char_offset] if chunk.char_offset else [],
                    metadata=dict(chunk.metadata),
                )
            )
            emitted_indices.append(current_idx)
            tokens_used += chunk_tokens
            bytes_used += chunk_bytes
        return results

    def _within_doc_limit(self, doc_id: str, doc_buckets: Mapping[str, int]) -> bool:
        return doc_buckets.get(doc_id, 0) < self._fusion_config.max_chunks_per_doc

    def _is_near_duplicate(
        self,
        embeddings: np.ndarray,
        current_idx: int,
        emitted_indices: Sequence[int],
    ) -> bool:
        if not emitted_indices:
            return False
        resources = self._gpu_resources
        query = embeddings[current_idx]
        corpus = embeddings[list(emitted_indices)]
        if resources is not None:
            top1, _ = cosine_topk_blockwise(
                np.asarray(query, dtype=np.float32).reshape(1, -1),
                corpus.astype(np.float32, copy=False),
                k=1,
                device=self._gpu_device,
                resources=resources,
                use_fp16=self._fp16_enabled,
                use_cuvs=self._use_cuvs,
            )
            return float(top1[0, 0]) >= self._fusion_config.cosine_dedupe_threshold
        query_norm = np.linalg.norm(query)
        if query_norm == 0.0:
            return False
        other_norms = np.linalg.norm(corpus, axis=1)
        other_norms[other_norms == 0.0] = 1.0
        sims = (corpus @ query) / (other_norms * query_norm)
        return float(sims.max()) >= self._fusion_config.cosine_dedupe_threshold

    def _build_highlights(self, chunk: ChunkPayload, query_tokens: Sequence[str]) -> List[str]:
        highlights = self._opensearch.highlight(chunk, query_tokens)
        if highlights:
            return list(highlights)
        if getattr(self._fusion_config, "strict_highlights", True):
            return []
        text = chunk.text[: min(len(chunk.text), 200)]
        return [text] if text else []


def apply_mmr_diversification(
    fused_candidates: Sequence[FusionCandidate],
    fused_scores: Mapping[str, float],
    lambda_param: float,
    top_k: int,
    *,
    embeddings: Optional[np.ndarray] = None,
    device: int = 0,
    resources: Optional["faiss.StandardGpuResources"] = None,
    use_fp16: bool = False,
    block_rows: int = 4096,
    use_cuvs: Optional[bool] = None,
    registry: Optional[ChunkRegistry] = None,
) -> List[FusionCandidate]:
    """Diversify fused candidates using Maximum Marginal Relevance.

    Args:
        fused_candidates: Ranked candidates in fused order.
        fused_scores: Combined scores keyed by vector identifier.
        lambda_param: Trade-off between relevance and diversity (0.0-1.0).
        top_k: Maximum number of diversified candidates to retain.
        embeddings: Optional dense embedding matrix aligned with ``fused_candidates``.
        device: GPU device id when leveraging FAISS GPU routines.
        resources: Optional FAISS GPU resources handle reused across calls.
        block_rows: Corpus rows processed per block when estimating diversity on GPU.
        use_cuvs: Optional override that controls cuVS usage during GPU similarity
            lookups. ``None`` defers to runtime detection; ``True`` forces cuVS when
            supported and ``False`` disables it.

    Returns:
        List of diversified `FusionCandidate` objects.
    """
    if not 0.0 <= lambda_param <= 1.0:
        raise ValueError("lambda_param must be within [0, 1]")
    if not fused_candidates:
        return []

    if embeddings is None:
        if registry is None:
            raise ValueError(
                "apply_mmr_diversification requires either precomputed embeddings or a registry"
            )
        embeddings = registry.resolve_embeddings(
            [candidate.chunk.vector_id for candidate in fused_candidates]
        )
    else:
        embeddings = np.ascontiguousarray(embeddings, dtype=np.float32)

    total = embeddings.shape[0]
    if total <= 0:
        return []
    if total <= top_k:
        return list(fused_candidates[:total])

    scores = np.array(
        [fused_scores.get(candidate.chunk.vector_id, 0.0) for candidate in fused_candidates],
        dtype=np.float32,
    )
    selected: List[int] = []
    remaining = np.arange(total, dtype=np.int64)
    max_sim = np.zeros(total, dtype=np.float32)
    neighbor_lookup: Optional[List[Dict[int, float]]] = None

    def _cosine_cpu(query: np.ndarray, pool: np.ndarray) -> np.ndarray:
        norms = np.linalg.norm(pool, axis=1)
        norms[norms == 0.0] = 1.0
        query_norm = np.linalg.norm(query) or 1.0
        return (pool @ query) / (norms * query_norm)

    if resources is not None:
        try:
            top_k_neighbors = min(total, 128)
            scores_block, indices_block = cosine_topk_blockwise(
                embeddings,
                embeddings,
                k=top_k_neighbors,
                device=device,
                resources=resources,
                block_rows=block_rows,
                use_fp16=use_fp16,
                use_cuvs=use_cuvs,
            )
        except Exception:
            scores_block = indices_block = None
        if scores_block is not None and indices_block is not None:
            neighbor_lookup = []
            for row in range(total):
                row_scores = scores_block[row]
                row_indices = indices_block[row]
                row_map: Dict[int, float] = {}
                for score, idx in zip(row_scores, row_indices):
                    candidate_idx = int(idx)
                    if candidate_idx < 0 or candidate_idx == row:
                        continue
                    row_map[candidate_idx] = float(score)
                neighbor_lookup.append(row_map)

    while len(selected) < top_k and remaining.size:
        if not selected:
            idx = int(np.argmax(scores[remaining]))
            best_idx = int(remaining[idx])
        else:
            relevance = scores[remaining]
            diversity = max_sim[remaining]
            mmr = lambda_param * relevance - (1 - lambda_param) * diversity
            best_idx = int(remaining[int(np.argmax(mmr))])

        selected.append(best_idx)
        remaining = remaining[remaining != best_idx]
        if not remaining.size:
            break

        query_vec = np.ascontiguousarray(embeddings[best_idx], dtype=np.float32)
        pool = np.ascontiguousarray(embeddings[remaining], dtype=np.float32)
        if resources is not None:
            if neighbor_lookup is not None:
                sims = np.full(pool.shape[0], -np.inf, dtype=np.float32)
                neighbor_scores = neighbor_lookup[best_idx]
                for pos, idx in enumerate(remaining):
                    score = neighbor_scores.get(int(idx))
                    if score is not None:
                        sims[pos] = score
                missing_mask = sims == -np.inf
                if np.any(missing_mask):
                    gpu_scores = cosine_batch(
                        query_vec.reshape(1, -1),
                        pool,
                        device=device,
                        resources=resources,
                    )[0]
                    sims[missing_mask] = gpu_scores[missing_mask]
            else:
                sims = cosine_batch(
                    query_vec.reshape(1, -1),
                    pool,
                    device=device,
                    resources=resources,
                )[0]
        else:
            sims = _cosine_cpu(query_vec, pool)
        max_sim[remaining] = np.maximum(max_sim[remaining], sims)

    return [fused_candidates[idx] for idx in selected]


class HybridSearchService:
    """Execute BM25, SPLADE, and dense retrieval with fusion.

    Attributes:
        _config_manager: Source of runtime hybrid-search configuration.
        _feature_generator: Component producing BM25/SPLADE/dense features.
        _faiss: Default FAISS index used for namespaces routed to the shared store.
        _faiss_router: Namespace-aware router managing FAISS stores.
        _opensearch: Lexical index used for BM25 and SPLADE lookups.
        _registry: Chunk registry providing metadata and FAISS id lookups.
        _observability: Telemetry facade for metrics and traces.

    Examples:
        >>> # File-backed config manager (JSON/YAML on disk)
        >>> from pathlib import Path  # doctest: +SKIP
        >>> manager = HybridSearchConfigManager(Path("config.json"))  # doctest: +SKIP
        >>> from DocsToKG.HybridSearch.interfaces import DenseVectorStore  # doctest: +SKIP
        >>> from DocsToKG.HybridSearch.router import FaissRouter  # doctest: +SKIP
        >>> from DocsToKG.HybridSearch.store import FaissVectorStore, ManagedFaissAdapter, OpenSearchSimulator  # doctest: +SKIP
        >>> dense_store: DenseVectorStore = ManagedFaissAdapter(  # doctest: +SKIP
        ...     FaissVectorStore(dim=16, config=HybridSearchConfig().dense)
        ... )
        >>> router = FaissRouter(per_namespace=False, default_store=dense_store)  # doctest: +SKIP
        >>> service = HybridSearchService(  # doctest: +SKIP
        ...     config_manager=manager,
        ...     feature_generator=FeatureGenerator(embedding_dim=16),
        ...     faiss_index=dense_store,
        ...     opensearch=OpenSearchSimulator(),
        ...     registry=ChunkRegistry(),
        ...     faiss_router=router,
        ... )
        >>> request = HybridSearchRequest(query="example", namespace="demo", filters={}, page_size=5)
        >>> isinstance(service.search(request), HybridSearchResponse)  # doctest: +SKIP
        True
    """

    def __init__(
        self,
        *,
        config_manager: HybridSearchConfigManager,
        feature_generator: FeatureGenerator,
        faiss_index: DenseVectorStore,
        opensearch: LexicalIndex,
        registry: ChunkRegistry,
        observability: Optional[Observability] = None,
        faiss_router: Optional[FaissRouter] = None,
        dense_strategy_cache_path: Optional[Path] = None,
    ) -> None:
        """Initialise the hybrid search service.

        Args:
            config_manager: Manager providing the latest search configuration.
            feature_generator: Component responsible for feature extraction.
            faiss_index: Dense retrieval index manager (GPU-backed).
            opensearch: Lexical index providing BM25/SPLADE access.
            registry: Chunk registry used for metadata lookups.
            observability: Optional observability facade (defaults to a no-op).
            dense_strategy_cache_path: Optional path used to persist dense planner heuristics.

        Returns:
            None
        """
        self._config_manager = config_manager
        self._feature_generator = feature_generator
        self._opensearch = opensearch
        self._registry = registry
        self._observability = observability or Observability()
        cache_path = (
            Path(dense_strategy_cache_path).expanduser()
            if dense_strategy_cache_path is not None
            else None
        )
        self._assert_managed_store(faiss_index)
        if faiss_router is not None:
            self._faiss_router = faiss_router
        else:
            self._faiss_router = FaissRouter(per_namespace=False, default_store=faiss_index)
        self._faiss = self._faiss_router.default_store
        self._assert_managed_store(self._faiss)
        self._faiss_router.set_resolver(self._registry.resolve_faiss_id)
        self._dense_strategy = DenseSearchStrategy(cache_path=cache_path)
        self._executor = ThreadPoolExecutor(max_workers=3)
        schema_manager = None
        for attr in ("schema_manager", "schema", "_schema"):
            candidate = getattr(self._opensearch, attr, None)
            if candidate is not None:
                schema_manager = candidate
                break
        if schema_manager is None and hasattr(self._opensearch, "validate_namespace_schema"):
            schema_manager = self._opensearch
        if schema_manager is not None and hasattr(schema_manager, "validate_namespace_schema"):
            try:
                namespaces: Sequence[str] = ()
                if hasattr(schema_manager, "list_templates"):
                    templates = schema_manager.list_templates()  # type: ignore[call-arg]
                    if isinstance(templates, Mapping):
                        namespaces = list(templates.keys())
                if not namespaces and hasattr(schema_manager, "get_template"):
                    default_ns = "default"
                    template = schema_manager.get_template(default_ns)  # type: ignore[call-arg]
                    if template is not None:
                        namespaces = [default_ns]
                for namespace in namespaces:
                    schema_manager.validate_namespace_schema(namespace)  # type: ignore[attr-defined]
            except Exception:
                self._observability.logger.exception("lexical-schema-validation-warning")
        self._closed = False
        atexit.register(self.close)

    def close(self) -> None:
        """Release pooled resources held by the service."""

        if getattr(self, "_closed", False):
            return
        self._closed = True
        try:
            self._flush_dense_snapshots()
        except Exception:
            self._observability.logger.exception("dense-snapshot-flush-failed")
        try:
            self._dense_strategy.persist()
        except Exception:
            self._observability.logger.exception("dense-strategy-persist-failed")
        self._executor.shutdown(wait=False)

    def search(self, request: HybridSearchRequest) -> HybridSearchResponse:
        """Execute a hybrid retrieval round trip for ``request``.

        Args:
            request: Fully validated hybrid search request describing the query,
                namespace, filters, and pagination parameters.

        Returns:
            HybridSearchResponse: Ranked hybrid search results enriched with channel-level
            diagnostics and pagination cursor metadata.

        Raises:
            RequestValidationError: If ``request`` fails validation checks.
        """
        config = self._config_manager.get()
        self._validate_request(request)
        filters = dict(request.filters)
        if request.namespace:
            filters["namespace"] = request.namespace
        cursor_fingerprint = self._cursor_fingerprint(request, filters)
        recall_first = bool(getattr(request, "recall_first", False))

        with self._observability.trace("hybrid_search", namespace=request.namespace or "*"):
            timings: Dict[str, float] = {}
            total_start = time.perf_counter()
            query_start = time.perf_counter()
            query_features = self._feature_generator.compute_features(request.query)
            timings["feature_ms"] = (time.perf_counter() - query_start) * 1000

            dense_store = self._dense_store(request.namespace)
            try:
                adapter_stats = dense_store.adapter_stats  # type: ignore[attr-defined]
            except AttributeError:
                adapter_stats = None
            store_resources = getattr(dense_store, "get_gpu_resources", lambda: None)()
            resources_hint = (
                adapter_stats.resources if adapter_stats is not None else store_resources
            )
            device_hint = (
                adapter_stats.device
                if adapter_stats is not None
                else getattr(dense_store, "device", 0)
            )
            fp16_hint = (
                bool(adapter_stats.fp16_enabled)
                if adapter_stats is not None
                else bool(getattr(getattr(dense_store, "config", object()), "flat_use_fp16", False))
            )
            cuvs_requested = getattr(config.dense, "use_cuvs", None)
            cuvs_enabled, cuvs_available, cuvs_reported = resolve_cuvs_state(cuvs_requested)
            self._observability.metrics.set_gauge(
                "faiss_cuvs_enabled", 1.0 if cuvs_enabled else 0.0, channel="dense"
            )
            self._observability.metrics.set_gauge(
                "faiss_cuvs_available", 1.0 if cuvs_available else 0.0, channel="dense"
            )
            self._observability.logger.debug(
                "faiss-cuvs-state",
                extra={
                    "event": {
                        "requested": cuvs_requested,
                        "enabled": cuvs_enabled,
                        "available": cuvs_available,
                        "reported_available": cuvs_reported,
                    }
                },
            )

            f_bm25 = self._executor.submit(
                self._execute_bm25, request, filters, config, query_features, timings
            )
            f_splade = self._executor.submit(
                self._execute_splade, request, filters, config, query_features, timings
            )
            f_dense = self._executor.submit(
                self._execute_dense,
                request,
                filters,
                config,
                query_features,
                timings,
                dense_store,
            )
            bm25 = f_bm25.result()
            splade = f_splade.result()
            dense = f_dense.result()

            embedding_cache: Dict[str, np.ndarray] = {}
            if dense.embeddings is not None:
                for candidate, row in zip(dense.candidates, dense.embeddings):
                    embedding_cache[candidate.chunk.vector_id] = row

            def _resolve_embedding(candidate: FusionCandidate) -> np.ndarray:
                vector_id = candidate.chunk.vector_id
                cached = embedding_cache.get(vector_id)
                if cached is not None:
                    return cached
                embedding = self._registry.resolve_embedding(vector_id, cache=embedding_cache)
                return embedding

            raw_weights = getattr(config.fusion, "channel_weights", None)
            adaptive_weights = dict(raw_weights) if raw_weights is not None else {}
            lexical_ids = {candidate.chunk.vector_id for candidate in bm25.candidates}
            lexical_ids.update(candidate.chunk.vector_id for candidate in splade.candidates)
            lexical_rate = min(1.0, len(lexical_ids) / max(1, request.page_size))
            dense_weight = adaptive_weights.get("dense", 1.0)
            if lexical_rate >= 0.8:
                dense_weight = max(0.5, dense_weight * 0.7)
            elif lexical_rate <= 0.3:
                dense_weight = min(2.0, dense_weight * 1.25)
            adaptive_weights["dense"] = dense_weight
            self._observability.metrics.observe(
                "hybrid_lexical_hit_rate",
                lexical_rate,
                namespace=request.namespace or "*",
            )
            fusion = ReciprocalRankFusion(k0=config.fusion.k0, channel_weights=adaptive_weights)
            combined_candidates = bm25.candidates + splade.candidates + dense.candidates
            fused_scores = fusion.fuse(combined_candidates)
            unique_candidates = self._dedupe_candidates(combined_candidates, fused_scores)

            if unique_candidates:
                unique_embeddings = np.ascontiguousarray(
                    np.stack([_resolve_embedding(candidate) for candidate in unique_candidates]),
                    dtype=np.float32,
                )
                normalize_rows(unique_embeddings)
                embedding_index = {
                    candidate.chunk.vector_id: idx
                    for idx, candidate in enumerate(unique_candidates)
                }
            else:
                unique_embeddings = None
                embedding_index = {}

            fusion_start = time.perf_counter()
            if request.diversification and config.fusion.enable_mmr:
                pool_size = int(
                    max(
                        1,
                        min(
                            getattr(config.fusion, "mmr_pool_size", len(unique_candidates)),
                            len(unique_candidates),
                        ),
                    )
                )
                pool = list(unique_candidates[:pool_size])
                desired = min(request.page_size, len(pool))
                pool_embeddings = (
                    unique_embeddings[:pool_size] if unique_embeddings is not None else None
                )
                device_id = device_hint
                resources = resources_hint
                fp16_enabled = fp16_hint
                selected = apply_mmr_diversification(
                    pool,
                    fused_scores,
                    config.fusion.mmr_lambda,
                    desired,
                    embeddings=pool_embeddings,
                    device=device_id,
                    resources=resources,
                    use_fp16=fp16_enabled,
                    use_cuvs=cuvs_requested,
                    registry=self._registry,
                )
                selected_ids = {candidate.chunk.vector_id for candidate in selected}
                pool_remaining = [
                    candidate for candidate in pool if candidate.chunk.vector_id not in selected_ids
                ]
                tail = list(unique_candidates[pool_size:])
                diversified = [*selected, *pool_remaining, *tail]
            else:
                diversified = unique_candidates

            diversified = sorted(
                diversified,
                key=lambda cand: (
                    -fused_scores.get(cand.chunk.vector_id, 0.0),
                    cand.chunk.vector_id,
                ),
            )

            if diversified:
                if unique_embeddings is not None and embedding_index:
                    try:
                        diversified_embeddings = np.ascontiguousarray(
                            unique_embeddings[
                                [
                                    embedding_index[candidate.chunk.vector_id]
                                    for candidate in diversified
                                ]
                            ],
                            dtype=np.float32,
                        )
                    except KeyError:
                        diversified_embeddings = np.ascontiguousarray(
                            np.stack([_resolve_embedding(candidate) for candidate in diversified]),
                            dtype=np.float32,
                        )
                else:
                    diversified_embeddings = np.ascontiguousarray(
                        np.stack([_resolve_embedding(candidate) for candidate in diversified]),
                        dtype=np.float32,
                    )
            else:
                diversified_embeddings = None

            ordered_chunks = [candidate.chunk for candidate in diversified]
            channel_score_map: Optional[Mapping[str, Dict[str, float]]]
            if request.diagnostics:
                channel_score_map = {
                    "bm25": bm25.scores,
                    "splade": splade.scores,
                    "dense": dense.scores,
                }
            else:
                channel_score_map = None
            shaper = ResultShaper(
                self._opensearch,
                config.fusion,
                device=device_hint,
                resources=resources_hint,
                channel_weights=adaptive_weights,
                fp16_enabled=fp16_hint,
                cuvs_requested=cuvs_requested,
                registry=self._registry,
            )
            shaped = shaper.shape(
                ordered_chunks,
                fused_scores,
                request,
                channel_score_map,
                precomputed_embeddings=diversified_embeddings,
            )
            timings["fusion_ms"] = (time.perf_counter() - fusion_start) * 1000
            timings["total_ms"] = (time.perf_counter() - total_start) * 1000
            self._observability.metrics.increment("hybrid_search_requests")
            self._observability.metrics.observe("hybrid_search_results", len(shaped))
            self._observability.metrics.observe(
                "hybrid_search_timings_total_ms", timings["total_ms"]
            )
            paged_results = self._slice_from_cursor(
                shaped,
                request.cursor,
                request.page_size,
                cursor_fingerprint,
                recall_first,
            )
            next_cursor = self._build_cursor(
                paged_results,
                request.page_size,
                cursor_fingerprint,
                recall_first,
            )
            page_results = paged_results[: request.page_size]
            self._observability.logger.info(
                "hybrid-search",
                extra={
                    "event": {
                        "query": request.query,
                        "namespace": request.namespace,
                        "results": len(shaped),
                        "timings_ms": {k: round(v, 3) for k, v in timings.items()},
                    }
                },
            )
            stats_snapshot = build_stats_snapshot(dense_store, self._opensearch, self._registry)
            if adapter_stats is not None:
                faiss_stats = stats_snapshot.get("faiss")
                if isinstance(faiss_stats, Mapping):
                    faiss_stats = dict(faiss_stats)
                else:
                    faiss_stats = {}
                faiss_stats["nprobe_effective"] = adapter_stats.nprobe
                stats_snapshot["faiss"] = faiss_stats
            return HybridSearchResponse(
                results=page_results,
                next_cursor=next_cursor,
                total_candidates=len(unique_candidates),
                timings_ms=timings,
                fusion_weights=dict(adaptive_weights),
                stats=stats_snapshot,
            )

    def _validate_request(self, request: HybridSearchRequest) -> None:
        if not request.query.strip():
            raise RequestValidationError("Query must not be empty")
        if request.page_size <= 0:
            raise RequestValidationError("page_size must be positive")
        if request.page_size > 1000:
            raise RequestValidationError("page_size exceeds maximum")

    @staticmethod
    def _assert_managed_store(store: DenseVectorStore) -> None:
        unsafe_attrs = ("index", "_index", "gpu_resources")
        if isinstance(store, ManagedFaissAdapter):
            return
        if any(hasattr(store, attr) for attr in unsafe_attrs):
            raise TypeError("HybridSearchService requires a managed dense vector store")
        if not hasattr(store, "get_gpu_resources"):
            raise TypeError("Dense vector store must expose get_gpu_resources()")

    def _flush_dense_snapshots(self) -> None:
        router = getattr(self, "_faiss_router", None)
        if router is None:
            return
        iter_fn = getattr(router, "iter_stores", None)
        if callable(iter_fn):
            stores: Iterable[Tuple[str, DenseVectorStore]] = iter_fn()
        else:
            default_store = getattr(router, "default_store", None)
            if default_store is None:
                return
            stores = [("__default__", default_store)]
        for namespace, store in stores:
            flush_fn = getattr(store, "flush_snapshot", None)
            try:
                if callable(flush_fn):
                    flush_fn(reason="shutdown")
                else:
                    serializer = getattr(store, "serialize", None)
                    if callable(serializer):
                        serializer()
            except Exception:
                self._observability.logger.exception(
                    "dense-snapshot-flush-error",
                    extra={"event": {"namespace": namespace}},
                )

    def _dense_store(self, namespace: Optional[str]) -> DenseVectorStore:
        store = self._faiss_router.get(namespace)
        self._assert_managed_store(store)
        return store

    def _slice_from_cursor(
        self,
        results: Sequence[HybridSearchResult],
        cursor: Optional[str],
        page_size: int,
        fingerprint: str,
        recall_first: bool,
    ) -> List[HybridSearchResult]:
        if not cursor:
            return list(results)
        try:
            if cursor.startswith("v3|"):
                _, encoded = cursor.split("|", 1)
                padding = "=" * (-len(encoded) % 4)
                raw = base64.urlsafe_b64decode((encoded + padding).encode("ascii"))
                payload = json.loads(raw.decode("utf-8"))
                page_hint = int(payload.get("p"))
                if page_hint != page_size:
                    raise RequestValidationError("Cursor page size mismatch")
                if payload.get("f") != fingerprint:
                    raise RequestValidationError("Cursor fingerprint mismatch")
                stored_recall = payload.get("r")
                if stored_recall is not None and bool(stored_recall) != bool(recall_first):
                    raise RequestValidationError("Cursor recall-first mismatch")
                anchor = payload.get("a") or {}
                vector_id = anchor.get("id") or anchor.get("vector_id")
                score = anchor.get("score")
                rank = anchor.get("rank")
                if vector_id is None or score is None:
                    raise RequestValidationError("Cursor anchor missing data")
                return self._slice_after_anchor(
                    results,
                    str(vector_id),
                    float(score),
                    int(rank) if rank is not None else None,
                )
            if cursor.startswith("v2|"):
                _version, score_str, vector_id = cursor.split("|", 2)
                return self._slice_after_anchor(results, vector_id, float(score_str), None)
            vector_id, rank_str = cursor.rsplit(":", 1)
            return self._slice_after_anchor(results, vector_id, None, int(rank_str))
        except RequestValidationError:
            raise
        except (ValueError, TypeError, json.JSONDecodeError, binascii.Error):
            return list(results)

    def _build_cursor(
        self,
        results: Sequence[HybridSearchResult],
        page_size: int,
        fingerprint: str,
        recall_first: bool,
    ) -> Optional[str]:
        if len(results) <= page_size:
            return None
        last = results[page_size - 1]
        anchor = {
            "id": last.vector_id,
            "score": float(last.score),
            "rank": int(getattr(last, "fused_rank", page_size)),
        }
        payload = {
            "p": int(page_size),
            "f": fingerprint,
            "a": anchor,
            "r": bool(recall_first),
        }
        blob = json.dumps(payload, separators=(",", ":"), sort_keys=True).encode("utf-8")
        encoded = base64.urlsafe_b64encode(blob).decode("ascii").rstrip("=")
        return f"v3|{encoded}"

    def _slice_after_anchor(
        self,
        results: Sequence[HybridSearchResult],
        vector_id: str,
        score: Optional[float],
        rank: Optional[int],
    ) -> List[HybridSearchResult]:
        sliced: List[HybridSearchResult] = []
        skipping = True
        for result in results:
            if skipping:
                if result.vector_id != vector_id:
                    continue
                score_match = (
                    True if score is None or math.isnan(score) else abs(result.score - score) < 1e-6
                )
                rank_match = True if rank is None else result.fused_rank == rank
                if score_match and rank_match:
                    skipping = False
                continue
            sliced.append(result)
        return sliced if not skipping else list(results)

    def run_compaction_cycle(self) -> Dict[str, Dict[str, object]]:
        """Trigger FAISS maintenance (rebuild/compact) and emit diagnostics."""

        start = time.perf_counter()
        before_snapshot = self._faiss_router.stats()
        actions = self._faiss_router.run_maintenance()
        after_snapshot = self._faiss_router.stats()
        elapsed_ms = (time.perf_counter() - start) * 1000

        before = before_snapshot.get("namespaces", {})
        after = after_snapshot.get("namespaces", {})

        def _dirty(snapshot: Mapping[str, Mapping[str, object]], namespace: str) -> float:
            bucket = snapshot.get(namespace, {})
            if not isinstance(bucket, Mapping):
                return 0.0
            raw = bucket.get("dirty_deletes", 0.0)
            try:
                return float(raw)
            except (TypeError, ValueError):
                return 0.0

        summary: Dict[str, Dict[str, object]] = {}
        for namespace, action in actions.items():
            before_dirty = _dirty(before, namespace)
            after_dirty = _dirty(after, namespace)
            rebuilt = bool(action.get("rebuilt"))
            trained = bool(action.get("trained"))
            summary[namespace] = {
                "rebuilt": rebuilt,
                "trained": trained,
                "dirty_deletes_before": before_dirty,
                "dirty_deletes_after": after_dirty,
            }
            self._observability.metrics.observe(
                "faiss_dirty_deletes", after_dirty, namespace=namespace
            )
            if rebuilt:
                self._observability.metrics.increment(
                    "faiss_compactions_rebuilt", namespace=namespace
                )

        self._observability.metrics.increment("faiss_compactions_attempted")
        self._observability.metrics.observe("faiss_compaction_ms", elapsed_ms)
        self._observability.logger.info(
            "hybrid-search-compaction",
            extra={
                "event": {
                    "elapsed_ms": round(elapsed_ms, 3),
                    "namespaces": summary,
                }
            },
        )
        return {
            "namespaces": summary,
            "elapsed_ms": elapsed_ms,
            "aggregate": after_snapshot.get("aggregate", {}),
        }

    def _execute_bm25(
        self,
        request: HybridSearchRequest,
        filters: Mapping[str, object],
        config: HybridSearchConfig,
        query_features: ChunkFeatures,
        timings: Dict[str, float],
    ) -> ChannelResults:
        start = time.perf_counter()
        use_true_bm25 = getattr(config.retrieval, "bm25_scoring", "compat") == "true" and hasattr(
            self._opensearch, "search_bm25_true"
        )
        if use_true_bm25:
            hits, _ = getattr(self._opensearch, "search_bm25_true")(
                query_features.bm25_terms,
                filters,
                top_k=config.retrieval.bm25_top_k,
                k1=getattr(config.retrieval, "bm25_k1", 1.2),
                b=getattr(config.retrieval, "bm25_b", 0.75),
            )
        else:
            hits, _ = self._opensearch.search_bm25(
                query_features.bm25_terms,
                filters,
                top_k=config.retrieval.bm25_top_k,
            )
        timings["bm25_ms"] = (time.perf_counter() - start) * 1000
        self._observability.metrics.observe(
            "search_channel_latency_ms", timings["bm25_ms"], channel="bm25"
        )
        p95_bm25 = self._observability.metrics.percentile(
            "search_channel_latency_ms", 0.95, channel="bm25"
        )
        if p95_bm25 is not None:
            self._observability.metrics.set_gauge(
                "search_channel_latency_p95_ms", p95_bm25, channel="bm25"
            )
        self._observability.metrics.increment("search_channel_requests", channel="bm25")
        self._observability.metrics.observe("search_channel_candidates", len(hits), channel="bm25")
        candidates = [
            FusionCandidate(source="bm25", score=score, chunk=chunk, rank=idx + 1)
            for idx, (chunk, score) in enumerate(hits)
        ]
        scores = {chunk.vector_id: score for chunk, score in hits}
        return ChannelResults(candidates=candidates, scores=scores)

    def _execute_splade(
        self,
        request: HybridSearchRequest,
        filters: Mapping[str, object],
        config: HybridSearchConfig,
        query_features: ChunkFeatures,
        timings: Dict[str, float],
    ) -> ChannelResults:
        start = time.perf_counter()
        hits, _ = self._opensearch.search_splade(
            query_features.splade_weights,
            filters,
            top_k=config.retrieval.splade_top_k,
        )
        timings["splade_ms"] = (time.perf_counter() - start) * 1000
        self._observability.metrics.observe(
            "search_channel_latency_ms", timings["splade_ms"], channel="splade"
        )
        p95_splade = self._observability.metrics.percentile(
            "search_channel_latency_ms", 0.95, channel="splade"
        )
        if p95_splade is not None:
            self._observability.metrics.set_gauge(
                "search_channel_latency_p95_ms", p95_splade, channel="splade"
            )
        self._observability.metrics.increment("search_channel_requests", channel="splade")
        self._observability.metrics.observe(
            "search_channel_candidates", len(hits), channel="splade"
        )
        candidates = [
            FusionCandidate(source="splade", score=score, chunk=chunk, rank=idx + 1)
            for idx, (chunk, score) in enumerate(hits)
        ]
        scores = {chunk.vector_id: score for chunk, score in hits}
        return ChannelResults(candidates=candidates, scores=scores)

    def _execute_dense(
        self,
        request: HybridSearchRequest,
        filters: Mapping[str, object],
        config: HybridSearchConfig,
        query_features: ChunkFeatures,
        timings: Dict[str, float],
        store: DenseVectorStore,
    ) -> ChannelResults:
        start = time.perf_counter()
        # Over-fetch relative to the page size (not dense_top_k) to leave headroom for filtering.
        page_size = max(1, request.page_size)
        retrieval_cfg = config.retrieval
        signature = self._dense_request_signature(request, filters)
        strategy = self._dense_strategy
        cached_signature = strategy.has_cache(signature)
        initial_k, oversample, overfetch = strategy.plan(
            signature,
            page_size=page_size,
            retrieval_cfg=retrieval_cfg,
            dense_cfg=config.dense,
        )
        queries = np.asarray([query_features.embedding], dtype=np.float32)
        adapter_stats: Optional[AdapterStats]
        try:
            adapter_stats = store.adapter_stats  # type: ignore[attr-defined]
        except AttributeError:
            adapter_stats = None

        score_floor = float(getattr(config.retrieval, "dense_score_floor", 0.0))
        use_score_floor = score_floor > 0.0
        recall_first = bool(getattr(request, "recall_first", False))
        use_range = recall_first or use_score_floor
        if use_range:
            budget = max(1, int(initial_k))
            hits = list(store.range_search(queries[0], score_floor, limit=budget))
            self._observability.metrics.observe("faiss_search_batch_size", 1.0, channel="dense")
            filtered, payloads = self._filter_dense_hits(hits, filters, score_floor)
            observed = (len(filtered) / max(1, len(hits))) if hits else 0.0
            blended_pass = strategy.observe_pass_rate(
                signature,
                observed,
                update_global=not recall_first,
            )
            strategy.remember(signature, max(len(filtered), len(hits)))
            filtered.sort(key=lambda hit: (-hit.score, hit.vector_id))
            bounded_filtered = filtered[:budget]
            effective_k = len(hits)
            self._observability.metrics.set_gauge(
                "dense_pass_through_rate",
                float(observed),
                namespace=request.namespace or "*",
            )
            self._observability.metrics.set_gauge(
                "dense_filter_pass_rate", blended_pass, channel="dense"
            )
            timings["dense_ms"] = (time.perf_counter() - start) * 1000
            self._observability.metrics.observe(
                "search_channel_latency_ms", timings["dense_ms"], channel="dense"
            )
            p95_dense = self._observability.metrics.percentile(
                "search_channel_latency_ms", 0.95, channel="dense"
            )
            if p95_dense is not None:
                self._observability.metrics.set_gauge(
                    "search_channel_latency_p95_ms", p95_dense, channel="dense"
                )
            self._observability.metrics.set_gauge(
                "dense_effective_k", float(effective_k), channel="dense"
            )
            self._observability.metrics.increment("search_channel_requests", channel="dense")
            self._observability.metrics.observe(
                "search_channel_candidates", len(bounded_filtered), channel="dense"
            )
            if adapter_stats is not None:
                fp16_metric = 1.0 if bool(getattr(adapter_stats, "fp16_enabled", False)) else 0.0
                self._observability.metrics.set_gauge(
                    "faiss_fp16_enabled", fp16_metric, channel="dense"
                )
                self._observability.metrics.set_gauge(
                    "nprobe_in_effect", float(adapter_stats.nprobe), channel="dense"
                )
            candidates: List[FusionCandidate] = []
            scores: Dict[str, float] = {}
            embedding_cache_local: Dict[str, np.ndarray] = {}
            resolved_hits: List[tuple[FaissSearchResult, ChunkPayload]] = []
            for hit in bounded_filtered:
                chunk = payloads.get(hit.vector_id)
                if chunk is None:
                    continue
                resolved_hits.append((hit, chunk))

            vector_ids = [chunk.vector_id for _, chunk in resolved_hits]
            if vector_ids:
                embedding_matrix = self._registry.resolve_embeddings(
                    vector_ids, cache=embedding_cache_local
                )
            else:
                embedding_matrix = None

            for idx, (hit, chunk) in enumerate(resolved_hits):
                candidates.append(
                    FusionCandidate(source="dense", score=hit.score, chunk=chunk, rank=idx + 1)
                )
                scores[hit.vector_id] = hit.score
            return ChannelResults(candidates=candidates, scores=scores, embeddings=embedding_matrix)

        def run_dense_search(current_k: int) -> list[FaissSearchResult]:
            """Query FAISS for dense document candidates at the requested depth.

            Args:
                current_k: Number of vector matches to request from the dense index.

            Returns:
                Dense similarity matches ordered by score for the current document search.
            """
            depth = max(1, int(current_k))
            batch_hits_local = store.search_batch(queries, depth)
            self._observability.metrics.observe(
                "faiss_search_batch_size", float(len(batch_hits_local)), channel="dense"
            )
            hits_local = batch_hits_local[0] if batch_hits_local else []
            if use_score_floor:
                hits_local = [hit for hit in hits_local if hit.score >= score_floor]
            return hits_local

        effective_k = initial_k
        hits = run_dense_search(effective_k)
        filtered, payloads = self._filter_dense_hits(hits, filters, score_floor)
        observed = (len(filtered) / max(1, len(hits))) if hits else 0.0
        self._observability.metrics.set_gauge(
            "dense_pass_through_rate",
            float(observed),
            namespace=request.namespace or "*",
        )
        update_global = not bool(getattr(request, "recall_first", False))
        blended_pass = (
            strategy.observe_pass_rate(signature, observed, update_global=update_global)
            if not cached_signature
            else strategy.current_pass_rate()
        )

        while True:
            if len(filtered) >= page_size or effective_k >= 10_000:
                next_k = strategy.plan(
                    signature,
                    page_size=page_size,
                    retrieval_cfg=retrieval_cfg,
                    dense_cfg=config.dense,
                    min_k=effective_k,
                )[0]
            else:
                next_k, _, _ = strategy.plan(
                    signature,
                    page_size=page_size,
                    retrieval_cfg=retrieval_cfg,
                    dense_cfg=config.dense,
                    min_k=effective_k + 1,
                )
            if next_k <= effective_k:
                break
            effective_k = next_k
            hits = run_dense_search(effective_k)
            filtered, payloads = self._filter_dense_hits(hits, filters, score_floor)
            observed = (len(filtered) / max(1, len(hits))) if hits else 0.0
            blended_pass = strategy.observe_pass_rate(
                signature, observed, update_global=update_global
            )

        filtered.sort(key=lambda hit: (-hit.score, hit.vector_id))
        strategy.remember(signature, effective_k)
        self._observability.metrics.set_gauge(
            "dense_filter_pass_rate", blended_pass, channel="dense"
        )
        timings["dense_ms"] = (time.perf_counter() - start) * 1000
        self._observability.metrics.observe(
            "search_channel_latency_ms", timings["dense_ms"], channel="dense"
        )
        p95_dense = self._observability.metrics.percentile(
            "search_channel_latency_ms", 0.95, channel="dense"
        )
        if p95_dense is not None:
            self._observability.metrics.set_gauge(
                "search_channel_latency_p95_ms", p95_dense, channel="dense"
            )
        self._observability.metrics.set_gauge(
            "dense_effective_k", float(effective_k), channel="dense"
        )
        self._observability.metrics.increment("search_channel_requests", channel="dense")
        self._observability.metrics.observe(
            "search_channel_candidates", len(filtered), channel="dense"
        )
        if adapter_stats is not None:
            fp16_metric = 1.0 if bool(getattr(adapter_stats, "fp16_enabled", False)) else 0.0
            self._observability.metrics.set_gauge(
                "faiss_fp16_enabled", fp16_metric, channel="dense"
            )
            self._observability.metrics.set_gauge(
                "nprobe_in_effect", float(adapter_stats.nprobe), channel="dense"
            )
        candidates: List[FusionCandidate] = []
        scores: Dict[str, float] = {}
        embedding_rows: List[np.ndarray] = []
        embedding_cache_local: Dict[str, np.ndarray] = {}
        for idx, hit in enumerate(filtered):
            chunk = payloads.get(hit.vector_id)
            if chunk is None:
                continue
            candidates.append(
                FusionCandidate(source="dense", score=hit.score, chunk=chunk, rank=idx + 1)
            )
            scores[hit.vector_id] = hit.score
            embedding_rows.append(
                self._registry.resolve_embedding(chunk.vector_id, cache=embedding_cache_local)
            )
        embedding_matrix: Optional[np.ndarray]
        if embedding_rows:
            embedding_matrix = np.ascontiguousarray(np.stack(embedding_rows), dtype=np.float32)
        else:
            embedding_matrix = None
        return ChannelResults(candidates=candidates, scores=scores, embeddings=embedding_matrix)

    def _filter_dense_hits(
        self,
        hits: Sequence[FaissSearchResult],
        filters: Mapping[str, object],
        score_floor: float,
    ) -> tuple[List[FaissSearchResult], Dict[str, ChunkPayload]]:
        if not hits:
            return [], {}
        vector_ids = [hit.vector_id for hit in hits]
        payloads = {chunk.vector_id: chunk for chunk in self._registry.bulk_get(vector_ids)}
        filtered = [
            hit
            for hit in hits
            if (chunk := payloads.get(hit.vector_id)) is not None
            and matches_filters(chunk, filters)
            and float(hit.score) >= float(score_floor)
        ]
        return filtered, payloads

    def _dense_request_signature(
        self,
        request: HybridSearchRequest,
        filters: Mapping[str, object],
    ) -> tuple[object, ...]:
        normalized_filters = self._normalize_signature_value(filters)
        cursor = getattr(request, "cursor", None)
        return (
            request.query,
            request.namespace,
            normalized_filters,
            int(request.page_size),
            cursor,
            bool(request.recall_first),
        )

    def _normalize_signature_value(self, value: object) -> object:
        if isinstance(value, Mapping):
            return tuple(
                (str(key), self._normalize_signature_value(val))
                for key, val in sorted(value.items(), key=lambda item: str(item[0]))
            )
        if isinstance(value, (list, tuple, set)):
            return tuple(self._normalize_signature_value(val) for val in value)
        if isinstance(value, (str, int, float, bool)) or value is None:
            return value
        return str(value)

    def _cursor_fingerprint(
        self,
        request: HybridSearchRequest,
        filters: Mapping[str, object],
    ) -> str:
        payload = {
            "q": request.query.strip(),
            "ns": request.namespace or "",
            "filters": self._normalize_signature_value(filters),
            "div": bool(getattr(request, "diversification", False)),
            "recall_first": bool(getattr(request, "recall_first", False)),
        }
        raw = json.dumps(payload, separators=(",", ":"), sort_keys=True).encode("utf-8")
        return hashlib.blake2s(raw, digest_size=12).hexdigest()

    def _dedupe_candidates(
        self,
        candidates: Sequence[FusionCandidate],
        fused_scores: Mapping[str, float],
    ) -> List[FusionCandidate]:
        unique: Dict[str, FusionCandidate] = {}
        for candidate in candidates:
            vector_id = candidate.chunk.vector_id
            best = unique.get(vector_id)
            if best is None or fused_scores[vector_id] > fused_scores[best.chunk.vector_id]:
                unique[vector_id] = candidate
        return sorted(
            unique.values(),
            key=lambda candidate: (
                -fused_scores.get(candidate.chunk.vector_id, 0.0),
                candidate.chunk.vector_id,
            ),
        )


class HybridSearchAPI:
    """Minimal synchronous handler for ``POST /v1/hybrid-search``.

    Attributes:
        _service: Underlying :class:`HybridSearchService` instance.

    Examples:
        >>> api = HybridSearchAPI(service)  # doctest: +SKIP
        >>> status, body = api.post_hybrid_search({"query": "example"})  # doctest: +SKIP
        >>> status
        200
    """

    def __init__(self, service: HybridSearchService) -> None:
        """Initialise the API facade.

        Args:
            service: Hybrid search service used to satisfy requests.

        Raises:
            TypeError: If ``service`` does not inherit from
                :class:`HybridSearchService`.

        Returns:
            None
        """
        if not isinstance(service, HybridSearchService):
            raise TypeError("service must be a HybridSearchService instance")
        self._service = service

    def post_hybrid_search(self, payload: Mapping[str, Any]) -> tuple[int, Mapping[str, Any]]:
        """Process a synchronous hybrid search HTTP-style request payload.

        Args:
            payload: JSON-like mapping containing the hybrid search request body.

        Returns:
            tuple[int, Mapping[str, Any]]: HTTP status code and serialized response body.
        """
        try:
            request = self._parse_request(payload)
        except (KeyError, TypeError, ValueError) as exc:
            return HTTPStatus.BAD_REQUEST, {"error": str(exc)}

        try:
            response = self._service.search(request)
        except RequestValidationError as exc:
            return HTTPStatus.BAD_REQUEST, {"error": str(exc)}
        except Exception as exc:  # pragma: no cover - defensive guard
            return HTTPStatus.INTERNAL_SERVER_ERROR, {"error": str(exc)}

        results: List[Mapping[str, Any]] = []
        for result in response.results:
            item: Dict[str, Any] = {
                "doc_id": result.doc_id,
                "chunk_id": result.chunk_id,
                "namespace": result.namespace,
                "score": result.score,
                "fused_rank": result.fused_rank,
                "text": result.text,
                "highlights": list(result.highlights),
                "provenance_offsets": [list(offset) for offset in result.provenance_offsets],
                "metadata": dict(result.metadata),
            }
            diagnostics = getattr(result, "diagnostics", None)
            if request.diagnostics and diagnostics is not None:
                item["diagnostics"] = {
                    "bm25": getattr(diagnostics, "bm25_score", None),
                    "splade": getattr(diagnostics, "splade_score", None),
                    "dense": getattr(diagnostics, "dense_score", None),
                    "fusion_weights": (
                        dict(diagnostics.fusion_weights)
                        if getattr(diagnostics, "fusion_weights", None) is not None
                        else None
                    ),
                }
            results.append(item)

        body = {
            "results": results,
            "next_cursor": response.next_cursor,
            "total_candidates": response.total_candidates,
            "timings_ms": dict(response.timings_ms),
            "fusion_weights": dict(response.fusion_weights),
            "stats": response.stats,
        }
        return HTTPStatus.OK, body

    def _parse_request(self, payload: Mapping[str, Any]) -> HybridSearchRequest:
        query = str(payload["query"])
        namespace = payload.get("namespace")
        filters = self._normalize_filters(payload.get("filters"))
        page_size = int(payload.get("page_size", payload.get("limit", 10)))
        cursor = payload.get("cursor")
        diversification = bool(payload.get("diversification", False))
        diagnostics = bool(payload.get("diagnostics", True))
        recall_first = bool(payload.get("recall_first", False))
        return HybridSearchRequest(
            query=query,
            namespace=str(namespace) if namespace is not None else None,
            filters=filters,
            page_size=page_size,
            cursor=str(cursor) if cursor is not None else None,
            diversification=diversification,
            diagnostics=diagnostics,
            recall_first=recall_first,
        )

    def _normalize_filters(self, payload: Optional[Mapping[str, Any]]) -> MutableMapping[str, Any]:
        normalized: MutableMapping[str, Any] = {}
        if not payload:
            return normalized

        for key, value in payload.items():
            if isinstance(value, Sequence) and not isinstance(value, (str, bytes)):
                normalized[str(key)] = [str(item) for item in value]
            else:
                normalized[str(key)] = value
        return normalized


@dataclass(slots=True)
class PaginationCheckResult:
    """Result of a pagination verification run.

    Attributes:
        cursor_chain: Sequence of pagination cursors encountered.
        duplicate_detected: True when duplicate results were observed.

    Examples:
        >>> result = PaginationCheckResult(cursor_chain=["cursor1"], duplicate_detected=False)
        >>> result.duplicate_detected
        False
    """

    cursor_chain: Sequence[str]
    duplicate_detected: bool


# --- Public Functions ---


def build_stats_snapshot(
    faiss_index: DenseVectorStore,
    opensearch: LexicalIndex,
    registry: ChunkRegistry,
) -> Mapping[str, object]:
    """Capture a lightweight snapshot of hybrid search storage metrics.

    Args:
        faiss_index: Dense vector index manager.
        opensearch: Lexical index representing sparse storage.
        registry: Chunk registry tracking vector-to-payload mappings.

    Returns:
        Mapping describing FAISS stats, OpenSearch stats, and chunk counts.
    """

    return {
        "faiss": faiss_index.stats(),
        "opensearch": opensearch.stats(),
        "registry": {"chunks": registry.count()},
    }


def verify_pagination(
    service: HybridSearchService, request: HybridSearchRequest
) -> PaginationCheckResult:
    """Ensure pagination cursors produce non-duplicated results.

    Args:
        service: Hybrid search service to execute paginated queries.
        request: Initial hybrid search request payload.

    Returns:
        PaginationCheckResult detailing encountered cursors and duplicates.
    """

    seen: set[tuple[str, str]] = set()
    cursor_chain: list[str] = []
    next_request = request
    duplicate = False
    seen_cursors: set[str] = set()

    while True:
        response = service.search(next_request)
        for result in response.results:
            key = (result.doc_id, result.chunk_id)
            if key in seen:
                duplicate = True
            seen.add(key)

        next_cursor = response.next_cursor
        if not next_cursor or next_cursor in seen_cursors:
            break

        cursor_chain.append(next_cursor)
        seen_cursors.add(next_cursor)
        next_request = HybridSearchRequest(
            query=request.query,
            namespace=request.namespace,
            filters=request.filters,
            page_size=request.page_size,
            cursor=next_cursor,
            diversification=request.diversification,
            diagnostics=request.diagnostics,
            recall_first=request.recall_first,
        )

    return PaginationCheckResult(cursor_chain=cursor_chain, duplicate_detected=duplicate)


def should_rebuild_index(
    registry: ChunkRegistry, deleted_since_snapshot: int, threshold: float = 0.2
) -> bool:
    """Heuristic to determine when FAISS should be rebuilt after deletions.

    Args:
        registry: Chunk registry reflecting current vector count.
        deleted_since_snapshot: Number of vectors deleted since the last snapshot.
        threshold: Fraction of deletions that triggers a rebuild.

    Returns:
        True when the proportion of deletions exceeds ``threshold``.
    """

    total = registry.count() + deleted_since_snapshot
    if total == 0:
        return False
    return deleted_since_snapshot / total >= threshold


# --- Validation Utilities ---

DEFAULT_SCALE_THRESHOLDS: Dict[str, float] = {
    "dense_self_hit": 0.99,
    "dense_recall_at_10": 0.95,
    "dense_perturb_top3": 0.95,
    "bm25_hit_rate@10": 0.8,
    "splade_hit_rate@10": 0.8,
    "dense_hit_rate@10": 0.8,
    "rrf_hit_rate@10": 0.8,
    "mmr_redundancy_reduction": 0.1,
    "mmr_hit_rate_delta": 0.2,
    "latency_p95_ms": 300.0,
    "gpu_headroom_fraction": 0.2,
}

BASIC_DENSE_SELF_HIT_THRESHOLD = 0.99
BASIC_SPARSE_RELEVANCE_THRESHOLD = 0.90


# --- Public Classes ---


class HybridSearchValidator:
    """Execute validation sweeps and persist reports.

    Attributes:
        _ingestion: Chunk ingestion pipeline used for preparing test data.
        _service: Hybrid search service under validation.
        _registry: Registry exposing ingested chunk metadata.
        _opensearch: OpenSearch simulator for lexical storage inspection.

    Examples:
        >>> validator = HybridSearchValidator(
        ...     ingestion=ChunkIngestionPipeline(...),  # doctest: +SKIP
        ...     service=HybridSearchService(...),      # doctest: +SKIP
        ...     registry=ChunkRegistry(),
        ...     opensearch=OpenSearchSimulator(),
        ... )
        >>> isinstance(validator, HybridSearchValidator)
        True
    """

    def __init__(
        self,
        *,
        ingestion: ChunkIngestionPipeline,
        service: HybridSearchService,
        registry: ChunkRegistry,
        opensearch: OpenSearchSimulator,
    ) -> None:
        """Bind ingestion, retrieval, and storage components for validation sweeps.

        Args:
            ingestion: Ingestion pipeline used to materialise chunk data.
            service: Hybrid search service under test.
            registry: Chunk registry exposing ingested metadata.
            opensearch: OpenSearch simulator for lexical validation.

        Returns:
            None
        """

        self._ingestion = ingestion
        self._service = service
        self._registry = registry
        self._opensearch = opensearch
        self._validation_resources: Optional["faiss.StandardGpuResources"] = None

    def run(
        self, dataset: Sequence[Mapping[str, object]], output_root: Optional[Path] = None
    ) -> ValidationSummary:
        """Execute standard validation against a dataset.

        Args:
            dataset: Loaded dataset entries containing document and query payloads.
            output_root: Optional directory where reports should be written.

        Returns:
            ValidationSummary capturing per-check reports.
        """
        started = datetime.now(UTC)
        documents = [self._to_document(entry["document"]) for entry in dataset]
        self._ingestion.upsert_documents(documents)
        reports: List[ValidationReport] = []
        reports.append(self._check_ingest_integrity())
        reports.append(self._check_dense_self_hit())
        reports.append(self._check_sparse_relevance(dataset))
        reports.append(self._check_namespace_filters(dataset))
        reports.append(self._check_pagination(dataset))
        reports.append(self._check_highlights(dataset))
        reports.append(self._check_backup_restore(dataset))
        calibration = self._run_calibration(dataset)
        reports.append(calibration)
        completed = datetime.now(UTC)
        summary = ValidationSummary(reports=reports, started_at=started, completed_at=completed)
        self._persist_reports(
            summary, output_root, calibration.details if calibration.details else None
        )
        return summary

    def run_scale(
        self,
        dataset: Sequence[Mapping[str, object]],
        *,
        output_root: Optional[Path] = None,
        thresholds: Optional[Mapping[str, float]] = None,
        query_sample_size: int = 120,
    ) -> ValidationSummary:
        """Execute a comprehensive scale validation suite.

        Args:
            dataset: Dataset entries containing documents and queries.
            output_root: Optional directory for detailed metrics output.
            thresholds: Optional overrides for scale validation thresholds.
            query_sample_size: Number of queries sampled for specific checks.

        Returns:
            ValidationSummary with detailed per-check reports.
        """
        merged_thresholds: Dict[str, float] = dict(DEFAULT_SCALE_THRESHOLDS)
        if thresholds:
            merged_thresholds.update(thresholds)

        started = datetime.now(UTC)
        documents = [self._to_document(entry["document"]) for entry in dataset]
        inputs_by_doc = {doc.doc_id: doc for doc in documents}
        self._ingestion.upsert_documents(documents)
        rng = random.Random(1337)

        reports: List[ValidationReport] = []
        extras: Dict[str, Mapping[str, object]] = {}

        data_report = self._scale_data_sanity(documents, dataset)
        reports.append(data_report)
        extras[data_report.name] = data_report.details

        crud_report = self._scale_crud_namespace(documents, dataset, inputs_by_doc, rng)
        reports.append(crud_report)
        extras[crud_report.name] = crud_report.details

        dense_report = self._scale_dense_metrics(merged_thresholds, rng)
        reports.append(dense_report)
        extras[dense_report.name] = dense_report.details

        relevance_report = self._scale_channel_relevance(
            dataset, merged_thresholds, rng, query_sample_size
        )
        reports.append(relevance_report)
        extras[relevance_report.name] = relevance_report.details

        fusion_report = self._scale_fusion_mmr(dataset, merged_thresholds, rng, query_sample_size)
        reports.append(fusion_report)
        extras[fusion_report.name] = fusion_report.details

        pagination_report = self._scale_pagination(dataset, rng)
        reports.append(pagination_report)
        extras[pagination_report.name] = pagination_report.details

        shaping_report = self._scale_result_shaping(dataset, rng)
        reports.append(shaping_report)
        extras[shaping_report.name] = shaping_report.details

        backup_report = self._scale_backup_restore(dataset, rng, query_sample_size)
        reports.append(backup_report)
        extras[backup_report.name] = backup_report.details

        acl_report = self._scale_acl(dataset)
        reports.append(acl_report)
        extras[acl_report.name] = acl_report.details

        performance_report = self._scale_performance(
            dataset, merged_thresholds, rng, query_sample_size
        )
        reports.append(performance_report)
        extras[performance_report.name] = performance_report.details

        stability_report = self._scale_stability(dataset, inputs_by_doc, rng, query_sample_size)
        reports.append(stability_report)
        extras[stability_report.name] = stability_report.details

        calibration = self._run_calibration(dataset)
        reports.append(calibration)
        extras[calibration.name] = calibration.details if calibration.details else {}

        completed = datetime.now(UTC)
        summary = ValidationSummary(reports=reports, started_at=started, completed_at=completed)
        self._persist_reports(
            summary,
            output_root,
            calibration.details if calibration.details else None,
            extras=extras,
        )
        return summary

    def _to_document(self, payload: Mapping[str, object]) -> DocumentInput:
        """Transform dataset document payload into a `DocumentInput`.

        Args:
            payload: Dataset document dictionary containing paths and metadata.

        Returns:
            Corresponding `DocumentInput` instance for ingestion.
        """
        return DocumentInput(
            doc_id=str(payload["doc_id"]),
            namespace=str(payload["namespace"]),
            chunk_path=Path(str(payload["chunk_file"])).resolve(),
            vector_path=Path(str(payload["vector_file"])).resolve(),
            metadata=dict(payload.get("metadata", {})),
        )

    def _check_ingest_integrity(self) -> ValidationReport:
        """Verify that ingested chunks contain valid embeddings.

        Args:
            None

        Returns:
            ValidationReport describing integrity checks for ingested chunks.
        """
        all_chunks = self._registry.all()
        vector_ids = [chunk.vector_id for chunk in all_chunks]
        ok = True
        dim = 0
        if vector_ids:
            try:
                reconstructed = self._registry.resolve_embeddings(vector_ids)
            except Exception:
                ok = False
            else:
                ok = reconstructed.ndim == 2 and reconstructed.shape[0] == len(vector_ids)
                dim = int(reconstructed.shape[1]) if reconstructed.ndim == 2 else 0
        details = {"total_chunks": len(all_chunks), "embedding_dim": dim}
        return ValidationReport(name="ingest_integrity", passed=ok, details=details)

    def _check_dense_self_hit(self) -> ValidationReport:
        """Ensure dense search returns each chunk as its own nearest neighbor.

        Args:
            None

        Returns:
            ValidationReport summarizing dense self-hit accuracy.
        """
        total = 0
        hits_met = 0
        embedding_cache: Dict[str, np.ndarray] = {}
        for chunk in self._registry.all():
            total += 1
            query_vector = self._registry.resolve_embedding(chunk.vector_id, cache=embedding_cache)
            hits = self._ingestion.faiss_index.search(query_vector, 1)
            if hits and hits[0].vector_id == chunk.vector_id:
                hits_met += 1
        rate = hits_met / total if total else 0.0
        passed = rate >= BASIC_DENSE_SELF_HIT_THRESHOLD
        return ValidationReport(
            name="dense_self_hit",
            passed=passed,
            details={
                "total_chunks": total,
                "correct_hits": hits_met,
                "self_hit_rate": rate,
                "threshold": BASIC_DENSE_SELF_HIT_THRESHOLD,
            },
        )

    def _check_sparse_relevance(self, dataset: Sequence[Mapping[str, object]]) -> ValidationReport:
        """Check that sparse channels retrieve expected documents.

        Args:
            dataset: Dataset entries with expected relevance metadata.

        Returns:
            ValidationReport covering sparse channel relevance.
        """
        total = 0
        hits_met = 0
        for entry in dataset:
            queries = entry.get("queries", [])
            for query in queries:
                total += 1
                expected = query.get("expected_doc_id")
                request = self._request_for_query(query)
                response = self._service.search(request)
                if response.results and (not expected or response.results[0].doc_id == expected):
                    hits_met += 1
        rate = hits_met / total if total else 0.0
        passed = rate >= BASIC_SPARSE_RELEVANCE_THRESHOLD
        return ValidationReport(
            name="sparse_relevance",
            passed=passed,
            details={
                "total_queries": total,
                "top1_matches": hits_met,
                "hit_rate": rate,
                "threshold": BASIC_SPARSE_RELEVANCE_THRESHOLD,
            },
        )

    def _check_namespace_filters(self, dataset: Sequence[Mapping[str, object]]) -> ValidationReport:
        """Ensure namespace-constrained queries do not leak results.

        Args:
            dataset: Dataset entries containing namespace-constrained queries.

        Returns:
            ValidationReport indicating whether namespace isolation holds.
        """
        ok = True
        for entry in dataset:
            queries = entry.get("queries", [])
            for query in queries:
                namespace = query.get("namespace")
                if not namespace:
                    continue
                request = self._request_for_query(query)
                response = self._service.search(request)
                for result in response.results:
                    if result.namespace != namespace:
                        ok = False
                        break
            if not ok:
                break
        return ValidationReport(name="namespace_filter", passed=ok, details={})

    def _check_pagination(self, dataset: Sequence[Mapping[str, object]]) -> ValidationReport:
        """Verify pagination cursors do not create duplicate results.

        Args:
            dataset: Dataset entries providing queries for pagination tests.

        Returns:
            ValidationReport detailing pagination stability.
        """
        ok = True
        for entry in dataset:
            queries = entry.get("queries", [])
            for query in queries:
                request = self._request_for_query(query, page_size=2)
                first = self._service.search(request)
                if not first.next_cursor:
                    continue
                request.cursor = first.next_cursor
                second = self._service.search(request)
                seen = {(result.doc_id, result.chunk_id) for result in first.results}
                overlap = any((result.doc_id, result.chunk_id) in seen for result in second.results)
                if overlap:
                    ok = False
                    break
            if not ok:
                break
        return ValidationReport(name="pagination_stability", passed=ok, details={})

    def _check_highlights(self, dataset: Sequence[Mapping[str, object]]) -> ValidationReport:
        """Assert that each result includes highlight snippets.

        Args:
            dataset: Dataset entries with queries to validate highlight generation.

        Returns:
            ValidationReport indicating highlight completeness.
        """
        ok = True
        for entry in dataset:
            queries = entry.get("queries", [])
            for query in queries:
                request = self._request_for_query(query)
                response = self._service.search(request)
                if any(not result.highlights for result in response.results):
                    ok = False
                    break
            if not ok:
                break
        return ValidationReport(name="highlight_presence", passed=ok, details={})

    def _check_backup_restore(self, dataset: Sequence[Mapping[str, object]]) -> ValidationReport:
        """Validate backup/restore by round-tripping the FAISS index.

        Args:
            dataset: Dataset entries used to verify consistency post-restore.

        Returns:
            ValidationReport capturing backup/restore status.
        """
        if not dataset:
            return ValidationReport(
                name="backup_restore", passed=False, details={"error": "dataset empty"}
            )
        queries = dataset[0].get("queries", [])
        if not queries:
            return ValidationReport(
                name="backup_restore", passed=False, details={"error": "missing queries"}
            )
        faiss_bytes = self._ingestion.faiss_index.serialize()
        first_query = self._request_for_query(queries[0])
        before = self._service.search(first_query)
        self._ingestion.faiss_index.restore(faiss_bytes)
        after = self._service.search(first_query)
        ok = bool(
            before.results and after.results and before.results[0].doc_id == after.results[0].doc_id
        )
        return ValidationReport(name="backup_restore", passed=ok, details={})

    def _request_for_query(
        self, query: Mapping[str, object], page_size: int = 5
    ) -> HybridSearchRequest:
        """Construct a `HybridSearchRequest` for a dataset query payload.

        Args:
            query: Query payload from the dataset.
            page_size: Desired page size for generated requests.

        Returns:
            HybridSearchRequest ready for execution against the service.
        """
        return HybridSearchRequest(
            query=str(query["query"]),
            namespace=query.get("namespace"),
            filters=dict(query.get("filters", {})),
            page_size=page_size,
            cursor=None,
            diversification=bool(query.get("diversification", False)),
            diagnostics=bool(query.get("diagnostics", True)),
            recall_first=bool(query.get("recall_first", False)),
        )

    def _persist_reports(
        self,
        summary: ValidationSummary,
        output_root: Optional[Path],
        calibration_details: Optional[Mapping[str, object]],
        *,
        extras: Optional[Mapping[str, Mapping[str, object]]] = None,
    ) -> None:
        """Persist validation summaries and detailed metrics to disk.

        Args:
            summary: Validation summary containing reports.
            output_root: Optional directory for storing artifacts.
            calibration_details: Optional calibration metrics to persist.
            extras: Optional mapping of additional metrics categories.

        Returns:
            None
        """
        root = output_root or Path("reports/validation")
        directory = root / summary.started_at.strftime("%Y%m%d%H%M%S")
        directory.mkdir(parents=True, exist_ok=True)
        reports_json = [
            {
                "name": report.name,
                "passed": report.passed,
                "details": report.details,
            }
            for report in summary.reports
        ]
        (directory / "summary.json").write_text(
            json.dumps(reports_json, indent=2), encoding="utf-8"
        )
        human_lines = [
            f"Validation started at: {summary.started_at.isoformat()}",
            f"Validation completed at: {summary.completed_at.isoformat()}",
            f"Overall status: {'PASS' if summary.passed else 'FAIL'}",
        ]
        for report in summary.reports:
            human_lines.append(f"- {report.name}: {'PASS' if report.passed else 'FAIL'}")
        (directory / "summary.txt").write_text("\n".join(human_lines), encoding="utf-8")
        if calibration_details is not None:
            (directory / "calibration.json").write_text(
                json.dumps(calibration_details, indent=2), encoding="utf-8"
            )
        if extras:
            (directory / "metrics.json").write_text(json.dumps(extras, indent=2), encoding="utf-8")

    def _collect_queries(
        self, dataset: Sequence[Mapping[str, object]]
    ) -> List[tuple[Mapping[str, object], Mapping[str, object]]]:
        """Collect (document, query) pairs from the dataset.

        Args:
            dataset: Loaded dataset entries containing documents and queries.

        Returns:
            List of tuples pairing document payloads with query payloads.
        """
        pairs: List[tuple[Mapping[str, object], Mapping[str, object]]] = []
        for entry in dataset:
            document_payload = entry.get("document", {})
            for query in entry.get("queries", []):
                pairs.append((document_payload, query))
        return pairs

    def _sample_queries(
        self,
        dataset: Sequence[Mapping[str, object]],
        sample_size: int,
        rng: random.Random,
    ) -> List[tuple[Mapping[str, object], Mapping[str, object]]]:
        """Sample a subset of (document, query) pairs for randomized checks.

        Args:
            dataset: Dataset entries containing documents and queries.
            sample_size: Maximum number of pairs to return.
            rng: Random generator used for sampling.

        Returns:
            List of sampled (document, query) pairs.
        """
        pairs = self._collect_queries(dataset)
        if not pairs:
            return []
        if sample_size >= len(pairs):
            return pairs
        return rng.sample(pairs, sample_size)

    def _scale_data_sanity(
        self,
        documents: Sequence[DocumentInput],
        dataset: Sequence[Mapping[str, object]],
    ) -> ValidationReport:
        """Validate that ingested corpus statistics look healthy.

        Args:
            documents: Document inputs ingested during the scale run.
            dataset: Dataset entries used for validation.

        Returns:
            ValidationReport summarizing data sanity findings.
        """
        total_chunks = self._registry.count()
        namespaces = sorted({doc.namespace for doc in documents})
        dims: set[int] = set()
        invalid_vectors = 0
        embedding_cache: Dict[str, np.ndarray] = {}
        for chunk in self._registry.all():
            vector = self._registry.resolve_embedding(chunk.vector_id, cache=embedding_cache)
            dims.add(vector.shape[0])
            if not np.isfinite(vector).all():
                invalid_vectors += 1
        acl_missing = sum(1 for doc in documents if not doc.metadata.get("acl"))
        query_pairs = self._collect_queries(dataset)
        passed = len(dims) == 1 and invalid_vectors == 0 and acl_missing == 0
        details: Dict[str, object] = {
            "total_documents": len(documents),
            "total_queries": len(query_pairs),
            "total_chunks": total_chunks,
            "namespaces": namespaces,
            "vector_dimensions": sorted(dims),
            "invalid_vector_count": invalid_vectors,
            "documents_missing_acl": acl_missing,
        }
        return ValidationReport(name="scale_data_sanity", passed=passed, details=details)

    def _scale_crud_namespace(
        self,
        documents: Sequence[DocumentInput],
        dataset: Sequence[Mapping[str, object]],
        inputs_by_doc: Mapping[str, DocumentInput],
        rng: random.Random,
    ) -> ValidationReport:
        """Exercise CRUD operations to ensure namespace isolation stays intact.

        Args:
            documents: Documents ingested for the validation run.
            dataset: Dataset entries providing queries for verification.
            inputs_by_doc: Mapping back to original document inputs.
            rng: Random generator used to select documents.

        Returns:
            ValidationReport describing CRUD and namespace violations if any.
        """
        initial_registry = self._registry.count()
        initial_faiss = self._ingestion.faiss_index.ntotal

        doc_ids = [doc.doc_id for doc in documents]
        update_count = min(max(10, len(doc_ids) // 10), len(doc_ids)) or 1
        update_doc_ids = rng.sample(doc_ids, update_count)
        self._ingestion.upsert_documents([inputs_by_doc[doc_id] for doc_id in update_doc_ids])

        update_ok = (
            self._registry.count() == initial_registry
            and self._ingestion.faiss_index.ntotal == initial_faiss
        )

        vector_ids = [chunk.vector_id for chunk in self._registry.all()]
        delete_count = min(max(10, len(vector_ids) // 20), len(vector_ids) // 2 or 1)
        delete_ids = rng.sample(vector_ids, delete_count)
        deleted_doc_ids = set()
        for vector_id in delete_ids:
            chunk = self._registry.get(vector_id)
            if chunk is not None:
                deleted_doc_ids.add(chunk.doc_id)
        self._ingestion.delete_chunks(delete_ids)

        delete_ok = (
            self._registry.count() == initial_registry - delete_count
            and self._ingestion.faiss_index.ntotal == initial_faiss - delete_count
        )

        if deleted_doc_ids:
            self._ingestion.upsert_documents([inputs_by_doc[doc_id] for doc_id in deleted_doc_ids])

        restore_ok = (
            self._registry.count() == initial_registry
            and self._ingestion.faiss_index.ntotal == initial_faiss
        )

        namespace_pairs: Dict[str, List[Mapping[str, object]]] = {}
        for document_payload, query_payload in self._collect_queries(dataset):
            namespace = query_payload.get("namespace") or document_payload.get("namespace")
            if namespace:
                namespace_pairs.setdefault(str(namespace), []).append(query_payload)

        namespace_violations: List[str] = []
        for namespace, queries in namespace_pairs.items():
            sample = queries[: min(5, len(queries))]
            for query_payload in sample:
                request = self._request_for_query(query_payload)
                response = self._service.search(request)
                for result in response.results:
                    if result.namespace != namespace:
                        namespace_violations.append(namespace)
                        break
                if namespace_violations:
                    break

        details: Dict[str, object] = {
            "updates_tested": update_count,
            "deletes_tested": delete_count,
            "namespaces_checked": sorted(namespace_pairs.keys()),
            "namespace_violations": namespace_violations,
            "registry_count": self._registry.count(),
            "faiss_ntotal": self._ingestion.faiss_index.ntotal,
        }

        passed = update_ok and delete_ok and restore_ok and not namespace_violations
        return ValidationReport(name="scale_crud_namespace", passed=passed, details=details)

    def _scale_dense_metrics(
        self,
        thresholds: Mapping[str, float],
        rng: random.Random,
    ) -> ValidationReport:
        """Assess dense retrieval self-hit, perturbation, and recall metrics.

        Args:
            thresholds: Threshold values for dense metric success.
            rng: Random generator for selecting sample chunks.

        Returns:
            ValidationReport containing dense metric measurements.
        """
        all_chunks = self._registry.all()
        if not all_chunks:
            return ValidationReport(
                name="scale_dense_metrics",
                passed=False,
                details={"error": "registry empty"},
            )

        sample_size = min(max(200, len(all_chunks) // 4), len(all_chunks))
        sampled_chunks = rng.sample(all_chunks, sample_size)

        top_k = min(10, len(all_chunks))
        self_hits = 0
        perturb_hits = 0
        recalls: List[float] = []

        # Precompute matrix for brute-force recall estimates.
        embedding_cache: Dict[str, np.ndarray] = {}
        vector_ids = [chunk.vector_id for chunk in all_chunks]
        vector_matrix = self._registry.resolve_embeddings(
            vector_ids, cache=embedding_cache
        )
        vector_matrix = np.asarray(vector_matrix, dtype=np.float32)
        if vector_matrix.ndim == 1:
            vector_matrix = vector_matrix.reshape(1, -1)
        vector_lookup = {
            vector_id: embedding_cache.get(vector_id, vector_matrix[idx])
            for idx, vector_id in enumerate(vector_ids)
        }
        try:
            adapter_stats = self._ingestion.faiss_index.adapter_stats  # type: ignore[attr-defined]
        except AttributeError:
            adapter_stats = None

        resources = adapter_stats.resources if adapter_stats is not None else None
        try:
            ingestion_device = getattr(self._ingestion.faiss_index, "device", 0)
        except Exception:
            ingestion_device = 0
        try:
            device = (
                int(adapter_stats.device) if adapter_stats is not None else int(ingestion_device)
            )
        except Exception:
            device = 0

        gpu_resources = resources
        scratch_index = None
        using_gpu_ground_truth = False
        ordered_vector_ids: List[str] = list(vector_ids)
        normalized_cpu_vectors: Optional[List[np.ndarray]] = None
        embedding_dim = int(vector_matrix.shape[1]) if vector_matrix.size else 0
        if embedding_dim <= 0:
            embedding_dim = int(
                getattr(getattr(self._ingestion.faiss_index, "config", object()), "dim", 0)
                or getattr(self._ingestion.faiss_index, "dim", 0)
            )

        if gpu_resources is None and faiss is not None and hasattr(faiss, "StandardGpuResources"):
            try:
                gpu_resources = self._ensure_validation_resources()
            except Exception:
                gpu_resources = None

        if faiss is not None and gpu_resources is not None and hasattr(faiss, "GpuIndexFlatIP"):
            try:
                gpu_config_cls = getattr(faiss, "GpuIndexFlatConfig", None)
                if gpu_config_cls is not None:
                    gpu_config = gpu_config_cls()
                    gpu_config.device = int(device)
                    if adapter_stats is not None and hasattr(gpu_config, "useFloat16"):
                        gpu_config.useFloat16 = bool(getattr(adapter_stats, "fp16_enabled", False))
                    scratch_index = faiss.GpuIndexFlatIP(gpu_resources, embedding_dim, gpu_config)
                else:
                    scratch_index = faiss.index_cpu_to_gpu(
                        gpu_resources,
                        int(device),
                        faiss.IndexFlatIP(embedding_dim),
                    )
            except Exception:
                scratch_index = None

        if scratch_index is not None:
            using_gpu_ground_truth = True
            try:
                for vector_id in ordered_vector_ids:
                    embedding = np.array(vector_lookup[vector_id], dtype=np.float32, copy=True)
                    if embedding.ndim == 1:
                        embedding = embedding.reshape(1, -1)
                    faiss.normalize_L2(embedding)
                    scratch_index.add(embedding)
            except Exception:
                scratch_index.reset()
                scratch_index = None
                using_gpu_ground_truth = False

        if not using_gpu_ground_truth:
            normalized_cpu_vectors = []
            for vector_id in ordered_vector_ids:
                embedding = np.array(vector_lookup[vector_id], dtype=np.float32, copy=True)
                flat_embedding = embedding.reshape(-1)
                norm = float(np.linalg.norm(flat_embedding)) or 1.0
                normalized = (flat_embedding / norm).astype(np.float32, copy=False)
                normalized_cpu_vectors.append(normalized)

        noise_rng = np.random.default_rng(2024)

        for chunk in sampled_chunks:
            query_vec = np.array(vector_lookup[chunk.vector_id], dtype=np.float32, copy=True)
            hits = self._ingestion.faiss_index.search(query_vec, top_k)
            retrieved_ids = [hit.vector_id for hit in hits]
            if retrieved_ids and retrieved_ids[0] == chunk.vector_id:
                self_hits += 1

            noise = noise_rng.normal(scale=0.01, size=query_vec.shape).astype(np.float32)
            perturbed = query_vec + noise
            perturbed_hits = self._ingestion.faiss_index.search(perturbed, top_k)
            if any(
                hit.vector_id == chunk.vector_id
                for hit in perturbed_hits[: min(3, len(perturbed_hits))]
            ):
                perturb_hits += 1

            if using_gpu_ground_truth and scratch_index is not None and faiss is not None:
                q = np.array(query_vec, dtype=np.float32, copy=True)
                if q.ndim == 1:
                    q = q.reshape(1, -1)
                faiss.normalize_L2(q)
                _scores, indices_block = scratch_index.search(q, top_k)
                top_indices = indices_block[0]
            else:
                q = np.array(query_vec, dtype=np.float32, copy=True)
                norm = float(np.linalg.norm(q)) or 1.0
                q = (q / norm).astype(np.float32, copy=False)
                assert normalized_cpu_vectors is not None
                scores = np.fromiter(
                    (float(np.dot(q, corpus_vec)) for corpus_vec in normalized_cpu_vectors),
                    dtype=np.float32,
                    count=len(normalized_cpu_vectors),
                )
                top_indices = np.argpartition(scores, -top_k)[-top_k:]
                top_indices = top_indices[np.argsort(scores[top_indices])[::-1]]
            valid_indices = [idx for idx in top_indices if 0 <= idx < len(ordered_vector_ids)]
            ground_truth_ids = [ordered_vector_ids[idx] for idx in valid_indices]
            overlap = len(set(retrieved_ids) & set(ground_truth_ids))
            recalls.append(overlap / min(top_k, len(ground_truth_ids)) if ground_truth_ids else 0.0)

        self_hit_rate = self_hits / sample_size if sample_size else 0.0
        perturb_rate = perturb_hits / sample_size if sample_size else 0.0
        avg_recall = float(sum(recalls) / len(recalls)) if recalls else 0.0

        details = {
            "sampled_chunks": sample_size,
            "self_hit_rate": self_hit_rate,
            "perturb_top3_rate": perturb_rate,
            "recall_at_10": avg_recall,
        }

        passed = (
            self_hit_rate >= thresholds.get("dense_self_hit", 0.0)
            and perturb_rate >= thresholds.get("dense_perturb_top3", 0.0)
            and avg_recall >= thresholds.get("dense_recall_at_10", 0.0)
        )
        if scratch_index is not None:
            scratch_index.reset()

        return ValidationReport(name="scale_dense_metrics", passed=passed, details=details)

    def _scale_channel_relevance(
        self,
        dataset: Sequence[Mapping[str, object]],
        thresholds: Mapping[str, float],
        rng: random.Random,
        query_sample_size: int,
    ) -> ValidationReport:
        """Measure top-10 relevance for each retrieval channel across sampled queries.

        Args:
            dataset: Dataset entries containing queries for evaluation.
            thresholds: Threshold mapping for hit-rate expectations.
            rng: Random generator used for sampling query pairs.
            query_sample_size: Number of query pairs sampled.

        Returns:
            ValidationReport capturing per-channel relevance metrics.
        """
        sampled_pairs = self._sample_queries(dataset, query_sample_size, rng)
        if not sampled_pairs:
            return ValidationReport(
                name="scale_channel_relevance",
                passed=False,
                details={"error": "no queries available"},
            )

        feature_generator = self._service._feature_generator
        bm25_hits = 0
        splade_hits = 0
        dense_hits = 0
        rrf_hits = 0

        bm25_ranks: List[int] = []
        splade_ranks: List[int] = []
        dense_ranks: List[int] = []
        rrf_ranks: List[int] = []

        doc_to_embedding: Dict[Tuple[str, str], np.ndarray] = {}
        registry_chunks = self._registry.all()
        if registry_chunks:
            vectors = self._registry.resolve_embeddings(
                [chunk.vector_id for chunk in registry_chunks]
            )
            for chunk, vector in zip(registry_chunks, vectors):
                key = (chunk.namespace, chunk.doc_id)
                doc_to_embedding.setdefault(key, vector)

        for document_payload, query_payload in sampled_pairs:
            expected_doc_id = str(
                query_payload.get("expected_doc_id") or document_payload.get("doc_id")
            )
            request = self._request_for_query(query_payload, page_size=10)
            filters = dict(request.filters)
            if request.namespace:
                filters["namespace"] = request.namespace

            features = feature_generator.compute_features(request.query)
            namespace = request.namespace
            if namespace is None:
                document_namespace = document_payload.get("namespace")
                namespace = (
                    ""
                    if document_namespace is None
                    else str(document_namespace)
                )
            else:
                namespace = str(namespace)
            dense_query_vector = doc_to_embedding.get(
                (namespace, expected_doc_id),
                features.embedding,
            )

            bm25_results, _ = self._opensearch.search_bm25(features.bm25_terms, filters, top_k=10)
            bm25_doc_ids = [chunk.doc_id for chunk, _ in bm25_results]
            if expected_doc_id in bm25_doc_ids:
                bm25_hits += 1
                bm25_ranks.append(bm25_doc_ids.index(expected_doc_id) + 1)

            splade_results, _ = self._opensearch.search_splade(
                features.splade_weights, filters, top_k=10
            )
            splade_doc_ids = [chunk.doc_id for chunk, _ in splade_results]
            if expected_doc_id in splade_doc_ids:
                splade_hits += 1
                splade_ranks.append(splade_doc_ids.index(expected_doc_id) + 1)

            dense_results = self._ingestion.faiss_index.search(dense_query_vector, 10)
            dense_doc_ids: List[str] = []
            for hit in dense_results:
                payload = self._registry.get(hit.vector_id)
                if payload is not None:
                    dense_doc_ids.append(payload.doc_id)
            if expected_doc_id in dense_doc_ids:
                dense_hits += 1
                dense_ranks.append(dense_doc_ids.index(expected_doc_id) + 1)

            fused_response = self._service.search(request)
            fused_doc_ids = [result.doc_id for result in fused_response.results[:10]]
            if expected_doc_id in fused_doc_ids:
                rrf_hits += 1
                rrf_ranks.append(fused_doc_ids.index(expected_doc_id) + 1)

        total_queries = len(sampled_pairs)
        bm25_rate = bm25_hits / total_queries
        splade_rate = splade_hits / total_queries
        dense_rate = dense_hits / total_queries
        rrf_rate = rrf_hits / total_queries

        details: Dict[str, object] = {
            "query_count": total_queries,
            "bm25_hit_rate@10": bm25_rate,
            "splade_hit_rate@10": splade_rate,
            "dense_hit_rate@10": dense_rate,
            "rrf_hit_rate@10": rrf_rate,
            "bm25_avg_rank": statistics.mean(bm25_ranks) if bm25_ranks else None,
            "splade_avg_rank": statistics.mean(splade_ranks) if splade_ranks else None,
            "dense_avg_rank": statistics.mean(dense_ranks) if dense_ranks else None,
            "rrf_avg_rank": statistics.mean(rrf_ranks) if rrf_ranks else None,
        }

        passed = (
            bm25_rate >= thresholds.get("bm25_hit_rate@10", 0.0)
            and splade_rate >= thresholds.get("splade_hit_rate@10", 0.0)
            and dense_rate >= thresholds.get("dense_hit_rate@10", 0.0)
            and rrf_rate >= thresholds.get("rrf_hit_rate@10", 0.0)
        )
        return ValidationReport(name="scale_channel_relevance", passed=passed, details=details)

    def _scale_fusion_mmr(
        self,
        dataset: Sequence[Mapping[str, object]],
        thresholds: Mapping[str, float],
        rng: random.Random,
        query_sample_size: int,
    ) -> ValidationReport:
        """Evaluate diversification impact of MMR versus RRF on sampled queries.

        Args:
            dataset: Dataset entries containing documents and queries.
            thresholds: Diversification thresholds for redundancy and hit-rate deltas.
            rng: Random generator for sampling queries.
            query_sample_size: Number of query pairs to evaluate.

        Returns:
            ValidationReport detailing redundancy reduction and hit-rate deltas.
        """
        sampled_pairs = self._sample_queries(dataset, query_sample_size, rng)
        if not sampled_pairs:
            return ValidationReport(
                name="scale_fusion_mmr",
                passed=False,
                details={"error": "no queries available"},
            )

        chunk_lookup = {
            (chunk.namespace, chunk.doc_id, chunk.chunk_id): chunk
            for chunk in self._registry.all()
        }

        redundancy_reductions: List[float] = []
        rrf_cosines: List[float] = []
        mmr_cosines: List[float] = []
        rrf_hits = 0
        mmr_hits = 0

        for document_payload, query_payload in sampled_pairs:
            expected_doc_id = str(
                query_payload.get("expected_doc_id") or document_payload.get("doc_id")
            )

            baseline_request = self._request_for_query(query_payload, page_size=10)
            baseline_response = self._service.search(baseline_request)
            baseline_doc_ids = [result.doc_id for result in baseline_response.results[:10]]
            baseline_vectors = self._embeddings_for_results(
                baseline_response.results, chunk_lookup
            )
            baseline_cos = self._average_pairwise_cos(baseline_vectors)
            rrf_cosines.append(baseline_cos)
            if expected_doc_id in baseline_doc_ids:
                rrf_hits += 1

            mmr_request = self._request_for_query(query_payload, page_size=10)
            mmr_request.diversification = True
            mmr_response = self._service.search(mmr_request)
            mmr_doc_ids = [result.doc_id for result in mmr_response.results[:10]]
            mmr_vectors = self._embeddings_for_results(mmr_response.results, chunk_lookup)
            mmr_cos = self._average_pairwise_cos(mmr_vectors)
            mmr_cosines.append(mmr_cos)
            if expected_doc_id in mmr_doc_ids:
                mmr_hits += 1

            redundancy_reductions.append(baseline_cos - mmr_cos)

        total_queries = len(sampled_pairs)
        mean_reduction = (
            float(sum(redundancy_reductions) / len(redundancy_reductions))
            if redundancy_reductions
            else 0.0
        )
        mean_rrf_cos = float(sum(rrf_cosines) / len(rrf_cosines)) if rrf_cosines else 0.0
        mean_mmr_cos = float(sum(mmr_cosines) / len(mmr_cosines)) if mmr_cosines else 0.0
        rrf_rate = rrf_hits / total_queries
        mmr_rate = mmr_hits / total_queries

        details = {
            "query_count": total_queries,
            "rrf_hit_rate@10": rrf_rate,
            "mmr_hit_rate@10": mmr_rate,
            "avg_rrf_pairwise_cosine": mean_rrf_cos,
            "avg_mmr_pairwise_cosine": mean_mmr_cos,
            "redundancy_reduction": mean_reduction,
            "hit_rate_delta": abs(rrf_rate - mmr_rate),
        }

        passed = mean_reduction >= thresholds.get("mmr_redundancy_reduction", 0.0) and abs(
            rrf_rate - mmr_rate
        ) <= thresholds.get("mmr_hit_rate_delta", float("inf"))
        return ValidationReport(name="scale_fusion_mmr", passed=passed, details=details)

    def _scale_pagination(
        self,
        dataset: Sequence[Mapping[str, object]],
        rng: random.Random,
        sample_size: int = 40,
    ) -> ValidationReport:
        """Ensure page cursors generate disjoint result sets across pages.

        Args:
            dataset: Dataset entries containing documents and queries.
            rng: Random generator for sampling query pairs.
            sample_size: Number of queries to evaluate for pagination.

        Returns:
            ValidationReport indicating pagination overlap issues.
        """
        sampled_pairs = self._sample_queries(dataset, sample_size, rng)
        if not sampled_pairs:
            return ValidationReport(
                name="scale_pagination",
                passed=False,
                details={"error": "no queries available"},
            )

        overlap_failures = 0
        order_mismatches = 0
        checked = 0

        for _, query_payload in sampled_pairs:
            base_request = self._request_for_query(query_payload, page_size=20)
            first_response = self._service.search(base_request)
            first_keys = [(res.doc_id, res.chunk_id) for res in first_response.results]
            if first_response.next_cursor:
                second_request = self._request_for_query(query_payload, page_size=20)
                second_request.cursor = first_response.next_cursor
                second_response = self._service.search(second_request)
                second_keys = [(res.doc_id, res.chunk_id) for res in second_response.results]
                if set(first_keys) & set(second_keys):
                    overlap_failures += 1
            repeat_request = self._request_for_query(query_payload, page_size=20)
            repeat_response = self._service.search(repeat_request)
            repeat_keys = [(res.doc_id, res.chunk_id) for res in repeat_response.results]
            if first_keys != repeat_keys:
                order_mismatches += 1
            checked += 1

        details = {
            "queries_checked": checked,
            "overlap_failures": overlap_failures,
            "order_mismatches": order_mismatches,
        }
        passed = overlap_failures == 0 and order_mismatches == 0
        return ValidationReport(name="scale_pagination", passed=passed, details=details)

    def _scale_result_shaping(
        self,
        dataset: Sequence[Mapping[str, object]],
        rng: random.Random,
        sample_size: int = 40,
    ) -> ValidationReport:
        """Confirm per-document limits, deduping, and highlights behave as expected.

        Args:
            dataset: Dataset entries containing documents and queries.
            rng: Random generator used for sampling query pairs.
            sample_size: Number of sampled queries to evaluate.

        Returns:
            ValidationReport summarizing result shaping concerns.
        """
        sampled_pairs = self._sample_queries(dataset, sample_size, rng)
        if not sampled_pairs:
            return ValidationReport(
                name="scale_result_shaping",
                passed=False,
                details={"error": "no queries available"},
            )

        config = self._service._config_manager.get()
        max_per_doc = config.fusion.max_chunks_per_doc
        dedupe_threshold = config.fusion.cosine_dedupe_threshold
        chunk_lookup = {
            (chunk.namespace, chunk.doc_id, chunk.chunk_id): chunk
            for chunk in self._registry.all()
        }
        device = int(config.dense.device)

        doc_limit_violations = 0
        dedupe_violations = 0
        highlight_missing = 0
        embedding_cache: Dict[str, np.ndarray] = {}

        for _, query_payload in sampled_pairs:
            request = self._request_for_query(query_payload, page_size=20)
            response = self._service.search(request)
            doc_counts: Dict[str, int] = {}
            embeddings: List[np.ndarray] = []

            for result in response.results:
                doc_counts[result.doc_id] = doc_counts.get(result.doc_id, 0) + 1
                chunk = chunk_lookup.get((result.namespace, result.doc_id, result.chunk_id))
                if chunk is not None:
                    embeddings.append(
                        self._registry.resolve_embedding(chunk.vector_id, cache=embedding_cache)
                    )
                if not result.highlights:
                    highlight_missing += 1

            if any(count > max_per_doc for count in doc_counts.values()):
                doc_limit_violations += 1

            # Dedupe check based on cosine similarity
            if len(embeddings) > 1:
                matrix = np.ascontiguousarray(np.stack(embeddings), dtype=np.float32)
                sims = pairwise_inner_products(
                    matrix,
                    device=device,
                    resources=self._ensure_validation_resources(),
                )
                if np.any(np.triu(sims, k=1) >= dedupe_threshold):
                    dedupe_violations += 1

        details = {
            "queries_checked": len(sampled_pairs),
            "doc_limit_violations": doc_limit_violations,
            "dedupe_violations": dedupe_violations,
            "missing_highlights": highlight_missing,
        }
        passed = doc_limit_violations == 0 and dedupe_violations == 0 and highlight_missing == 0
        return ValidationReport(name="scale_result_shaping", passed=passed, details=details)

    def _scale_backup_restore(
        self,
        dataset: Sequence[Mapping[str, object]],
        rng: random.Random,
        query_sample_size: int,
    ) -> ValidationReport:
        """Validate snapshot/restore under randomized workloads.

        Args:
            dataset: Dataset entries with documents and queries.
            rng: Random generator for sampling queries.
            query_sample_size: Maximum number of query pairs to evaluate.

        Returns:
            ValidationReport highlighting snapshot mismatches, if any.
        """
        sampled_pairs = self._sample_queries(dataset, min(30, query_sample_size), rng)
        if not sampled_pairs:
            return ValidationReport(
                name="scale_backup_restore",
                passed=False,
                details={"error": "no queries available"},
            )

        snapshot = serialize_state(self._ingestion.faiss_index, self._registry)

        baseline_results: List[List[tuple[str, float]]] = []
        for _, query_payload in sampled_pairs:
            request = self._request_for_query(query_payload, page_size=15)
            response = self._service.search(request)
            baseline_results.append(
                [(result.doc_id, round(result.score, 6)) for result in response.results[:15]]
            )

        restore_state(self._ingestion.faiss_index, snapshot)

        mismatches = 0
        for (_, query_payload), expected in zip(sampled_pairs, baseline_results):
            request = self._request_for_query(query_payload, page_size=15)
            response = self._service.search(request)
            observed = [(result.doc_id, round(result.score, 6)) for result in response.results[:15]]
            if observed != expected:
                mismatches += 1

        details = {
            "queries_checked": len(sampled_pairs),
            "mismatches": mismatches,
        }
        passed = mismatches == 0
        return ValidationReport(name="scale_backup_restore", passed=passed, details=details)

    def _scale_acl(self, dataset: Sequence[Mapping[str, object]]) -> ValidationReport:
        """Ensure per-namespace ACL tags are enforced across queries.

        Args:
            dataset: Dataset entries providing documents and queries.

        Returns:
            ValidationReport listing ACL violations, if discovered.
        """
        namespace_to_acl: Dict[str, str] = {}
        namespace_queries: Dict[str, List[Mapping[str, object]]] = {}
        for entry in dataset:
            document = entry.get("document", {})
            namespace = str(document.get("namespace", ""))
            metadata = document.get("metadata", {})
            acl_entries = metadata.get("acl", [])
            if acl_entries:
                namespace_to_acl.setdefault(namespace, acl_entries[0])
            for query in entry.get("queries", []):
                namespace_queries.setdefault(namespace, []).append(query)

        violations: List[str] = []
        checked = 0
        for namespace, queries in namespace_queries.items():
            acl_tag = namespace_to_acl.get(namespace)
            if not acl_tag:
                continue
            sample = queries[: min(5, len(queries))]
            for query_payload in sample:
                request = self._request_for_query(query_payload, page_size=10)
                filters = dict(request.filters)
                filters["acl"] = [acl_tag]
                request.filters = filters
                response = self._service.search(request)
                checked += 1
                for result in response.results:
                    acl_values = result.metadata.get("acl")
                    if isinstance(acl_values, list):
                        allowed = acl_tag in acl_values
                    else:
                        allowed = acl_values == acl_tag
                    if not allowed:
                        violations.append(f"namespace={namespace}")
                        break
                # Cross-namespace negative check
                for other_namespace, other_acl in namespace_to_acl.items():
                    if other_namespace == namespace:
                        continue
                    negative_filters = dict(request.filters)
                    negative_filters["acl"] = [other_acl]
                    negative_request = self._request_for_query(query_payload, page_size=10)
                    negative_request.filters = negative_filters
                    negative_response = self._service.search(negative_request)
                    if negative_response.results:
                        violations.append(f"cross-namespace:{namespace}->{other_namespace}")
                        break

        details = {
            "queries_checked": checked,
            "violations": violations,
            "namespaces": sorted(namespace_to_acl.keys()),
        }
        passed = not violations
        return ValidationReport(name="scale_acl", passed=passed, details=details)

    def _scale_performance(
        self,
        dataset: Sequence[Mapping[str, object]],
        thresholds: Mapping[str, float],
        rng: random.Random,
        query_sample_size: int,
    ) -> ValidationReport:
        """Benchmark latency and throughput against configured thresholds.

        Args:
            dataset: Dataset entries containing documents and queries.
            thresholds: Threshold values for latency and headroom metrics.
            rng: Random generator used for sampling query pairs.
            query_sample_size: Number of queries to sample for benchmarking.

        Returns:
            ValidationReport detailing performance metrics.
        """
        sampled_pairs = self._sample_queries(dataset, min(120, query_sample_size * 2), rng)
        if not sampled_pairs:
            return ValidationReport(
                name="scale_performance",
                passed=False,
                details={"error": "no queries available"},
            )

        total_timings: List[float] = []
        bm25_timings: List[float] = []
        splade_timings: List[float] = []
        dense_timings: List[float] = []
        wall_start = time.perf_counter()

        for _, query_payload in sampled_pairs:
            request = self._request_for_query(query_payload, page_size=10)
            iter_start = time.perf_counter()
            response = self._service.search(request)
            total_timings.append(
                response.timings_ms.get("total_ms", (time.perf_counter() - iter_start) * 1000)
            )
            bm25_timings.append(response.timings_ms.get("bm25_ms", 0.0))
            splade_timings.append(response.timings_ms.get("splade_ms", 0.0))
            dense_timings.append(response.timings_ms.get("dense_ms", 0.0))

        wall_elapsed = time.perf_counter() - wall_start
        qps = len(sampled_pairs) / wall_elapsed if wall_elapsed > 0 else float("inf")

        p50 = self._percentile(total_timings, 50)
        p95 = self._percentile(total_timings, 95)
        p99 = self._percentile(total_timings, 99)

        estimated_usage_mb = (
            self._ingestion.faiss_index.ntotal * self._ingestion.faiss_index._dim * 4
        ) / (1024 * 1024)
        assumed_capacity_mb = 24000.0
        headroom_fraction = (
            1.0
            if assumed_capacity_mb <= 0
            else max(0.0, 1.0 - (estimated_usage_mb / assumed_capacity_mb))
        )

        details = {
            "query_count": len(sampled_pairs),
            "latency_p50_ms": p50,
            "latency_p95_ms": p95,
            "latency_p99_ms": p99,
            "bm25_avg_ms": statistics.mean(bm25_timings) if bm25_timings else 0.0,
            "splade_avg_ms": statistics.mean(splade_timings) if splade_timings else 0.0,
            "dense_avg_ms": statistics.mean(dense_timings) if dense_timings else 0.0,
            "observed_qps": qps,
            "estimated_vector_memory_mb": estimated_usage_mb,
            "headroom_fraction": headroom_fraction,
        }

        passed = p95 <= thresholds.get(
            "latency_p95_ms", float("inf")
        ) and headroom_fraction >= thresholds.get("gpu_headroom_fraction", 0.0)
        return ValidationReport(name="scale_performance", passed=passed, details=details)

    def _run_calibration(self, dataset: Sequence[Mapping[str, object]]) -> ValidationReport:
        """Record calibration metrics (self-hit accuracy) across oversampling factors.

        Args:
            dataset: Dataset entries (unused, provided for symmetry).

        Returns:
            ValidationReport summarizing calibration accuracy per oversample setting.
        """
        oversamples = [1, 2, 3]
        results: List[Mapping[str, object]] = []
        chunks = list(self._registry.all())
<<<<<<< HEAD
        total_chunks = max(1, len(chunks))

        # Derive a defensible clamp for calibration batch sizing. The FAISS GPU
        # wheel comfortably serves ~8 MiB of query vectors per sweep, so clamp
        # the batch size according to embedding dimensionality and registry
        # cardinality. This prevents misconfiguration from issuing oversized
        # batches that could exhaust device memory.
        embedding_dim = getattr(self._ingestion.faiss_index, "_dim", 0)
        safe_min_batch = 1
        default_ceiling = 512
        if isinstance(embedding_dim, int) and embedding_dim > 0:
            bytes_per_vector = max(1, embedding_dim * 4)
            approx_limit = (8 * 1024 * 1024) // bytes_per_vector
            default_ceiling = max(safe_min_batch, min(512, approx_limit))
        available_chunks = len(chunks)
        safe_max_batch = min(default_ceiling, available_chunks) if available_chunks else default_ceiling
        safe_max_batch = max(safe_min_batch, safe_max_batch)

=======
        if not chunks:
            return ValidationReport(
                name="calibration_sweep",
                passed=True,
                details={
                    "dense": [],
                    "note": "Skipped calibration because no chunks are registered.",
                },
            )

        total_chunks = len(chunks)
>>>>>>> 429c4e39
        config_manager = getattr(self._service, "_config_manager", None)
        retrieval_cfg = None
        if config_manager is not None:
            config = config_manager.get()
            retrieval_cfg = getattr(config, "retrieval", None)
        batch_size_raw = (
            getattr(retrieval_cfg, "dense_calibration_batch_size", None)
            if retrieval_cfg is not None
            else None
        )
        try:
            candidate_batch = int(batch_size_raw) if batch_size_raw is not None else None
        except (TypeError, ValueError):
            candidate_batch = None
        if candidate_batch is None:
            candidate_batch = safe_max_batch
        batch_size = max(safe_min_batch, min(candidate_batch, safe_max_batch))
        for oversample in oversamples:
            hits = 0
            embedding_cache: Dict[str, np.ndarray] = {}
            top_k = max(1, oversample * 3)
            if chunks:
                for start in range(0, len(chunks), batch_size):
                    batch_chunks = chunks[start : start + batch_size]
                    vector_ids = [chunk.vector_id for chunk in batch_chunks]
                    if not vector_ids:
                        continue
                    embedding_matrix = self._registry.resolve_embeddings(
                        vector_ids, cache=embedding_cache
                    )
                    if embedding_matrix.size == 0:
                        continue
                    queries = np.ascontiguousarray(embedding_matrix, dtype=np.float32)
                    batch_hits = self._ingestion.faiss_index.search_batch(queries, top_k)
                    if not batch_hits:
                        continue
                    for chunk, hits_list in zip(batch_chunks, batch_hits):
                        if hits_list and hits_list[0].vector_id == chunk.vector_id:
                            hits += 1
            accuracy = hits / total_chunks
            results.append({"oversample": oversample, "self_hit_accuracy": accuracy})
        passed = all(
            entry["self_hit_accuracy"] >= 0.95 for entry in results if entry["oversample"] >= 2
        )
        return ValidationReport(name="calibration_sweep", passed=passed, details={"dense": results})

    def _embeddings_for_results(
        self,
        results: Sequence[HybridSearchResult],
        chunk_lookup: Mapping[tuple[str, str, str], ChunkPayload],
        limit: int = 10,
    ) -> List[np.ndarray]:
        """Retrieve embeddings for the top-N results using a chunk lookup.

        Args:
            results: Search results from which embeddings are needed.
            chunk_lookup: Mapping from (namespace, doc_id, chunk_id) to stored payloads.
            limit: Maximum number of results to consider.

        Returns:
            List of embedding vectors associated with the results.
        """
        embeddings: List[np.ndarray] = []
        cache: Dict[str, np.ndarray] = {}
        for result in results[:limit]:
            chunk = chunk_lookup.get((result.namespace, result.doc_id, result.chunk_id))
            if chunk is None:
                continue
            embeddings.append(self._registry.resolve_embedding(chunk.vector_id, cache=cache))
        return embeddings

    def _average_pairwise_cos(self, embeddings: Sequence[np.ndarray]) -> float:
        """Compute average pairwise cosine similarity for a set of embeddings.

        Args:
            embeddings: Sequence of embedding vectors.

        Returns:
            Mean pairwise cosine similarity, or 0.0 when insufficient points exist.
        """
        if len(embeddings) < 2:
            return 0.0
        matrix = np.ascontiguousarray(np.stack(embeddings), dtype=np.float32)
        config = self._service._config_manager.get()
        sims = pairwise_inner_products(
            matrix,
            device=int(config.dense.device),
            resources=self._ensure_validation_resources(),
        )
        upper = np.triu(sims, k=1)
        values = upper[np.triu_indices_from(upper, k=1)]
        if values.size == 0:
            return 0.0
        return float(np.mean(values))

    def _ensure_validation_resources(self) -> "faiss.StandardGpuResources":
        """Lazy-create and cache GPU resources for validation-only cosine checks.

        Args:
            None

        Returns:
            FAISS GPU resources reused across validation runs.
        """

        if faiss is None:
            raise RuntimeError("faiss is required for validation checks")
        if self._validation_resources is None:
            service = self._service
            observability = getattr(service, "_observability", None)
            logger = getattr(observability, "logger", None)

            candidate_stores: Sequence[DenseVectorStore] = ()
            router = getattr(service, "_faiss_router", None)
            if router is not None:
                iter_fn = getattr(router, "iter_stores", None)
                if callable(iter_fn):
                    try:
                        candidate_stores = [store for _, store in iter_fn()]
                    except Exception:
                        candidate_stores = ()
                else:
                    default_store = getattr(router, "default_store", None)
                    if default_store is not None:
                        candidate_stores = (default_store,)
            else:
                default_store = getattr(service, "_faiss", None)
                if default_store is not None:
                    candidate_stores = (default_store,)

            for store in candidate_stores:
                getter = getattr(store, "get_gpu_resources", None)
                if not callable(getter):
                    continue
                try:
                    reused = getter()
                except Exception:
                    continue
                if reused is not None:
                    self._validation_resources = reused
                    break

            if self._validation_resources is None:
                config = service._config_manager.get()
                dense_cfg = getattr(config, "dense", DenseIndexConfig())
                resource = faiss.StandardGpuResources()

                temp_memory_raw = getattr(dense_cfg, "gpu_temp_memory_bytes", None)
                try:
                    temp_memory: Optional[int] = (
                        int(temp_memory_raw) if temp_memory_raw is not None else None
                    )
                except (TypeError, ValueError):
                    temp_memory = None
                if temp_memory is not None and hasattr(resource, "setTempMemory"):
                    try:
                        resource.setTempMemory(temp_memory)
                    except Exception:
                        if logger is not None:
                            logger.debug(
                                "validation-gpu-temp-memory-config-failed",
                                exc_info=True,
                            )

                pinned_raw = getattr(dense_cfg, "gpu_pinned_memory_bytes", None)
                try:
                    pinned_memory: Optional[int] = (
                        int(pinned_raw) if pinned_raw is not None else None
                    )
                except (TypeError, ValueError):
                    pinned_memory = None
                if pinned_memory is not None and hasattr(resource, "setPinnedMemory"):
                    try:
                        resource.setPinnedMemory(pinned_memory)
                    except Exception:
                        if logger is not None:
                            logger.debug(
                                "validation-gpu-pinned-memory-config-failed",
                                exc_info=True,
                            )

                use_null_all = bool(
                    getattr(dense_cfg, "gpu_use_default_null_stream_all_devices", False)
                    or getattr(dense_cfg, "gpu_default_null_stream_all_devices", False)
                )
                use_null = bool(
                    getattr(dense_cfg, "gpu_use_default_null_stream", False)
                    or getattr(dense_cfg, "gpu_default_null_stream", False)
                )
                try:
                    device = int(getattr(dense_cfg, "device", 0))
                except (TypeError, ValueError):
                    device = 0

                if use_null_all:
                    method = getattr(resource, "setDefaultNullStreamAllDevices", None)
                    if callable(method):
                        try:
                            method()
                        except Exception:
                            if logger is not None:
                                logger.debug(
                                    "validation-gpu-null-stream-all-devices-failed",
                                    exc_info=True,
                                )
                elif use_null:
                    method = getattr(resource, "setDefaultNullStream", None)
                    if callable(method):
                        try:
                            method(device)
                        except TypeError:
                            try:
                                method()
                            except Exception:
                                if logger is not None:
                                    logger.debug(
                                        "validation-gpu-null-stream-config-failed",
                                        exc_info=True,
                                    )
                        except Exception:
                            if logger is not None:
                                logger.debug(
                                    "validation-gpu-null-stream-config-failed",
                                    exc_info=True,
                                )

                if observability is not None:
                    metrics = getattr(observability, "metrics", None)
                    if metrics is not None and temp_memory is not None:
                        metrics.set_gauge(
                            "faiss_gpu_temp_memory_bytes", float(temp_memory), scope="validation"
                        )
                    if metrics is not None:
                        metrics.set_gauge(
                            "faiss_gpu_default_null_stream",
                            1.0 if use_null else 0.0,
                            scope="validation",
                        )
                        metrics.set_gauge(
                            "faiss_gpu_default_null_stream_all_devices",
                            1.0 if use_null_all else 0.0,
                            scope="validation",
                        )
                    if logger is not None:
                        logger.info(
                            "faiss-gpu-resource-configured",
                            extra={
                                "event": {
                                    "device": device,
                                    "temp_memory_bytes": temp_memory,
                                    "default_null_stream": use_null,
                                    "default_null_stream_all_devices": use_null_all,
                                    "scope": "validation",
                                }
                            },
                        )

                self._validation_resources = resource
        return self._validation_resources

    def _percentile(self, values: Sequence[float], percentile: float) -> float:
        """Return percentile value for a sequence; defaults to 0.0 when empty.

        Args:
            values: Sequence of numeric values.
            percentile: Desired percentile expressed as a value between 0 and 100.

        Returns:
            Percentile value cast to float, or 0.0 when the sequence is empty.
        """
        if not values:
            return 0.0
        return float(np.percentile(np.asarray(values, dtype=np.float64), percentile))

    def _scale_stability(
        self,
        dataset: Sequence[Mapping[str, object]],
        inputs_by_doc: Mapping[str, DocumentInput],
        rng: random.Random,
        query_sample_size: int,
    ) -> ValidationReport:
        """Stress-test search stability under repeated queries and churn.

        Args:
            dataset: Dataset entries containing documents and queries.
            inputs_by_doc: Mapping of document IDs to ingestion inputs.
            rng: Random generator used for sampling queries and churn operations.
            query_sample_size: Number of queries to sample for stability checks.

        Returns:
            ValidationReport detailing stability mismatches.
        """
        sampled_pairs = self._sample_queries(dataset, min(40, query_sample_size), rng)
        if not sampled_pairs:
            return ValidationReport(
                name="scale_stability",
                passed=False,
                details={"error": "no queries available"},
            )

        repeat_mismatches = 0
        for _, query_payload in sampled_pairs:
            request = self._request_for_query(query_payload, page_size=15)
            baseline = [res.doc_id for res in self._service.search(request).results]
            for _ in range(4):
                repeat_request = self._request_for_query(query_payload, page_size=15)
                repeat_results = [
                    res.doc_id for res in self._service.search(repeat_request).results
                ]
                if repeat_results != baseline:
                    repeat_mismatches += 1
                    break

        churn_doc_ids = list(inputs_by_doc.keys())
        churn_count = min(30, len(churn_doc_ids))
        if churn_count:
            churn_samples = rng.sample(churn_doc_ids, churn_count)
            self._ingestion.upsert_documents([inputs_by_doc[doc_id] for doc_id in churn_samples])

        churn_failures = 0
        for document_payload, query_payload in sampled_pairs[: min(15, len(sampled_pairs))]:
            expected_doc_id = str(
                query_payload.get("expected_doc_id") or document_payload.get("doc_id")
            )
            request = self._request_for_query(query_payload, page_size=15)
            response = self._service.search(request)
            if expected_doc_id and not any(
                res.doc_id == expected_doc_id for res in response.results
            ):
                churn_failures += 1

        details = {
            "queries_checked": len(sampled_pairs),
            "repeat_mismatches": repeat_mismatches,
            "churn_failures": churn_failures,
        }
        passed = repeat_mismatches == 0 and churn_failures == 0
        return ValidationReport(name="scale_stability", passed=passed, details=details)


# --- Public Functions ---


class JsonlDataset(Sequence[Mapping[str, object]]):
    """Memory-efficient JSONL dataset that streams entries on demand."""

    __slots__ = ("_path", "_encoding", "_offsets")

    def __init__(self, path: Path, encoding: str = "utf-8") -> None:
        if not path.exists():
            raise FileNotFoundError(path)
        self._path = path
        self._encoding = encoding
        offsets: List[int] = []
        offset = 0
        with path.open("rb") as handle:
            for raw in handle:
                length = len(raw)
                if raw.strip():
                    offsets.append(offset)
                offset += length
        self._offsets = offsets

    def __len__(self) -> int:
        return len(self._offsets)

    def __getitem__(self, index: int | slice) -> Mapping[str, object]:
        if isinstance(index, slice):
            return [self[i] for i in range(*index.indices(len(self)))]
        if index < 0:
            index += len(self)
        if index < 0 or index >= len(self):
            raise IndexError(index)
        offset = self._offsets[index]
        with self._path.open("rb") as handle:
            handle.seek(offset)
            raw = handle.readline()
        return json.loads(raw.decode(self._encoding))

    def __iter__(self) -> Iterator[Mapping[str, object]]:
        with self._path.open("r", encoding=self._encoding) as handle:
            for line in handle:
                if line.strip():
                    yield json.loads(line)


def load_dataset(path: Path) -> JsonlDataset:
    """Load a JSONL dataset describing documents and queries."""

    return JsonlDataset(path)


def infer_embedding_dim(dataset: Sequence[Mapping[str, object]]) -> int:
    """Infer dense embedding dimensionality from dataset vector artifacts.

    Args:
        dataset: Sequence of dataset entries containing vector metadata.

    Returns:
        Inferred embedding dimensionality, defaulting to 2560 when unknown.
    """

    for entry in dataset:
        document = entry.get("document", {})
        vector_file = document.get("vector_file")
        if not vector_file:
            continue
        path = Path(str(vector_file))
        if not path.exists():
            continue
        suffix = path.suffix.lower()
        if suffix == ".parquet":
            try:
                import pyarrow.parquet as pq  # type: ignore
            except ImportError as exc:  # pragma: no cover - dependency guard
                raise RuntimeError(
                    "Parquet vector ingestion requires the optional dependency 'pyarrow'. "
                    "Install DocsToKG[docparse-parquet] or add pyarrow to the environment."
                ) from exc
            try:
                parquet_file = pq.ParquetFile(path)
            except Exception:  # pragma: no cover - IO errors
                continue
            for record_batch in parquet_file.iter_batches(batch_size=1):
                for payload in record_batch.to_pylist():
                    metadata = payload.get("model_metadata")
                    if isinstance(metadata, str) and metadata:
                        try:
                            payload["model_metadata"] = json.loads(metadata)
                        except json.JSONDecodeError:
                            payload["model_metadata"] = {}
                    vector = (payload.get("Qwen3-4B") or payload.get("Qwen3_4B") or {}).get(
                        "vector"
                    )
                    if isinstance(vector, list) and vector:
                        return len(vector)
        else:
            with path.open(encoding="utf-8") as stream:
                for raw_line in stream:
                    line = raw_line.strip()
                    if not line:
                        continue
                    payload = json.loads(line)
                    vector_payload = payload.get("Qwen3-4B") or payload.get("Qwen3_4B") or {}
                    vector = vector_payload.get("vector")
                    if isinstance(vector, list) and vector:
                        return len(vector)
    return 2560<|MERGE_RESOLUTION|>--- conflicted
+++ resolved
@@ -3411,7 +3411,6 @@
         oversamples = [1, 2, 3]
         results: List[Mapping[str, object]] = []
         chunks = list(self._registry.all())
-<<<<<<< HEAD
         total_chunks = max(1, len(chunks))
 
         # Derive a defensible clamp for calibration batch sizing. The FAISS GPU
@@ -3430,19 +3429,6 @@
         safe_max_batch = min(default_ceiling, available_chunks) if available_chunks else default_ceiling
         safe_max_batch = max(safe_min_batch, safe_max_batch)
 
-=======
-        if not chunks:
-            return ValidationReport(
-                name="calibration_sweep",
-                passed=True,
-                details={
-                    "dense": [],
-                    "note": "Skipped calibration because no chunks are registered.",
-                },
-            )
-
-        total_chunks = len(chunks)
->>>>>>> 429c4e39
         config_manager = getattr(self._service, "_config_manager", None)
         retrieval_cfg = None
         if config_manager is not None:
