# === NAVMAP v1 ===
# {
#   "module": "DocsToKG.HybridSearch.service",
#   "purpose": "Hybrid search orchestration, pagination guards, and synchronous API surface",
#   "sections": [
#     {
#       "id": "requestvalidationerror",
#       "name": "RequestValidationError",
#       "anchor": "class-requestvalidationerror",
#       "kind": "class"
#     },
#     {
#       "id": "densesearchstrategy",
#       "name": "DenseSearchStrategy",
#       "anchor": "class-densesearchstrategy",
#       "kind": "class"
#     },
#     {
#       "id": "channelresults",
#       "name": "ChannelResults",
#       "anchor": "class-channelresults",
#       "kind": "class"
#     },
#     {
#       "id": "reciprocalrankfusion",
#       "name": "ReciprocalRankFusion",
#       "anchor": "class-reciprocalrankfusion",
#       "kind": "class"
#     },
#     {
#       "id": "resultshaper",
#       "name": "ResultShaper",
#       "anchor": "class-resultshaper",
#       "kind": "class"
#     },
#     {
#       "id": "apply-mmr-diversification",
#       "name": "apply_mmr_diversification",
#       "anchor": "function-apply-mmr-diversification",
#       "kind": "function"
#     },
#     {
#       "id": "hybridsearchservice",
#       "name": "HybridSearchService",
#       "anchor": "class-hybridsearchservice",
#       "kind": "class"
#     },
#     {
#       "id": "hybridsearchapi",
#       "name": "HybridSearchAPI",
#       "anchor": "class-hybridsearchapi",
#       "kind": "class"
#     },
#     {
#       "id": "paginationcheckresult",
#       "name": "PaginationCheckResult",
#       "anchor": "class-paginationcheckresult",
#       "kind": "class"
#     },
#     {
#       "id": "build-stats-snapshot",
#       "name": "build_stats_snapshot",
#       "anchor": "function-build-stats-snapshot",
#       "kind": "function"
#     },
#     {
#       "id": "verify-pagination",
#       "name": "verify_pagination",
#       "anchor": "function-verify-pagination",
#       "kind": "function"
#     },
#     {
#       "id": "should-rebuild-index",
#       "name": "should_rebuild_index",
#       "anchor": "function-should-rebuild-index",
#       "kind": "function"
#     },
#     {
#       "id": "hybridsearchvalidator",
#       "name": "HybridSearchValidator",
#       "anchor": "class-hybridsearchvalidator",
#       "kind": "class"
#     },
#     {
#       "id": "load-dataset",
#       "name": "load_dataset",
#       "anchor": "function-load-dataset",
#       "kind": "function"
#     },
#     {
#       "id": "infer-embedding-dim",
#       "name": "infer_embedding_dim",
#       "anchor": "function-infer-embedding-dim",
#       "kind": "function"
#     }
#   ]
# }
# === /NAVMAP ===

"""Hybrid-search orchestration, fusion, pagination guards, and API surface.

`service.py` binds the ingestion/storage primitives into the synchronous search
flow described in the README (“Search API contract”). It owns:

- Request validation (`HybridSearchValidator`, `HybridSearchAPI`) including
  namespace awareness, token budgets, and pagination cursors.
- Execution planning for dense + lexical searches, using configurable thread
  pools to issue FAISS GPU queries and BM25/SPLADE lookups concurrently.
- Score fusion (reciprocal rank fusion + optional MMR diversification) and
  response shaping, with per-channel breakdowns that mirror the JSON example in
  the README (including adaptive `fusion_weights` and per-request `stats`).
- Diagnostics: latency sampling, pagination verification, rebuild heuristics,
  and stats snapshots for health checks.

The module assumes dense search runs on the custom FAISS GPU wheel documented in
`faiss-gpu-wheel-reference.md`; when adjusting concurrency or stream behaviour,
ensure changes remain compatible with the `StandardGpuResources` guidance
summarised there.
"""

from __future__ import annotations

import atexit
import base64
import binascii
import hashlib
import json
import math
import random
import statistics
import time

# --- Strategy Helpers ---
from collections import OrderedDict, defaultdict
from concurrent.futures import ThreadPoolExecutor
from dataclasses import dataclass
from datetime import UTC, datetime
from http import HTTPStatus
from pathlib import Path
from threading import RLock
from typing import (
    Any,
    Dict,
    Iterable,
    Iterator,
    List,
    Mapping,
    MutableMapping,
    Optional,
    Sequence,
    Tuple,
)

import numpy as np

try:  # pragma: no cover - optional dependency during doc builds
    from .store import _ensure_cuvs_loader_path
except ImportError:  # pragma: no cover - doc builds may skip GPU dependencies
    _ensure_cuvs_loader_path = None  # type: ignore[assignment]
else:  # pragma: no cover - exercised when GPU wheel present
    try:
        if _ensure_cuvs_loader_path is not None:
            _ensure_cuvs_loader_path()
    except Exception:
        # Defer to downstream FAISS import handling so doc builds remain resilient.
        pass

try:  # pragma: no cover - optional dependency during doc builds
    import faiss  # type: ignore
except ImportError:  # pragma: no cover
    faiss = None  # type: ignore

from .config import (
    DenseIndexConfig,
    FusionConfig,
    HybridSearchConfig,
    HybridSearchConfigManager,
    RetrievalConfig,
)
from .devtools.opensearch_simulator import matches_filters
from .interfaces import DenseVectorStore, LexicalIndex
from .pipeline import ChunkIngestionPipeline, FeatureGenerator, Observability, tokenize
from .router import FaissRouter
from .store import (
    AdapterStats,
    ChunkRegistry,
    FaissSearchResult,
    ManagedFaissAdapter,
    OpenSearchSimulator,
    cosine_batch,
    cosine_topk_blockwise,
    normalize_rows,
    pairwise_inner_products,
    resolve_cuvs_state,
    restore_state,
    serialize_state,
)
from .types import (
    ChunkFeatures,
    ChunkPayload,
    DocumentInput,
    FusionCandidate,
    HybridSearchDiagnostics,
    HybridSearchRequest,
    HybridSearchResponse,
    HybridSearchResult,
    ValidationReport,
    ValidationSummary,
)

# --- Globals ---

__all__ = (
    "ChannelResults",
    "ReciprocalRankFusion",
    "ResultShaper",
    "HybridSearchAPI",
    "HybridSearchService",
    "PaginationCheckResult",
    "RequestValidationError",
    "apply_mmr_diversification",
    "HybridSearchValidator",
    "load_dataset",
    "infer_embedding_dim",
    "build_stats_snapshot",
    "should_rebuild_index",
    "verify_pagination",
)


# --- Public Classes ---


class RequestValidationError(ValueError):
    """Raised when the caller submits an invalid search request.

    Attributes:
        None

    Examples:
        >>> raise RequestValidationError("page_size must be positive")
        Traceback (most recent call last):
        ...
        RequestValidationError: page_size must be positive
    """


class DenseSearchStrategy:
    """Stateful helper encapsulating dense search heuristics."""

    _MAX_K = 2048

    def __init__(
        self,
        *,
        alpha: float = 0.20,
        initial_pass_rate: float = 0.75,
        cache_limit: int = 64,
        cache_path: Optional[Path] = None,
    ) -> None:
        self._alpha = float(alpha)
        self._pass_rate = max(1e-3, min(1.0, float(initial_pass_rate)))
        self._cache_limit = int(cache_limit)
        self._cache: "OrderedDict[Tuple[object, ...], int]" = OrderedDict()
        self._lock = RLock()
        self._signature_pass: Dict[Tuple[object, ...], float] = {}
        self._cache_path = Path(cache_path) if cache_path is not None else None
        self._dirty = False
        if self._cache_path is not None:
            self._load_cache()

    def plan(
        self,
        signature: Tuple[object, ...],
        *,
        page_size: int,
        retrieval_cfg: "RetrievalConfig",
        dense_cfg: "DenseIndexConfig",
        min_k: int = 0,
    ) -> tuple[int, float, float]:
        """Return the requested ``k`` and oversampling knobs for a dense search."""

        with self._lock:
            oversample = max(1.0, float(getattr(retrieval_cfg, "dense_oversample", 1.0)))
            legacy_over = getattr(dense_cfg, "oversample", None)
            if legacy_over is not None:
                try:
                    oversample = max(oversample, float(legacy_over))
                except Exception:
                    pass
            overfetch = max(1.0, float(getattr(retrieval_cfg, "dense_overfetch_factor", 1.5)))
            basis = max(1, int(page_size))
            base = math.ceil(basis * oversample * overfetch)
            adaptive = math.ceil(basis / max(1e-3, self._pass_rate) * oversample * overfetch)
            target = max(
                int(getattr(retrieval_cfg, "dense_top_k", basis)), base, adaptive, int(min_k)
            )
            cached = self._cache.get(signature)
            if cached is not None:
                target = max(target, int(cached))
                self._cache.move_to_end(signature)
            return (min(target, self._MAX_K), oversample, overfetch)

    def observe_pass_rate(
        self, signature: Tuple[object, ...], observed: float, *, update_global: bool = True
    ) -> float:
        """Blend ``observed`` into the running EMA and return the updated value.

        Args:
            signature: Unique signature for the dense request whose pass rate is being
                tracked.
            observed: Measured pass rate for the request (0.0–1.0).
            update_global: When ``True`` blend the observation into the global planner
                pass rate; when ``False`` the global planner state remains unchanged and
                only the per-signature EMA is updated.
        """

        with self._lock:
            bounded = max(0.0, min(1.0, float(observed)))
            local_prev = self._signature_pass.get(signature, self._pass_rate)
            local_rate = max(
                1e-3, min(1.0, self._alpha * bounded + (1.0 - self._alpha) * local_prev)
            )
            self._signature_pass[signature] = local_rate
            if update_global:
                self._pass_rate = max(
                    1e-3,
                    min(1.0, self._alpha * bounded + (1.0 - self._alpha) * self._pass_rate),
                )
            self._dirty = True
            return local_rate

    def remember(self, signature: Tuple[object, ...], k: int) -> None:
        """Cache ``k`` for ``signature`` to seed future requests."""

        with self._lock:
            self._cache[signature] = int(k)
            self._cache.move_to_end(signature)
            if len(self._cache) > self._cache_limit:
                self._cache.popitem(last=False)
            self._dirty = True

    def has_cache(self, signature: Tuple[object, ...]) -> bool:
        """Return ``True`` when ``signature`` has a cached ``k`` value."""

        with self._lock:
            return signature in self._cache

    def current_pass_rate(self) -> float:
        """Expose the current blended pass rate."""

        with self._lock:
            return self._pass_rate

    def persist(self) -> None:
        """Persist the adaptive cache to disk when a cache path is configured."""

        if self._cache_path is None:
            return
        with self._lock:
            if not self._dirty:
                return
            try:
                self._persist_cache()
            finally:
                self._dirty = False

    # --- Persistence helpers ---

    def _encode_signature(self, value: object) -> object:
        if isinstance(value, tuple):
            return {"__tuple__": [self._encode_signature(v) for v in value]}
        if isinstance(value, list):
            return [self._encode_signature(v) for v in value]
        if isinstance(value, dict):
            return {str(k): self._encode_signature(v) for k, v in value.items()}
        if isinstance(value, (str, int, float, bool)) or value is None:
            return value
        return {"__str__": str(value)}

    def _decode_signature(self, value: object) -> object:
        if isinstance(value, dict):
            if "__tuple__" in value:
                return tuple(self._decode_signature(v) for v in value["__tuple__"])
            if "__str__" in value:
                return value["__str__"]
            return {k: self._decode_signature(v) for k, v in value.items()}
        if isinstance(value, list):
            return [self._decode_signature(v) for v in value]
        return value

    def _persist_cache(self) -> None:
        if self._cache_path is None:
            return
        payload = {
            "cache": [
                {"signature": self._encode_signature(signature), "k": value}
                for signature, value in self._cache.items()
            ],
            "signature_pass": [
                {"signature": self._encode_signature(signature), "rate": value}
                for signature, value in self._signature_pass.items()
            ],
            "global_pass_rate": self._pass_rate,
        }
        try:
            self._cache_path.parent.mkdir(parents=True, exist_ok=True)
            self._cache_path.write_text(json.dumps(payload, indent=2, sort_keys=True))
        except Exception:
            pass

    def _load_cache(self) -> None:
        if self._cache_path is None:
            return
        try:
            data = json.loads(self._cache_path.read_text())
        except FileNotFoundError:
            return
        except Exception:
            return
        cache_entries = data.get("cache", [])
        signature_pass_entries = data.get("signature_pass", [])
        pass_rate = data.get("global_pass_rate")
        with self._lock:
            for entry in cache_entries:
                try:
                    signature = self._decode_signature(entry["signature"])
                    if not isinstance(signature, tuple):
                        if isinstance(signature, list):
                            signature = tuple(signature)
                        else:
                            signature = (signature,)
                    value = int(entry["k"])
                except Exception:
                    continue
                self._cache[signature] = value
            for entry in signature_pass_entries:
                try:
                    signature = self._decode_signature(entry["signature"])
                    if not isinstance(signature, tuple):
                        if isinstance(signature, list):
                            signature = tuple(signature)
                        else:
                            signature = (signature,)
                    rate = float(entry["rate"])
                except Exception:
                    continue
                self._signature_pass[signature] = rate
            if isinstance(pass_rate, (int, float)):
                self._pass_rate = max(1e-3, min(1.0, float(pass_rate)))
            self._dirty = False


@dataclass(slots=True)
class ChannelResults:
    """Results from a single retrieval channel (BM25, SPLADE, or dense).

    ``embeddings`` stores an optional matrix aligned with ``candidates`` for
    downstream GPU deduplication and diversification reuse.
    """

    candidates: List[FusionCandidate]
    scores: Dict[str, float]
    embeddings: Optional[np.ndarray] = None


class ReciprocalRankFusion:
    """Combine ranked lists using Reciprocal Rank Fusion."""

    def __init__(
        self, k0: float = 60.0, *, channel_weights: Mapping[str, float] | None = None
    ) -> None:
        if k0 <= 0:
            raise ValueError("k0 must be positive")
        self._k0 = k0
        self._weights = dict(channel_weights or {})

    def fuse(self, candidates: Sequence[FusionCandidate]) -> Dict[str, float]:
        """Combine channel rankings into fused scores keyed by vector id.

        Args:
            candidates: Ranked fusion candidates from individual retrieval channels.

        Returns:
            Mapping from vector identifiers to fused RRF scores.
        """
        scores: Dict[str, float] = defaultdict(float)
        for candidate in candidates:
            weight = float(self._weights.get(candidate.source, 1.0))
            contribution = weight * (1.0 / (self._k0 + candidate.rank))
            scores[candidate.chunk.vector_id] += contribution
        return dict(scores)


class ResultShaper:
    """Collapse duplicates, enforce quotas, and generate highlights."""

    def __init__(
        self,
        opensearch: LexicalIndex,
        fusion_config: FusionConfig,
        *,
        device: int = 0,
        resources: Optional["faiss.StandardGpuResources"] = None,
        channel_weights: Optional[Mapping[str, float]] = None,
        fp16_enabled: bool = False,
        cuvs_requested: Optional[bool] = None,
        registry: Optional[ChunkRegistry] = None,
    ) -> None:
        self._opensearch = opensearch
        self._fusion_config = fusion_config
        self._gpu_device = int(device)
        self._gpu_resources = resources
        self._channel_weights = dict(channel_weights or {})
        self._fp16_enabled = bool(fp16_enabled)
        self._use_cuvs = cuvs_requested
        self._registry = registry

    def shape(
        self,
        ordered_chunks: Sequence[ChunkPayload],
        fused_scores: Mapping[str, float],
        request: HybridSearchRequest,
        channel_scores: Optional[Mapping[str, Dict[str, float]]] = None,
        *,
        precomputed_embeddings: Optional[np.ndarray] = None,
    ) -> List[HybridSearchResult]:
        """Shape ranked chunks into API responses with highlights and diagnostics.

        Args:
            ordered_chunks: Chunks ordered by fused score.
            fused_scores: Combined score per vector identifier.
            request: Incoming hybrid search request.
            channel_scores: Optional per-channel score maps for diagnostics
                emission. Ignored when diagnostics are disabled on the request.
            precomputed_embeddings: Optional dense embeddings aligned with chunks.

        Returns:
            List of `HybridSearchResult` instances ready for serialization.
        """
        if not ordered_chunks:
            return []

        include_diagnostics = bool(request.diagnostics)
        score_lookup: Mapping[str, Dict[str, float]] = channel_scores or {}

        if precomputed_embeddings is not None:
            embeddings = np.ascontiguousarray(precomputed_embeddings, dtype=np.float32)
        else:
            if self._registry is None:
                raise RuntimeError(
                    "ResultShaper requires a registry to reconstruct embeddings when "
                    "precomputed embeddings are not supplied"
                )
            embeddings = self._registry.resolve_embeddings(
                [chunk.vector_id for chunk in ordered_chunks]
            )

        doc_buckets: Dict[str, int] = defaultdict(int)
        emitted_indices: List[int] = []
        results: List[HybridSearchResult] = []
        query_tokens = tokenize(request.query)
        token_budget = int(self._fusion_config.token_budget)
        byte_budget = int(self._fusion_config.byte_budget)
        tokens_used = 0
        bytes_used = 0

        for current_idx, chunk in enumerate(ordered_chunks):
            rank = current_idx + 1
            if not self._within_doc_limit(chunk.doc_id, doc_buckets):
                continue
            if emitted_indices and self._is_near_duplicate(
                embeddings, current_idx, emitted_indices
            ):
                continue
            highlights = self._build_highlights(chunk, query_tokens)
            chunk_tokens = int(getattr(chunk, "token_count", 0))
            chunk_bytes = len(chunk.text.encode("utf-8"))
            if token_budget and tokens_used + chunk_tokens > token_budget:
                break
            if byte_budget and bytes_used + chunk_bytes > byte_budget:
                break
            diagnostics: Optional[HybridSearchDiagnostics]
            if include_diagnostics:
                diagnostics = HybridSearchDiagnostics(
                    bm25_score=score_lookup.get("bm25", {}).get(chunk.vector_id),
                    splade_score=score_lookup.get("splade", {}).get(chunk.vector_id),
                    dense_score=score_lookup.get("dense", {}).get(chunk.vector_id),
                    fusion_weights=(
                        dict(self._channel_weights) if self._channel_weights else None
                    ),
                )
            else:
                diagnostics = None
            doc_buckets[chunk.doc_id] += 1
            results.append(
                HybridSearchResult(
                    doc_id=chunk.doc_id,
                    chunk_id=chunk.chunk_id,
                    vector_id=chunk.vector_id,
                    namespace=chunk.namespace,
                    score=fused_scores[chunk.vector_id],
                    fused_rank=rank,
                    text=chunk.text,
                    highlights=highlights,
                    diagnostics=diagnostics,
                    provenance_offsets=[chunk.char_offset] if chunk.char_offset else [],
                    metadata=dict(chunk.metadata),
                )
            )
            emitted_indices.append(current_idx)
            tokens_used += chunk_tokens
            bytes_used += chunk_bytes
        return results

    def _within_doc_limit(self, doc_id: str, doc_buckets: Mapping[str, int]) -> bool:
        return doc_buckets.get(doc_id, 0) < self._fusion_config.max_chunks_per_doc

    def _is_near_duplicate(
        self,
        embeddings: np.ndarray,
        current_idx: int,
        emitted_indices: Sequence[int],
    ) -> bool:
        if not emitted_indices:
            return False
        resources = self._gpu_resources
        query = embeddings[current_idx]
        corpus = embeddings[list(emitted_indices)]
        if resources is not None:
            top1, _ = cosine_topk_blockwise(
                np.asarray(query, dtype=np.float32).reshape(1, -1),
                corpus.astype(np.float32, copy=False),
                k=1,
                device=self._gpu_device,
                resources=resources,
                use_fp16=self._fp16_enabled,
                use_cuvs=self._use_cuvs,
            )
            return float(top1[0, 0]) >= self._fusion_config.cosine_dedupe_threshold
        query_norm = np.linalg.norm(query)
        if query_norm == 0.0:
            return False
        other_norms = np.linalg.norm(corpus, axis=1)
        other_norms[other_norms == 0.0] = 1.0
        sims = (corpus @ query) / (other_norms * query_norm)
        return float(sims.max()) >= self._fusion_config.cosine_dedupe_threshold

    def _build_highlights(self, chunk: ChunkPayload, query_tokens: Sequence[str]) -> List[str]:
        highlights = self._opensearch.highlight(chunk, query_tokens)
        if highlights:
            return list(highlights)
        if getattr(self._fusion_config, "strict_highlights", True):
            return []
        text = chunk.text[: min(len(chunk.text), 200)]
        return [text] if text else []


def apply_mmr_diversification(
    fused_candidates: Sequence[FusionCandidate],
    fused_scores: Mapping[str, float],
    lambda_param: float,
    top_k: int,
    *,
    embeddings: Optional[np.ndarray] = None,
    device: int = 0,
    resources: Optional["faiss.StandardGpuResources"] = None,
    use_fp16: bool = False,
    block_rows: int = 4096,
    use_cuvs: Optional[bool] = None,
    registry: Optional[ChunkRegistry] = None,
) -> List[FusionCandidate]:
    """Diversify fused candidates using Maximum Marginal Relevance.

    Args:
        fused_candidates: Ranked candidates in fused order.
        fused_scores: Combined scores keyed by vector identifier.
        lambda_param: Trade-off between relevance and diversity (0.0-1.0).
        top_k: Maximum number of diversified candidates to retain.
        embeddings: Optional dense embedding matrix aligned with ``fused_candidates``.
        device: GPU device id when leveraging FAISS GPU routines.
        resources: Optional FAISS GPU resources handle reused across calls.
        block_rows: Corpus rows processed per block when estimating diversity on GPU.
        use_cuvs: Optional override that controls cuVS usage during GPU similarity
            lookups. ``None`` defers to runtime detection; ``True`` forces cuVS when
            supported and ``False`` disables it.

    Returns:
        List of diversified `FusionCandidate` objects.
    """
    if not 0.0 <= lambda_param <= 1.0:
        raise ValueError("lambda_param must be within [0, 1]")
    if not fused_candidates:
        return []

    if embeddings is None:
        if registry is None:
            raise ValueError(
                "apply_mmr_diversification requires either precomputed embeddings or a registry"
            )
        embeddings = registry.resolve_embeddings(
            [candidate.chunk.vector_id for candidate in fused_candidates]
        )
    else:
        embeddings = np.ascontiguousarray(embeddings, dtype=np.float32)

    total = embeddings.shape[0]
    if total <= 0:
        return []
    if total <= top_k:
        return list(fused_candidates[:total])

    scores = np.array(
        [fused_scores.get(candidate.chunk.vector_id, 0.0) for candidate in fused_candidates],
        dtype=np.float32,
    )
    selected: List[int] = []
    remaining = np.arange(total, dtype=np.int64)
    max_sim = np.zeros(total, dtype=np.float32)
    neighbor_lookup: Optional[List[Dict[int, float]]] = None

    def _cosine_cpu(query: np.ndarray, pool: np.ndarray) -> np.ndarray:
        norms = np.linalg.norm(pool, axis=1)
        norms[norms == 0.0] = 1.0
        query_norm = np.linalg.norm(query) or 1.0
        return (pool @ query) / (norms * query_norm)

    if resources is not None:
        try:
            top_k_neighbors = min(total, 128)
            scores_block, indices_block = cosine_topk_blockwise(
                embeddings,
                embeddings,
                k=top_k_neighbors,
                device=device,
                resources=resources,
                block_rows=block_rows,
                use_fp16=use_fp16,
                use_cuvs=use_cuvs,
            )
        except Exception:
            scores_block = indices_block = None
        if scores_block is not None and indices_block is not None:
            neighbor_lookup = []
            for row in range(total):
                row_scores = scores_block[row]
                row_indices = indices_block[row]
                row_map: Dict[int, float] = {}
                for score, idx in zip(row_scores, row_indices):
                    candidate_idx = int(idx)
                    if candidate_idx < 0 or candidate_idx == row:
                        continue
                    row_map[candidate_idx] = float(score)
                neighbor_lookup.append(row_map)

    while len(selected) < top_k and remaining.size:
        if not selected:
            idx = int(np.argmax(scores[remaining]))
            best_idx = int(remaining[idx])
        else:
            relevance = scores[remaining]
            diversity = max_sim[remaining]
            mmr = lambda_param * relevance - (1 - lambda_param) * diversity
            best_idx = int(remaining[int(np.argmax(mmr))])

        selected.append(best_idx)
        remaining = remaining[remaining != best_idx]
        if not remaining.size:
            break

        query_vec = np.ascontiguousarray(embeddings[best_idx], dtype=np.float32)
        pool = np.ascontiguousarray(embeddings[remaining], dtype=np.float32)
        if resources is not None:
            if neighbor_lookup is not None:
                sims = np.full(pool.shape[0], -np.inf, dtype=np.float32)
                neighbor_scores = neighbor_lookup[best_idx]
                for pos, idx in enumerate(remaining):
                    score = neighbor_scores.get(int(idx))
                    if score is not None:
                        sims[pos] = score
                missing_mask = sims == -np.inf
                if np.any(missing_mask):
                    gpu_scores = cosine_batch(
                        query_vec.reshape(1, -1),
                        pool,
                        device=device,
                        resources=resources,
                    )[0]
                    sims[missing_mask] = gpu_scores[missing_mask]
            else:
                sims = cosine_batch(
                    query_vec.reshape(1, -1),
                    pool,
                    device=device,
                    resources=resources,
                )[0]
        else:
            sims = _cosine_cpu(query_vec, pool)
        max_sim[remaining] = np.maximum(max_sim[remaining], sims)

    return [fused_candidates[idx] for idx in selected]


class HybridSearchService:
    """Execute BM25, SPLADE, and dense retrieval with fusion.

    Attributes:
        _config_manager: Source of runtime hybrid-search configuration.
        _feature_generator: Component producing BM25/SPLADE/dense features.
        _faiss: Default FAISS index used for namespaces routed to the shared store.
        _faiss_router: Namespace-aware router managing FAISS stores.
        _opensearch: Lexical index used for BM25 and SPLADE lookups.
        _registry: Chunk registry providing metadata and FAISS id lookups.
        _observability: Telemetry facade for metrics and traces.

    Examples:
        >>> # File-backed config manager (JSON/YAML on disk)
        >>> from pathlib import Path  # doctest: +SKIP
        >>> manager = HybridSearchConfigManager(Path("config.json"))  # doctest: +SKIP
        >>> from DocsToKG.HybridSearch.interfaces import DenseVectorStore  # doctest: +SKIP
        >>> from DocsToKG.HybridSearch.router import FaissRouter  # doctest: +SKIP
        >>> from DocsToKG.HybridSearch.store import FaissVectorStore, ManagedFaissAdapter, OpenSearchSimulator  # doctest: +SKIP
        >>> dense_store: DenseVectorStore = ManagedFaissAdapter(  # doctest: +SKIP
        ...     FaissVectorStore(dim=16, config=HybridSearchConfig().dense)
        ... )
        >>> router = FaissRouter(per_namespace=False, default_store=dense_store)  # doctest: +SKIP
        >>> service = HybridSearchService(  # doctest: +SKIP
        ...     config_manager=manager,
        ...     feature_generator=FeatureGenerator(embedding_dim=16),
        ...     faiss_index=dense_store,
        ...     opensearch=OpenSearchSimulator(),
        ...     registry=ChunkRegistry(),
        ...     faiss_router=router,
        ... )
        >>> request = HybridSearchRequest(query="example", namespace="demo", filters={}, page_size=5)
        >>> isinstance(service.search(request), HybridSearchResponse)  # doctest: +SKIP
        True
    """

    def __init__(
        self,
        *,
        config_manager: HybridSearchConfigManager,
        feature_generator: FeatureGenerator,
        faiss_index: DenseVectorStore,
        opensearch: LexicalIndex,
        registry: ChunkRegistry,
        observability: Optional[Observability] = None,
        faiss_router: Optional[FaissRouter] = None,
        dense_strategy_cache_path: Optional[Path] = None,
    ) -> None:
        """Initialise the hybrid search service.

        Args:
            config_manager: Manager providing the latest search configuration.
            feature_generator: Component responsible for feature extraction.
            faiss_index: Dense retrieval index manager (GPU-backed).
            opensearch: Lexical index providing BM25/SPLADE access.
            registry: Chunk registry used for metadata lookups.
            observability: Optional observability facade (defaults to a no-op).
            dense_strategy_cache_path: Optional path used to persist dense planner heuristics.

        Returns:
            None
        """
        self._config_manager = config_manager
        self._feature_generator = feature_generator
        self._opensearch = opensearch
        self._registry = registry
        self._observability = observability or Observability()
        cache_path = (
            Path(dense_strategy_cache_path).expanduser()
            if dense_strategy_cache_path is not None
            else None
        )
        self._assert_managed_store(faiss_index)
        if faiss_router is not None:
            self._faiss_router = faiss_router
        else:
            self._faiss_router = FaissRouter(per_namespace=False, default_store=faiss_index)
        self._faiss = self._faiss_router.default_store
        self._assert_managed_store(self._faiss)
        self._faiss_router.set_resolver(self._registry.resolve_faiss_id)
        self._dense_strategy = DenseSearchStrategy(cache_path=cache_path)
        self._executor = ThreadPoolExecutor(max_workers=3)
        schema_manager = None
        for attr in ("schema_manager", "schema", "_schema"):
            candidate = getattr(self._opensearch, attr, None)
            if candidate is not None:
                schema_manager = candidate
                break
        if schema_manager is None and hasattr(self._opensearch, "validate_namespace_schema"):
            schema_manager = self._opensearch
        if schema_manager is not None and hasattr(schema_manager, "validate_namespace_schema"):
            try:
                namespaces: Sequence[str] = ()
                if hasattr(schema_manager, "list_templates"):
                    templates = schema_manager.list_templates()  # type: ignore[call-arg]
                    if isinstance(templates, Mapping):
                        namespaces = list(templates.keys())
                if not namespaces and hasattr(schema_manager, "get_template"):
                    default_ns = "default"
                    template = schema_manager.get_template(default_ns)  # type: ignore[call-arg]
                    if template is not None:
                        namespaces = [default_ns]
                for namespace in namespaces:
                    schema_manager.validate_namespace_schema(namespace)  # type: ignore[attr-defined]
            except Exception:
                self._observability.logger.exception("lexical-schema-validation-warning")
        self._closed = False
        atexit.register(self.close)

    def close(self) -> None:
        """Release pooled resources held by the service."""

        if getattr(self, "_closed", False):
            return
        self._closed = True
        try:
            self._flush_dense_snapshots()
        except Exception:
            self._observability.logger.exception("dense-snapshot-flush-failed")
        try:
            self._dense_strategy.persist()
        except Exception:
            self._observability.logger.exception("dense-strategy-persist-failed")
        self._executor.shutdown(wait=False)

    def search(self, request: HybridSearchRequest) -> HybridSearchResponse:
        """Execute a hybrid retrieval round trip for ``request``.

        Args:
            request: Fully validated hybrid search request describing the query,
                namespace, filters, and pagination parameters.

        Returns:
            HybridSearchResponse: Ranked hybrid search results enriched with channel-level
            diagnostics and pagination cursor metadata.

        Raises:
            RequestValidationError: If ``request`` fails validation checks.
        """
        config = self._config_manager.get()
        self._validate_request(request)
        filters = dict(request.filters)
        if request.namespace:
            filters["namespace"] = request.namespace
        cursor_fingerprint = self._cursor_fingerprint(request, filters)
        recall_first = bool(getattr(request, "recall_first", False))

        with self._observability.trace("hybrid_search", namespace=request.namespace or "*"):
            timings: Dict[str, float] = {}
            total_start = time.perf_counter()
            query_start = time.perf_counter()
            query_features = self._feature_generator.compute_features(request.query)
            timings["feature_ms"] = (time.perf_counter() - query_start) * 1000

            dense_store = self._dense_store(request.namespace)
            try:
                adapter_stats = dense_store.adapter_stats  # type: ignore[attr-defined]
            except AttributeError:
                adapter_stats = None
            store_resources = getattr(dense_store, "get_gpu_resources", lambda: None)()
            resources_hint = (
                adapter_stats.resources if adapter_stats is not None else store_resources
            )
            device_hint = (
                adapter_stats.device
                if adapter_stats is not None
                else getattr(dense_store, "device", 0)
            )
            fp16_hint = (
                bool(adapter_stats.fp16_enabled)
                if adapter_stats is not None
                else bool(getattr(getattr(dense_store, "config", object()), "flat_use_fp16", False))
            )
            cuvs_requested = getattr(config.dense, "use_cuvs", None)
            cuvs_enabled, cuvs_available, cuvs_reported = resolve_cuvs_state(cuvs_requested)
            self._observability.metrics.set_gauge(
                "faiss_cuvs_enabled", 1.0 if cuvs_enabled else 0.0, channel="dense"
            )
            self._observability.metrics.set_gauge(
                "faiss_cuvs_available", 1.0 if cuvs_available else 0.0, channel="dense"
            )
            self._observability.logger.debug(
                "faiss-cuvs-state",
                extra={
                    "event": {
                        "requested": cuvs_requested,
                        "enabled": cuvs_enabled,
                        "available": cuvs_available,
                        "reported_available": cuvs_reported,
                    }
                },
            )

            f_bm25 = self._executor.submit(
                self._execute_bm25, request, filters, config, query_features, timings
            )
            f_splade = self._executor.submit(
                self._execute_splade, request, filters, config, query_features, timings
            )
            f_dense = self._executor.submit(
                self._execute_dense,
                request,
                filters,
                config,
                query_features,
                timings,
                dense_store,
            )
            bm25 = f_bm25.result()
            splade = f_splade.result()
            dense = f_dense.result()

            embedding_cache: Dict[str, np.ndarray] = {}
            if dense.embeddings is not None:
                for candidate, row in zip(dense.candidates, dense.embeddings):
                    embedding_cache[candidate.chunk.vector_id] = row

            def _resolve_embedding(candidate: FusionCandidate) -> np.ndarray:
                vector_id = candidate.chunk.vector_id
                cached = embedding_cache.get(vector_id)
                if cached is not None:
                    return cached
                embedding = self._registry.resolve_embedding(
                    vector_id, cache=embedding_cache
                )
                return embedding

            raw_weights = getattr(config.fusion, "channel_weights", None)
            adaptive_weights = dict(raw_weights) if raw_weights is not None else {}
            lexical_ids = {candidate.chunk.vector_id for candidate in bm25.candidates}
            lexical_ids.update(candidate.chunk.vector_id for candidate in splade.candidates)
            lexical_rate = min(1.0, len(lexical_ids) / max(1, request.page_size))
            dense_weight = adaptive_weights.get("dense", 1.0)
            if lexical_rate >= 0.8:
                dense_weight = max(0.5, dense_weight * 0.7)
            elif lexical_rate <= 0.3:
                dense_weight = min(2.0, dense_weight * 1.25)
            adaptive_weights["dense"] = dense_weight
            self._observability.metrics.observe(
                "hybrid_lexical_hit_rate",
                lexical_rate,
                namespace=request.namespace or "*",
            )
            fusion = ReciprocalRankFusion(k0=config.fusion.k0, channel_weights=adaptive_weights)
            combined_candidates = bm25.candidates + splade.candidates + dense.candidates
            fused_scores = fusion.fuse(combined_candidates)
            unique_candidates = self._dedupe_candidates(combined_candidates, fused_scores)

            if unique_candidates:
                unique_embeddings = np.ascontiguousarray(
                    np.stack([_resolve_embedding(candidate) for candidate in unique_candidates]),
                    dtype=np.float32,
                )
                normalize_rows(unique_embeddings)
                embedding_index = {
                    candidate.chunk.vector_id: idx
                    for idx, candidate in enumerate(unique_candidates)
                }
            else:
                unique_embeddings = None
                embedding_index = {}

            fusion_start = time.perf_counter()
            if request.diversification and config.fusion.enable_mmr:
                pool_size = int(
                    max(
                        1,
                        min(
                            getattr(config.fusion, "mmr_pool_size", len(unique_candidates)),
                            len(unique_candidates),
                        ),
                    )
                )
                pool = list(unique_candidates[:pool_size])
                desired = min(request.page_size, len(pool))
                pool_embeddings = (
                    unique_embeddings[:pool_size] if unique_embeddings is not None else None
                )
                device_id = device_hint
                resources = resources_hint
                fp16_enabled = fp16_hint
                selected = apply_mmr_diversification(
                    pool,
                    fused_scores,
                    config.fusion.mmr_lambda,
                    desired,
                    embeddings=pool_embeddings,
                    device=device_id,
                    resources=resources,
                    use_fp16=fp16_enabled,
                    use_cuvs=cuvs_requested,
                    registry=self._registry,
                )
                selected_ids = {candidate.chunk.vector_id for candidate in selected}
                pool_remaining = [
                    candidate for candidate in pool if candidate.chunk.vector_id not in selected_ids
                ]
                tail = list(unique_candidates[pool_size:])
                diversified = [*selected, *pool_remaining, *tail]
            else:
                diversified = unique_candidates

            diversified = sorted(
                diversified,
                key=lambda cand: (
                    -fused_scores.get(cand.chunk.vector_id, 0.0),
                    cand.chunk.vector_id,
                ),
            )

            if diversified:
                if unique_embeddings is not None and embedding_index:
                    try:
                        diversified_embeddings = np.ascontiguousarray(
                            unique_embeddings[
                                [
                                    embedding_index[candidate.chunk.vector_id]
                                    for candidate in diversified
                                ]
                            ],
                            dtype=np.float32,
                        )
                    except KeyError:
                        diversified_embeddings = np.ascontiguousarray(
                            np.stack([_resolve_embedding(candidate) for candidate in diversified]),
                            dtype=np.float32,
                        )
                else:
                    diversified_embeddings = np.ascontiguousarray(
                        np.stack([_resolve_embedding(candidate) for candidate in diversified]),
                        dtype=np.float32,
                    )
            else:
                diversified_embeddings = None

            ordered_chunks = [candidate.chunk for candidate in diversified]
            channel_score_map: Optional[Mapping[str, Dict[str, float]]]
            if request.diagnostics:
                channel_score_map = {
                    "bm25": bm25.scores,
                    "splade": splade.scores,
                    "dense": dense.scores,
                }
            else:
                channel_score_map = None
            shaper = ResultShaper(
                self._opensearch,
                config.fusion,
                device=device_hint,
                resources=resources_hint,
                channel_weights=adaptive_weights,
                fp16_enabled=fp16_hint,
                cuvs_requested=cuvs_requested,
                registry=self._registry,
            )
            shaped = shaper.shape(
                ordered_chunks,
                fused_scores,
                request,
                channel_score_map,
                precomputed_embeddings=diversified_embeddings,
            )
            timings["fusion_ms"] = (time.perf_counter() - fusion_start) * 1000
            timings["total_ms"] = (time.perf_counter() - total_start) * 1000
            self._observability.metrics.increment("hybrid_search_requests")
            self._observability.metrics.observe("hybrid_search_results", len(shaped))
            self._observability.metrics.observe(
                "hybrid_search_timings_total_ms", timings["total_ms"]
            )
            paged_results = self._slice_from_cursor(
                shaped,
                request.cursor,
                request.page_size,
                cursor_fingerprint,
                recall_first,
            )
            next_cursor = self._build_cursor(
                paged_results,
                request.page_size,
                cursor_fingerprint,
                recall_first,
            )
            page_results = paged_results[: request.page_size]
            self._observability.logger.info(
                "hybrid-search",
                extra={
                    "event": {
                        "query": request.query,
                        "namespace": request.namespace,
                        "results": len(shaped),
                        "timings_ms": {k: round(v, 3) for k, v in timings.items()},
                    }
                },
            )
            stats_snapshot = build_stats_snapshot(dense_store, self._opensearch, self._registry)
            if adapter_stats is not None:
                faiss_stats = stats_snapshot.get("faiss")
                if isinstance(faiss_stats, Mapping):
                    faiss_stats = dict(faiss_stats)
                else:
                    faiss_stats = {}
                faiss_stats["nprobe_effective"] = adapter_stats.nprobe
                stats_snapshot["faiss"] = faiss_stats
            return HybridSearchResponse(
                results=page_results,
                next_cursor=next_cursor,
                total_candidates=len(unique_candidates),
                timings_ms=timings,
                fusion_weights=dict(adaptive_weights),
                stats=stats_snapshot,
            )

    def _validate_request(self, request: HybridSearchRequest) -> None:
        if not request.query.strip():
            raise RequestValidationError("Query must not be empty")
        if request.page_size <= 0:
            raise RequestValidationError("page_size must be positive")
        if request.page_size > 1000:
            raise RequestValidationError("page_size exceeds maximum")

    @staticmethod
    def _assert_managed_store(store: DenseVectorStore) -> None:
        unsafe_attrs = ("index", "_index", "gpu_resources")
        if isinstance(store, ManagedFaissAdapter):
            return
        if any(hasattr(store, attr) for attr in unsafe_attrs):
            raise TypeError("HybridSearchService requires a managed dense vector store")
        if not hasattr(store, "get_gpu_resources"):
            raise TypeError("Dense vector store must expose get_gpu_resources()")

    def _flush_dense_snapshots(self) -> None:
        router = getattr(self, "_faiss_router", None)
        if router is None:
            return
        iter_fn = getattr(router, "iter_stores", None)
        if callable(iter_fn):
            stores: Iterable[Tuple[str, DenseVectorStore]] = iter_fn()
        else:
            default_store = getattr(router, "default_store", None)
            if default_store is None:
                return
            stores = [("__default__", default_store)]
        for namespace, store in stores:
            flush_fn = getattr(store, "flush_snapshot", None)
            try:
                if callable(flush_fn):
                    flush_fn(reason="shutdown")
                else:
                    serializer = getattr(store, "serialize", None)
                    if callable(serializer):
                        serializer()
            except Exception:
                self._observability.logger.exception(
                    "dense-snapshot-flush-error",
                    extra={"event": {"namespace": namespace}},
                )

    def _dense_store(self, namespace: Optional[str]) -> DenseVectorStore:
        store = self._faiss_router.get(namespace)
        self._assert_managed_store(store)
        return store

    def _slice_from_cursor(
        self,
        results: Sequence[HybridSearchResult],
        cursor: Optional[str],
        page_size: int,
        fingerprint: str,
        recall_first: bool,
    ) -> List[HybridSearchResult]:
        if not cursor:
            return list(results)
        try:
            if cursor.startswith("v3|"):
                _, encoded = cursor.split("|", 1)
                padding = "=" * (-len(encoded) % 4)
                raw = base64.urlsafe_b64decode((encoded + padding).encode("ascii"))
                payload = json.loads(raw.decode("utf-8"))
                page_hint = int(payload.get("p"))
                if page_hint != page_size:
                    raise RequestValidationError("Cursor page size mismatch")
                if payload.get("f") != fingerprint:
                    raise RequestValidationError("Cursor fingerprint mismatch")
                stored_recall = payload.get("r")
                if stored_recall is not None and bool(stored_recall) != bool(recall_first):
                    raise RequestValidationError("Cursor recall-first mismatch")
                anchor = payload.get("a") or {}
                vector_id = anchor.get("id") or anchor.get("vector_id")
                score = anchor.get("score")
                rank = anchor.get("rank")
                if vector_id is None or score is None:
                    raise RequestValidationError("Cursor anchor missing data")
                return self._slice_after_anchor(
                    results,
                    str(vector_id),
                    float(score),
                    int(rank) if rank is not None else None,
                )
            if cursor.startswith("v2|"):
                _version, score_str, vector_id = cursor.split("|", 2)
                return self._slice_after_anchor(results, vector_id, float(score_str), None)
            vector_id, rank_str = cursor.rsplit(":", 1)
            return self._slice_after_anchor(results, vector_id, None, int(rank_str))
        except RequestValidationError:
            raise
        except (ValueError, TypeError, json.JSONDecodeError, binascii.Error):
            return list(results)

    def _build_cursor(
        self,
        results: Sequence[HybridSearchResult],
        page_size: int,
        fingerprint: str,
        recall_first: bool,
    ) -> Optional[str]:
        if len(results) <= page_size:
            return None
        last = results[page_size - 1]
        anchor = {
            "id": last.vector_id,
            "score": float(last.score),
            "rank": int(getattr(last, "fused_rank", page_size)),
        }
        payload = {
            "p": int(page_size),
            "f": fingerprint,
            "a": anchor,
            "r": bool(recall_first),
        }
        blob = json.dumps(payload, separators=(",", ":"), sort_keys=True).encode("utf-8")
        encoded = base64.urlsafe_b64encode(blob).decode("ascii").rstrip("=")
        return f"v3|{encoded}"

    def _slice_after_anchor(
        self,
        results: Sequence[HybridSearchResult],
        vector_id: str,
        score: Optional[float],
        rank: Optional[int],
    ) -> List[HybridSearchResult]:
        sliced: List[HybridSearchResult] = []
        skipping = True
        for result in results:
            if skipping:
                if result.vector_id != vector_id:
                    continue
                score_match = (
                    True if score is None or math.isnan(score) else abs(result.score - score) < 1e-6
                )
                rank_match = True if rank is None else result.fused_rank == rank
                if score_match and rank_match:
                    skipping = False
                continue
            sliced.append(result)
        return sliced if not skipping else list(results)

    def run_compaction_cycle(self) -> Dict[str, Dict[str, object]]:
        """Trigger FAISS maintenance (rebuild/compact) and emit diagnostics."""

        start = time.perf_counter()
        before_snapshot = self._faiss_router.stats()
        actions = self._faiss_router.run_maintenance()
        after_snapshot = self._faiss_router.stats()
        elapsed_ms = (time.perf_counter() - start) * 1000

        before = before_snapshot.get("namespaces", {})
        after = after_snapshot.get("namespaces", {})

        def _dirty(snapshot: Mapping[str, Mapping[str, object]], namespace: str) -> float:
            bucket = snapshot.get(namespace, {})
            if not isinstance(bucket, Mapping):
                return 0.0
            raw = bucket.get("dirty_deletes", 0.0)
            try:
                return float(raw)
            except (TypeError, ValueError):
                return 0.0

        summary: Dict[str, Dict[str, object]] = {}
        for namespace, action in actions.items():
            before_dirty = _dirty(before, namespace)
            after_dirty = _dirty(after, namespace)
            rebuilt = bool(action.get("rebuilt"))
            trained = bool(action.get("trained"))
            summary[namespace] = {
                "rebuilt": rebuilt,
                "trained": trained,
                "dirty_deletes_before": before_dirty,
                "dirty_deletes_after": after_dirty,
            }
            self._observability.metrics.observe(
                "faiss_dirty_deletes", after_dirty, namespace=namespace
            )
            if rebuilt:
                self._observability.metrics.increment(
                    "faiss_compactions_rebuilt", namespace=namespace
                )

        self._observability.metrics.increment("faiss_compactions_attempted")
        self._observability.metrics.observe("faiss_compaction_ms", elapsed_ms)
        self._observability.logger.info(
            "hybrid-search-compaction",
            extra={
                "event": {
                    "elapsed_ms": round(elapsed_ms, 3),
                    "namespaces": summary,
                }
            },
        )
        return {
            "namespaces": summary,
            "elapsed_ms": elapsed_ms,
            "aggregate": after_snapshot.get("aggregate", {}),
        }

    def _execute_bm25(
        self,
        request: HybridSearchRequest,
        filters: Mapping[str, object],
        config: HybridSearchConfig,
        query_features: ChunkFeatures,
        timings: Dict[str, float],
    ) -> ChannelResults:
        start = time.perf_counter()
        use_true_bm25 = getattr(config.retrieval, "bm25_scoring", "compat") == "true" and hasattr(
            self._opensearch, "search_bm25_true"
        )
        if use_true_bm25:
            hits, _ = getattr(self._opensearch, "search_bm25_true")(
                query_features.bm25_terms,
                filters,
                top_k=config.retrieval.bm25_top_k,
                k1=getattr(config.retrieval, "bm25_k1", 1.2),
                b=getattr(config.retrieval, "bm25_b", 0.75),
            )
        else:
            hits, _ = self._opensearch.search_bm25(
                query_features.bm25_terms,
                filters,
                top_k=config.retrieval.bm25_top_k,
            )
        timings["bm25_ms"] = (time.perf_counter() - start) * 1000
        self._observability.metrics.observe(
            "search_channel_latency_ms", timings["bm25_ms"], channel="bm25"
        )
        p95_bm25 = self._observability.metrics.percentile(
            "search_channel_latency_ms", 0.95, channel="bm25"
        )
        if p95_bm25 is not None:
            self._observability.metrics.set_gauge(
                "search_channel_latency_p95_ms", p95_bm25, channel="bm25"
            )
        self._observability.metrics.increment("search_channel_requests", channel="bm25")
        self._observability.metrics.observe("search_channel_candidates", len(hits), channel="bm25")
        candidates = [
            FusionCandidate(source="bm25", score=score, chunk=chunk, rank=idx + 1)
            for idx, (chunk, score) in enumerate(hits)
        ]
        scores = {chunk.vector_id: score for chunk, score in hits}
        return ChannelResults(candidates=candidates, scores=scores)

    def _execute_splade(
        self,
        request: HybridSearchRequest,
        filters: Mapping[str, object],
        config: HybridSearchConfig,
        query_features: ChunkFeatures,
        timings: Dict[str, float],
    ) -> ChannelResults:
        start = time.perf_counter()
        hits, _ = self._opensearch.search_splade(
            query_features.splade_weights,
            filters,
            top_k=config.retrieval.splade_top_k,
        )
        timings["splade_ms"] = (time.perf_counter() - start) * 1000
        self._observability.metrics.observe(
            "search_channel_latency_ms", timings["splade_ms"], channel="splade"
        )
        p95_splade = self._observability.metrics.percentile(
            "search_channel_latency_ms", 0.95, channel="splade"
        )
        if p95_splade is not None:
            self._observability.metrics.set_gauge(
                "search_channel_latency_p95_ms", p95_splade, channel="splade"
            )
        self._observability.metrics.increment("search_channel_requests", channel="splade")
        self._observability.metrics.observe(
            "search_channel_candidates", len(hits), channel="splade"
        )
        candidates = [
            FusionCandidate(source="splade", score=score, chunk=chunk, rank=idx + 1)
            for idx, (chunk, score) in enumerate(hits)
        ]
        scores = {chunk.vector_id: score for chunk, score in hits}
        return ChannelResults(candidates=candidates, scores=scores)

    def _execute_dense(
        self,
        request: HybridSearchRequest,
        filters: Mapping[str, object],
        config: HybridSearchConfig,
        query_features: ChunkFeatures,
        timings: Dict[str, float],
        store: DenseVectorStore,
    ) -> ChannelResults:
        start = time.perf_counter()
        # Over-fetch relative to the page size (not dense_top_k) to leave headroom for filtering.
        page_size = max(1, request.page_size)
        retrieval_cfg = config.retrieval
        signature = self._dense_request_signature(request, filters)
        strategy = self._dense_strategy
        cached_signature = strategy.has_cache(signature)
        initial_k, oversample, overfetch = strategy.plan(
            signature,
            page_size=page_size,
            retrieval_cfg=retrieval_cfg,
            dense_cfg=config.dense,
        )
        queries = np.asarray([query_features.embedding], dtype=np.float32)
        adapter_stats: Optional[AdapterStats]
        try:
            adapter_stats = store.adapter_stats  # type: ignore[attr-defined]
        except AttributeError:
            adapter_stats = None

        score_floor = float(getattr(config.retrieval, "dense_score_floor", 0.0))
        use_score_floor = score_floor > 0.0
        use_range = bool(getattr(request, "recall_first", False)) or use_score_floor
        if use_range:
            budget = max(1, int(initial_k))
            hits = list(store.range_search(queries[0], score_floor, limit=budget))
            self._observability.metrics.observe("faiss_search_batch_size", 1.0, channel="dense")
            filtered, payloads = self._filter_dense_hits(hits, filters, score_floor)
            observed = (len(filtered) / max(1, len(hits))) if hits else 0.0
<<<<<<< HEAD
            blended_pass = strategy.observe_pass_rate(
                signature, observed, update_global=not bool(getattr(request, "recall_first", False))
            )
            strategy.remember(signature, max(len(filtered), len(hits)))
=======
            blended_pass = strategy.observe_pass_rate(signature, observed)
            filtered_total = len(filtered)
            strategy.remember(signature, max(filtered_total, len(hits)))
>>>>>>> e2aea149
            filtered.sort(key=lambda hit: (-hit.score, hit.vector_id))
            bounded_filtered = filtered[:budget]
            effective_k = len(hits)
            self._observability.metrics.set_gauge(
                "dense_pass_through_rate",
                float(observed),
                namespace=request.namespace or "*",
            )
            self._observability.metrics.set_gauge(
                "dense_filter_pass_rate", blended_pass, channel="dense"
            )
            timings["dense_ms"] = (time.perf_counter() - start) * 1000
            self._observability.metrics.observe(
                "search_channel_latency_ms", timings["dense_ms"], channel="dense"
            )
            p95_dense = self._observability.metrics.percentile(
                "search_channel_latency_ms", 0.95, channel="dense"
            )
            if p95_dense is not None:
                self._observability.metrics.set_gauge(
                    "search_channel_latency_p95_ms", p95_dense, channel="dense"
                )
            self._observability.metrics.set_gauge(
                "dense_effective_k", float(effective_k), channel="dense"
            )
            self._observability.metrics.increment("search_channel_requests", channel="dense")
            self._observability.metrics.observe(
                "search_channel_candidates", len(bounded_filtered), channel="dense"
            )
            if adapter_stats is not None:
                fp16_metric = 1.0 if bool(getattr(adapter_stats, "fp16_enabled", False)) else 0.0
                self._observability.metrics.set_gauge(
                    "faiss_fp16_enabled", fp16_metric, channel="dense"
                )
                self._observability.metrics.set_gauge(
                    "nprobe_in_effect", float(adapter_stats.nprobe), channel="dense"
                )
            candidates: List[FusionCandidate] = []
            scores: Dict[str, float] = {}
            embedding_cache_local: Dict[str, np.ndarray] = {}
            resolved_hits: List[tuple[FaissSearchResult, ChunkPayload]] = []
            for hit in bounded_filtered:
                chunk = payloads.get(hit.vector_id)
                if chunk is None:
                    continue
                resolved_hits.append((hit, chunk))

            vector_ids = [chunk.vector_id for _, chunk in resolved_hits]
            if vector_ids:
                embedding_matrix = self._registry.resolve_embeddings(
                    vector_ids, cache=embedding_cache_local
                )
            else:
                embedding_matrix = None

            for idx, (hit, chunk) in enumerate(resolved_hits):
                candidates.append(
                    FusionCandidate(source="dense", score=hit.score, chunk=chunk, rank=idx + 1)
                )
                scores[hit.vector_id] = hit.score
            return ChannelResults(candidates=candidates, scores=scores, embeddings=embedding_matrix)

        def run_dense_search(current_k: int) -> list[FaissSearchResult]:
            """Query FAISS for dense document candidates at the requested depth.

            Args:
                current_k: Number of vector matches to request from the dense index.

            Returns:
                Dense similarity matches ordered by score for the current document search.
            """
            depth = max(1, int(current_k))
            batch_hits_local = store.search_batch(queries, depth)
            self._observability.metrics.observe(
                "faiss_search_batch_size", float(len(batch_hits_local)), channel="dense"
            )
            hits_local = batch_hits_local[0] if batch_hits_local else []
            if use_score_floor:
                hits_local = [hit for hit in hits_local if hit.score >= score_floor]
            return hits_local

        effective_k = initial_k
        hits = run_dense_search(effective_k)
        filtered, payloads = self._filter_dense_hits(hits, filters, score_floor)
        observed = (len(filtered) / max(1, len(hits))) if hits else 0.0
        self._observability.metrics.set_gauge(
            "dense_pass_through_rate",
            float(observed),
            namespace=request.namespace or "*",
        )
        update_global = not bool(getattr(request, "recall_first", False))
        blended_pass = (
            strategy.observe_pass_rate(signature, observed, update_global=update_global)
            if not cached_signature
            else strategy.current_pass_rate()
        )

        while True:
            if len(filtered) >= page_size or effective_k >= 10_000:
                next_k = strategy.plan(
                    signature,
                    page_size=page_size,
                    retrieval_cfg=retrieval_cfg,
                    dense_cfg=config.dense,
                    min_k=effective_k,
                )[0]
            else:
                next_k, _, _ = strategy.plan(
                    signature,
                    page_size=page_size,
                    retrieval_cfg=retrieval_cfg,
                    dense_cfg=config.dense,
                    min_k=effective_k + 1,
                )
            if next_k <= effective_k:
                break
            effective_k = next_k
            hits = run_dense_search(effective_k)
            filtered, payloads = self._filter_dense_hits(hits, filters, score_floor)
            observed = (len(filtered) / max(1, len(hits))) if hits else 0.0
            blended_pass = strategy.observe_pass_rate(
                signature, observed, update_global=update_global
            )

        filtered.sort(key=lambda hit: (-hit.score, hit.vector_id))
        strategy.remember(signature, effective_k)
        self._observability.metrics.set_gauge(
            "dense_filter_pass_rate", blended_pass, channel="dense"
        )
        timings["dense_ms"] = (time.perf_counter() - start) * 1000
        self._observability.metrics.observe(
            "search_channel_latency_ms", timings["dense_ms"], channel="dense"
        )
        p95_dense = self._observability.metrics.percentile(
            "search_channel_latency_ms", 0.95, channel="dense"
        )
        if p95_dense is not None:
            self._observability.metrics.set_gauge(
                "search_channel_latency_p95_ms", p95_dense, channel="dense"
            )
        self._observability.metrics.set_gauge(
            "dense_effective_k", float(effective_k), channel="dense"
        )
        self._observability.metrics.increment("search_channel_requests", channel="dense")
        self._observability.metrics.observe(
            "search_channel_candidates", len(filtered), channel="dense"
        )
        if adapter_stats is not None:
            fp16_metric = 1.0 if bool(getattr(adapter_stats, "fp16_enabled", False)) else 0.0
            self._observability.metrics.set_gauge(
                "faiss_fp16_enabled", fp16_metric, channel="dense"
            )
            self._observability.metrics.set_gauge(
                "nprobe_in_effect", float(adapter_stats.nprobe), channel="dense"
            )
        candidates: List[FusionCandidate] = []
        scores: Dict[str, float] = {}
        embedding_rows: List[np.ndarray] = []
        embedding_cache_local: Dict[str, np.ndarray] = {}
        for idx, hit in enumerate(filtered):
            chunk = payloads.get(hit.vector_id)
            if chunk is None:
                continue
            candidates.append(
                FusionCandidate(source="dense", score=hit.score, chunk=chunk, rank=idx + 1)
            )
            scores[hit.vector_id] = hit.score
            embedding_rows.append(
                self._registry.resolve_embedding(
                    chunk.vector_id, cache=embedding_cache_local
                )
            )
        embedding_matrix: Optional[np.ndarray]
        if embedding_rows:
            embedding_matrix = np.ascontiguousarray(np.stack(embedding_rows), dtype=np.float32)
        else:
            embedding_matrix = None
        return ChannelResults(candidates=candidates, scores=scores, embeddings=embedding_matrix)

    def _filter_dense_hits(
        self,
        hits: Sequence[FaissSearchResult],
        filters: Mapping[str, object],
        score_floor: float,
    ) -> tuple[List[FaissSearchResult], Dict[str, ChunkPayload]]:
        if not hits:
            return [], {}
        vector_ids = [hit.vector_id for hit in hits]
        payloads = {chunk.vector_id: chunk for chunk in self._registry.bulk_get(vector_ids)}
        filtered = [
            hit
            for hit in hits
            if (chunk := payloads.get(hit.vector_id)) is not None
            and matches_filters(chunk, filters)
            and float(hit.score) >= float(score_floor)
        ]
        return filtered, payloads

    def _dense_request_signature(
        self,
        request: HybridSearchRequest,
        filters: Mapping[str, object],
    ) -> tuple[object, ...]:
        normalized_filters = self._normalize_signature_value(filters)
        cursor = getattr(request, "cursor", None)
        return (
            request.query,
            request.namespace,
            normalized_filters,
            int(request.page_size),
            cursor,
            bool(request.recall_first),
        )

    def _normalize_signature_value(self, value: object) -> object:
        if isinstance(value, Mapping):
            return tuple(
                (str(key), self._normalize_signature_value(val))
                for key, val in sorted(value.items(), key=lambda item: str(item[0]))
            )
        if isinstance(value, (list, tuple, set)):
            return tuple(self._normalize_signature_value(val) for val in value)
        if isinstance(value, (str, int, float, bool)) or value is None:
            return value
        return str(value)

    def _cursor_fingerprint(
        self,
        request: HybridSearchRequest,
        filters: Mapping[str, object],
    ) -> str:
        payload = {
            "q": request.query.strip(),
            "ns": request.namespace or "",
            "filters": self._normalize_signature_value(filters),
            "div": bool(getattr(request, "diversification", False)),
            "recall_first": bool(getattr(request, "recall_first", False)),
        }
        raw = json.dumps(payload, separators=(",", ":"), sort_keys=True).encode("utf-8")
        return hashlib.blake2s(raw, digest_size=12).hexdigest()

    def _dedupe_candidates(
        self,
        candidates: Sequence[FusionCandidate],
        fused_scores: Mapping[str, float],
    ) -> List[FusionCandidate]:
        unique: Dict[str, FusionCandidate] = {}
        for candidate in candidates:
            vector_id = candidate.chunk.vector_id
            best = unique.get(vector_id)
            if best is None or fused_scores[vector_id] > fused_scores[best.chunk.vector_id]:
                unique[vector_id] = candidate
        return sorted(
            unique.values(),
            key=lambda candidate: (
                -fused_scores.get(candidate.chunk.vector_id, 0.0),
                candidate.chunk.vector_id,
            ),
        )


class HybridSearchAPI:
    """Minimal synchronous handler for ``POST /v1/hybrid-search``.

    Attributes:
        _service: Underlying :class:`HybridSearchService` instance.

    Examples:
        >>> api = HybridSearchAPI(service)  # doctest: +SKIP
        >>> status, body = api.post_hybrid_search({"query": "example"})  # doctest: +SKIP
        >>> status
        200
    """

    def __init__(self, service: HybridSearchService) -> None:
        """Initialise the API facade.

        Args:
            service: Hybrid search service used to satisfy requests.

        Raises:
            TypeError: If ``service`` does not inherit from
                :class:`HybridSearchService`.

        Returns:
            None
        """
        if not isinstance(service, HybridSearchService):
            raise TypeError("service must be a HybridSearchService instance")
        self._service = service

    def post_hybrid_search(self, payload: Mapping[str, Any]) -> tuple[int, Mapping[str, Any]]:
        """Process a synchronous hybrid search HTTP-style request payload.

        Args:
            payload: JSON-like mapping containing the hybrid search request body.

        Returns:
            tuple[int, Mapping[str, Any]]: HTTP status code and serialized response body.
        """
        try:
            request = self._parse_request(payload)
        except (KeyError, TypeError, ValueError) as exc:
            return HTTPStatus.BAD_REQUEST, {"error": str(exc)}

        try:
            response = self._service.search(request)
        except RequestValidationError as exc:
            return HTTPStatus.BAD_REQUEST, {"error": str(exc)}
        except Exception as exc:  # pragma: no cover - defensive guard
            return HTTPStatus.INTERNAL_SERVER_ERROR, {"error": str(exc)}

        serialized_results: List[Dict[str, Any]] = []
        for result in response.results:
            item: Dict[str, Any] = {
                "doc_id": result.doc_id,
                "chunk_id": result.chunk_id,
                "namespace": result.namespace,
                "score": result.score,
                "fused_rank": result.fused_rank,
                "text": result.text,
                "highlights": list(result.highlights),
                "provenance_offsets": [list(offset) for offset in result.provenance_offsets],
                "metadata": dict(result.metadata),
            }
            if result.diagnostics is not None:
                item["diagnostics"] = {
                    "bm25": result.diagnostics.bm25_score,
                    "splade": result.diagnostics.splade_score,
                    "dense": result.diagnostics.dense_score,
                    "fusion_weights": (
                        dict(result.diagnostics.fusion_weights)
                        if result.diagnostics.fusion_weights is not None
                        else None
                    ),
                }
            serialized_results.append(item)

        body = {
            "results": serialized_results,
            "next_cursor": response.next_cursor,
            "total_candidates": response.total_candidates,
            "timings_ms": dict(response.timings_ms),
            "fusion_weights": dict(response.fusion_weights),
            "stats": response.stats,
        }
        return HTTPStatus.OK, body

    def _parse_request(self, payload: Mapping[str, Any]) -> HybridSearchRequest:
        query = str(payload["query"])
        namespace = payload.get("namespace")
        filters = self._normalize_filters(payload.get("filters"))
        page_size = int(payload.get("page_size", payload.get("limit", 10)))
        cursor = payload.get("cursor")
        diversification = bool(payload.get("diversification", False))
        diagnostics = bool(payload.get("diagnostics", True))
        recall_first = bool(payload.get("recall_first", False))
        return HybridSearchRequest(
            query=query,
            namespace=str(namespace) if namespace is not None else None,
            filters=filters,
            page_size=page_size,
            cursor=str(cursor) if cursor is not None else None,
            diversification=diversification,
            diagnostics=diagnostics,
            recall_first=recall_first,
        )

    def _normalize_filters(
        self, payload: Optional[Mapping[str, Any]]
    ) -> MutableMapping[str, Any]:
        normalized: MutableMapping[str, Any] = {}
        if not payload:
            return normalized

        for key, value in payload.items():
            if isinstance(value, Sequence) and not isinstance(value, (str, bytes)):
                normalized[str(key)] = [str(item) for item in value]
            else:
                normalized[str(key)] = value
        return normalized


@dataclass(slots=True)
class PaginationCheckResult:
    """Result of a pagination verification run.

    Attributes:
        cursor_chain: Sequence of pagination cursors encountered.
        duplicate_detected: True when duplicate results were observed.

    Examples:
        >>> result = PaginationCheckResult(cursor_chain=["cursor1"], duplicate_detected=False)
        >>> result.duplicate_detected
        False
    """

    cursor_chain: Sequence[str]
    duplicate_detected: bool


# --- Public Functions ---


def build_stats_snapshot(
    faiss_index: DenseVectorStore,
    opensearch: LexicalIndex,
    registry: ChunkRegistry,
) -> Mapping[str, object]:
    """Capture a lightweight snapshot of hybrid search storage metrics.

    Args:
        faiss_index: Dense vector index manager.
        opensearch: Lexical index representing sparse storage.
        registry: Chunk registry tracking vector-to-payload mappings.

    Returns:
        Mapping describing FAISS stats, OpenSearch stats, and chunk counts.
    """

    return {
        "faiss": faiss_index.stats(),
        "opensearch": opensearch.stats(),
        "registry": {"chunks": registry.count()},
    }


def verify_pagination(
    service: HybridSearchService, request: HybridSearchRequest
) -> PaginationCheckResult:
    """Ensure pagination cursors produce non-duplicated results.

    Args:
        service: Hybrid search service to execute paginated queries.
        request: Initial hybrid search request payload.

    Returns:
        PaginationCheckResult detailing encountered cursors and duplicates.
    """

    seen: set[tuple[str, str]] = set()
    cursor_chain: list[str] = []
    next_request = request
    duplicate = False
    seen_cursors: set[str] = set()

    while True:
        response = service.search(next_request)
        for result in response.results:
            key = (result.doc_id, result.chunk_id)
            if key in seen:
                duplicate = True
            seen.add(key)

        next_cursor = response.next_cursor
        if not next_cursor or next_cursor in seen_cursors:
            break

        cursor_chain.append(next_cursor)
        seen_cursors.add(next_cursor)
        next_request = HybridSearchRequest(
            query=request.query,
            namespace=request.namespace,
            filters=request.filters,
            page_size=request.page_size,
            cursor=next_cursor,
            diversification=request.diversification,
            diagnostics=request.diagnostics,
            recall_first=request.recall_first,
        )

    return PaginationCheckResult(cursor_chain=cursor_chain, duplicate_detected=duplicate)


def should_rebuild_index(
    registry: ChunkRegistry, deleted_since_snapshot: int, threshold: float = 0.2
) -> bool:
    """Heuristic to determine when FAISS should be rebuilt after deletions.

    Args:
        registry: Chunk registry reflecting current vector count.
        deleted_since_snapshot: Number of vectors deleted since the last snapshot.
        threshold: Fraction of deletions that triggers a rebuild.

    Returns:
        True when the proportion of deletions exceeds ``threshold``.
    """

    total = registry.count() + deleted_since_snapshot
    if total == 0:
        return False
    return deleted_since_snapshot / total >= threshold


# --- Validation Utilities ---

DEFAULT_SCALE_THRESHOLDS: Dict[str, float] = {
    "dense_self_hit": 0.99,
    "dense_recall_at_10": 0.95,
    "dense_perturb_top3": 0.95,
    "bm25_hit_rate@10": 0.8,
    "splade_hit_rate@10": 0.8,
    "dense_hit_rate@10": 0.8,
    "rrf_hit_rate@10": 0.8,
    "mmr_redundancy_reduction": 0.1,
    "mmr_hit_rate_delta": 0.2,
    "latency_p95_ms": 300.0,
    "gpu_headroom_fraction": 0.2,
}

BASIC_DENSE_SELF_HIT_THRESHOLD = 0.99
BASIC_SPARSE_RELEVANCE_THRESHOLD = 0.90


# --- Public Classes ---


class HybridSearchValidator:
    """Execute validation sweeps and persist reports.

    Attributes:
        _ingestion: Chunk ingestion pipeline used for preparing test data.
        _service: Hybrid search service under validation.
        _registry: Registry exposing ingested chunk metadata.
        _opensearch: OpenSearch simulator for lexical storage inspection.

    Examples:
        >>> validator = HybridSearchValidator(
        ...     ingestion=ChunkIngestionPipeline(...),  # doctest: +SKIP
        ...     service=HybridSearchService(...),      # doctest: +SKIP
        ...     registry=ChunkRegistry(),
        ...     opensearch=OpenSearchSimulator(),
        ... )
        >>> isinstance(validator, HybridSearchValidator)
        True
    """

    def __init__(
        self,
        *,
        ingestion: ChunkIngestionPipeline,
        service: HybridSearchService,
        registry: ChunkRegistry,
        opensearch: OpenSearchSimulator,
    ) -> None:
        """Bind ingestion, retrieval, and storage components for validation sweeps.

        Args:
            ingestion: Ingestion pipeline used to materialise chunk data.
            service: Hybrid search service under test.
            registry: Chunk registry exposing ingested metadata.
            opensearch: OpenSearch simulator for lexical validation.

        Returns:
            None
        """

        self._ingestion = ingestion
        self._service = service
        self._registry = registry
        self._opensearch = opensearch
        self._validation_resources: Optional["faiss.StandardGpuResources"] = None

    def run(
        self, dataset: Sequence[Mapping[str, object]], output_root: Optional[Path] = None
    ) -> ValidationSummary:
        """Execute standard validation against a dataset.

        Args:
            dataset: Loaded dataset entries containing document and query payloads.
            output_root: Optional directory where reports should be written.

        Returns:
            ValidationSummary capturing per-check reports.
        """
        started = datetime.now(UTC)
        documents = [self._to_document(entry["document"]) for entry in dataset]
        self._ingestion.upsert_documents(documents)
        reports: List[ValidationReport] = []
        reports.append(self._check_ingest_integrity())
        reports.append(self._check_dense_self_hit())
        reports.append(self._check_sparse_relevance(dataset))
        reports.append(self._check_namespace_filters(dataset))
        reports.append(self._check_pagination(dataset))
        reports.append(self._check_highlights(dataset))
        reports.append(self._check_backup_restore(dataset))
        calibration = self._run_calibration(dataset)
        reports.append(calibration)
        completed = datetime.now(UTC)
        summary = ValidationSummary(reports=reports, started_at=started, completed_at=completed)
        self._persist_reports(
            summary, output_root, calibration.details if calibration.details else None
        )
        return summary

    def run_scale(
        self,
        dataset: Sequence[Mapping[str, object]],
        *,
        output_root: Optional[Path] = None,
        thresholds: Optional[Mapping[str, float]] = None,
        query_sample_size: int = 120,
    ) -> ValidationSummary:
        """Execute a comprehensive scale validation suite.

        Args:
            dataset: Dataset entries containing documents and queries.
            output_root: Optional directory for detailed metrics output.
            thresholds: Optional overrides for scale validation thresholds.
            query_sample_size: Number of queries sampled for specific checks.

        Returns:
            ValidationSummary with detailed per-check reports.
        """
        merged_thresholds: Dict[str, float] = dict(DEFAULT_SCALE_THRESHOLDS)
        if thresholds:
            merged_thresholds.update(thresholds)

        started = datetime.now(UTC)
        documents = [self._to_document(entry["document"]) for entry in dataset]
        inputs_by_doc = {doc.doc_id: doc for doc in documents}
        self._ingestion.upsert_documents(documents)
        rng = random.Random(1337)

        reports: List[ValidationReport] = []
        extras: Dict[str, Mapping[str, object]] = {}

        data_report = self._scale_data_sanity(documents, dataset)
        reports.append(data_report)
        extras[data_report.name] = data_report.details

        crud_report = self._scale_crud_namespace(documents, dataset, inputs_by_doc, rng)
        reports.append(crud_report)
        extras[crud_report.name] = crud_report.details

        dense_report = self._scale_dense_metrics(merged_thresholds, rng)
        reports.append(dense_report)
        extras[dense_report.name] = dense_report.details

        relevance_report = self._scale_channel_relevance(
            dataset, merged_thresholds, rng, query_sample_size
        )
        reports.append(relevance_report)
        extras[relevance_report.name] = relevance_report.details

        fusion_report = self._scale_fusion_mmr(dataset, merged_thresholds, rng, query_sample_size)
        reports.append(fusion_report)
        extras[fusion_report.name] = fusion_report.details

        pagination_report = self._scale_pagination(dataset, rng)
        reports.append(pagination_report)
        extras[pagination_report.name] = pagination_report.details

        shaping_report = self._scale_result_shaping(dataset, rng)
        reports.append(shaping_report)
        extras[shaping_report.name] = shaping_report.details

        backup_report = self._scale_backup_restore(dataset, rng, query_sample_size)
        reports.append(backup_report)
        extras[backup_report.name] = backup_report.details

        acl_report = self._scale_acl(dataset)
        reports.append(acl_report)
        extras[acl_report.name] = acl_report.details

        performance_report = self._scale_performance(
            dataset, merged_thresholds, rng, query_sample_size
        )
        reports.append(performance_report)
        extras[performance_report.name] = performance_report.details

        stability_report = self._scale_stability(dataset, inputs_by_doc, rng, query_sample_size)
        reports.append(stability_report)
        extras[stability_report.name] = stability_report.details

        calibration = self._run_calibration(dataset)
        reports.append(calibration)
        extras[calibration.name] = calibration.details if calibration.details else {}

        completed = datetime.now(UTC)
        summary = ValidationSummary(reports=reports, started_at=started, completed_at=completed)
        self._persist_reports(
            summary,
            output_root,
            calibration.details if calibration.details else None,
            extras=extras,
        )
        return summary

    def _to_document(self, payload: Mapping[str, object]) -> DocumentInput:
        """Transform dataset document payload into a `DocumentInput`.

        Args:
            payload: Dataset document dictionary containing paths and metadata.

        Returns:
            Corresponding `DocumentInput` instance for ingestion.
        """
        return DocumentInput(
            doc_id=str(payload["doc_id"]),
            namespace=str(payload["namespace"]),
            chunk_path=Path(str(payload["chunk_file"])).resolve(),
            vector_path=Path(str(payload["vector_file"])).resolve(),
            metadata=dict(payload.get("metadata", {})),
        )

    def _check_ingest_integrity(self) -> ValidationReport:
        """Verify that ingested chunks contain valid embeddings.

        Args:
            None

        Returns:
            ValidationReport describing integrity checks for ingested chunks.
        """
        all_chunks = self._registry.all()
        vector_ids = [chunk.vector_id for chunk in all_chunks]
        ok = True
        dim = 0
        if vector_ids:
            try:
                reconstructed = self._registry.resolve_embeddings(vector_ids)
            except Exception:
                ok = False
            else:
                ok = reconstructed.ndim == 2 and reconstructed.shape[0] == len(vector_ids)
                dim = int(reconstructed.shape[1]) if reconstructed.ndim == 2 else 0
        details = {"total_chunks": len(all_chunks), "embedding_dim": dim}
        return ValidationReport(name="ingest_integrity", passed=ok, details=details)

    def _check_dense_self_hit(self) -> ValidationReport:
        """Ensure dense search returns each chunk as its own nearest neighbor.

        Args:
            None

        Returns:
            ValidationReport summarizing dense self-hit accuracy.
        """
        total = 0
        hits_met = 0
        embedding_cache: Dict[str, np.ndarray] = {}
        for chunk in self._registry.all():
            total += 1
            query_vector = self._registry.resolve_embedding(
                chunk.vector_id, cache=embedding_cache
            )
            hits = self._ingestion.faiss_index.search(query_vector, 1)
            if hits and hits[0].vector_id == chunk.vector_id:
                hits_met += 1
        rate = hits_met / total if total else 0.0
        passed = rate >= BASIC_DENSE_SELF_HIT_THRESHOLD
        return ValidationReport(
            name="dense_self_hit",
            passed=passed,
            details={
                "total_chunks": total,
                "correct_hits": hits_met,
                "self_hit_rate": rate,
                "threshold": BASIC_DENSE_SELF_HIT_THRESHOLD,
            },
        )

    def _check_sparse_relevance(self, dataset: Sequence[Mapping[str, object]]) -> ValidationReport:
        """Check that sparse channels retrieve expected documents.

        Args:
            dataset: Dataset entries with expected relevance metadata.

        Returns:
            ValidationReport covering sparse channel relevance.
        """
        total = 0
        hits_met = 0
        for entry in dataset:
            queries = entry.get("queries", [])
            for query in queries:
                total += 1
                expected = query.get("expected_doc_id")
                request = self._request_for_query(query)
                response = self._service.search(request)
                if response.results and (not expected or response.results[0].doc_id == expected):
                    hits_met += 1
        rate = hits_met / total if total else 0.0
        passed = rate >= BASIC_SPARSE_RELEVANCE_THRESHOLD
        return ValidationReport(
            name="sparse_relevance",
            passed=passed,
            details={
                "total_queries": total,
                "top1_matches": hits_met,
                "hit_rate": rate,
                "threshold": BASIC_SPARSE_RELEVANCE_THRESHOLD,
            },
        )

    def _check_namespace_filters(self, dataset: Sequence[Mapping[str, object]]) -> ValidationReport:
        """Ensure namespace-constrained queries do not leak results.

        Args:
            dataset: Dataset entries containing namespace-constrained queries.

        Returns:
            ValidationReport indicating whether namespace isolation holds.
        """
        ok = True
        for entry in dataset:
            queries = entry.get("queries", [])
            for query in queries:
                namespace = query.get("namespace")
                if not namespace:
                    continue
                request = self._request_for_query(query)
                response = self._service.search(request)
                for result in response.results:
                    if result.namespace != namespace:
                        ok = False
                        break
            if not ok:
                break
        return ValidationReport(name="namespace_filter", passed=ok, details={})

    def _check_pagination(self, dataset: Sequence[Mapping[str, object]]) -> ValidationReport:
        """Verify pagination cursors do not create duplicate results.

        Args:
            dataset: Dataset entries providing queries for pagination tests.

        Returns:
            ValidationReport detailing pagination stability.
        """
        ok = True
        for entry in dataset:
            queries = entry.get("queries", [])
            for query in queries:
                request = self._request_for_query(query, page_size=2)
                first = self._service.search(request)
                if not first.next_cursor:
                    continue
                request.cursor = first.next_cursor
                second = self._service.search(request)
                seen = {(result.doc_id, result.chunk_id) for result in first.results}
                overlap = any((result.doc_id, result.chunk_id) in seen for result in second.results)
                if overlap:
                    ok = False
                    break
            if not ok:
                break
        return ValidationReport(name="pagination_stability", passed=ok, details={})

    def _check_highlights(self, dataset: Sequence[Mapping[str, object]]) -> ValidationReport:
        """Assert that each result includes highlight snippets.

        Args:
            dataset: Dataset entries with queries to validate highlight generation.

        Returns:
            ValidationReport indicating highlight completeness.
        """
        ok = True
        for entry in dataset:
            queries = entry.get("queries", [])
            for query in queries:
                request = self._request_for_query(query)
                response = self._service.search(request)
                if any(not result.highlights for result in response.results):
                    ok = False
                    break
            if not ok:
                break
        return ValidationReport(name="highlight_presence", passed=ok, details={})

    def _check_backup_restore(self, dataset: Sequence[Mapping[str, object]]) -> ValidationReport:
        """Validate backup/restore by round-tripping the FAISS index.

        Args:
            dataset: Dataset entries used to verify consistency post-restore.

        Returns:
            ValidationReport capturing backup/restore status.
        """
        if not dataset:
            return ValidationReport(
                name="backup_restore", passed=False, details={"error": "dataset empty"}
            )
        queries = dataset[0].get("queries", [])
        if not queries:
            return ValidationReport(
                name="backup_restore", passed=False, details={"error": "missing queries"}
            )
        faiss_bytes = self._ingestion.faiss_index.serialize()
        first_query = self._request_for_query(queries[0])
        before = self._service.search(first_query)
        self._ingestion.faiss_index.restore(faiss_bytes)
        after = self._service.search(first_query)
        ok = bool(
            before.results and after.results and before.results[0].doc_id == after.results[0].doc_id
        )
        return ValidationReport(name="backup_restore", passed=ok, details={})

    def _request_for_query(
        self, query: Mapping[str, object], page_size: int = 5
    ) -> HybridSearchRequest:
        """Construct a `HybridSearchRequest` for a dataset query payload.

        Args:
            query: Query payload from the dataset.
            page_size: Desired page size for generated requests.

        Returns:
            HybridSearchRequest ready for execution against the service.
        """
        return HybridSearchRequest(
            query=str(query["query"]),
            namespace=query.get("namespace"),
            filters=dict(query.get("filters", {})),
            page_size=page_size,
            cursor=None,
            diversification=bool(query.get("diversification", False)),
            diagnostics=bool(query.get("diagnostics", True)),
            recall_first=bool(query.get("recall_first", False)),
        )

    def _persist_reports(
        self,
        summary: ValidationSummary,
        output_root: Optional[Path],
        calibration_details: Optional[Mapping[str, object]],
        *,
        extras: Optional[Mapping[str, Mapping[str, object]]] = None,
    ) -> None:
        """Persist validation summaries and detailed metrics to disk.

        Args:
            summary: Validation summary containing reports.
            output_root: Optional directory for storing artifacts.
            calibration_details: Optional calibration metrics to persist.
            extras: Optional mapping of additional metrics categories.

        Returns:
            None
        """
        root = output_root or Path("reports/validation")
        directory = root / summary.started_at.strftime("%Y%m%d%H%M%S")
        directory.mkdir(parents=True, exist_ok=True)
        reports_json = [
            {
                "name": report.name,
                "passed": report.passed,
                "details": report.details,
            }
            for report in summary.reports
        ]
        (directory / "summary.json").write_text(
            json.dumps(reports_json, indent=2), encoding="utf-8"
        )
        human_lines = [
            f"Validation started at: {summary.started_at.isoformat()}",
            f"Validation completed at: {summary.completed_at.isoformat()}",
            f"Overall status: {'PASS' if summary.passed else 'FAIL'}",
        ]
        for report in summary.reports:
            human_lines.append(f"- {report.name}: {'PASS' if report.passed else 'FAIL'}")
        (directory / "summary.txt").write_text("\n".join(human_lines), encoding="utf-8")
        if calibration_details is not None:
            (directory / "calibration.json").write_text(
                json.dumps(calibration_details, indent=2), encoding="utf-8"
            )
        if extras:
            (directory / "metrics.json").write_text(json.dumps(extras, indent=2), encoding="utf-8")

    def _collect_queries(
        self, dataset: Sequence[Mapping[str, object]]
    ) -> List[tuple[Mapping[str, object], Mapping[str, object]]]:
        """Collect (document, query) pairs from the dataset.

        Args:
            dataset: Loaded dataset entries containing documents and queries.

        Returns:
            List of tuples pairing document payloads with query payloads.
        """
        pairs: List[tuple[Mapping[str, object], Mapping[str, object]]] = []
        for entry in dataset:
            document_payload = entry.get("document", {})
            for query in entry.get("queries", []):
                pairs.append((document_payload, query))
        return pairs

    def _sample_queries(
        self,
        dataset: Sequence[Mapping[str, object]],
        sample_size: int,
        rng: random.Random,
    ) -> List[tuple[Mapping[str, object], Mapping[str, object]]]:
        """Sample a subset of (document, query) pairs for randomized checks.

        Args:
            dataset: Dataset entries containing documents and queries.
            sample_size: Maximum number of pairs to return.
            rng: Random generator used for sampling.

        Returns:
            List of sampled (document, query) pairs.
        """
        pairs = self._collect_queries(dataset)
        if not pairs:
            return []
        if sample_size >= len(pairs):
            return pairs
        return rng.sample(pairs, sample_size)

    def _scale_data_sanity(
        self,
        documents: Sequence[DocumentInput],
        dataset: Sequence[Mapping[str, object]],
    ) -> ValidationReport:
        """Validate that ingested corpus statistics look healthy.

        Args:
            documents: Document inputs ingested during the scale run.
            dataset: Dataset entries used for validation.

        Returns:
            ValidationReport summarizing data sanity findings.
        """
        total_chunks = self._registry.count()
        namespaces = sorted({doc.namespace for doc in documents})
        dims: set[int] = set()
        invalid_vectors = 0
        embedding_cache: Dict[str, np.ndarray] = {}
        for chunk in self._registry.all():
            vector = self._registry.resolve_embedding(
                chunk.vector_id, cache=embedding_cache
            )
            dims.add(vector.shape[0])
            if not np.isfinite(vector).all():
                invalid_vectors += 1
        acl_missing = sum(1 for doc in documents if not doc.metadata.get("acl"))
        query_pairs = self._collect_queries(dataset)
        passed = len(dims) == 1 and invalid_vectors == 0 and acl_missing == 0
        details: Dict[str, object] = {
            "total_documents": len(documents),
            "total_queries": len(query_pairs),
            "total_chunks": total_chunks,
            "namespaces": namespaces,
            "vector_dimensions": sorted(dims),
            "invalid_vector_count": invalid_vectors,
            "documents_missing_acl": acl_missing,
        }
        return ValidationReport(name="scale_data_sanity", passed=passed, details=details)

    def _scale_crud_namespace(
        self,
        documents: Sequence[DocumentInput],
        dataset: Sequence[Mapping[str, object]],
        inputs_by_doc: Mapping[str, DocumentInput],
        rng: random.Random,
    ) -> ValidationReport:
        """Exercise CRUD operations to ensure namespace isolation stays intact.

        Args:
            documents: Documents ingested for the validation run.
            dataset: Dataset entries providing queries for verification.
            inputs_by_doc: Mapping back to original document inputs.
            rng: Random generator used to select documents.

        Returns:
            ValidationReport describing CRUD and namespace violations if any.
        """
        initial_registry = self._registry.count()
        initial_faiss = self._ingestion.faiss_index.ntotal

        doc_ids = [doc.doc_id for doc in documents]
        update_count = min(max(10, len(doc_ids) // 10), len(doc_ids)) or 1
        update_doc_ids = rng.sample(doc_ids, update_count)
        self._ingestion.upsert_documents([inputs_by_doc[doc_id] for doc_id in update_doc_ids])

        update_ok = (
            self._registry.count() == initial_registry
            and self._ingestion.faiss_index.ntotal == initial_faiss
        )

        vector_ids = [chunk.vector_id for chunk in self._registry.all()]
        delete_count = min(max(10, len(vector_ids) // 20), len(vector_ids) // 2 or 1)
        delete_ids = rng.sample(vector_ids, delete_count)
        deleted_doc_ids = set()
        for vector_id in delete_ids:
            chunk = self._registry.get(vector_id)
            if chunk is not None:
                deleted_doc_ids.add(chunk.doc_id)
        self._ingestion.delete_chunks(delete_ids)

        delete_ok = (
            self._registry.count() == initial_registry - delete_count
            and self._ingestion.faiss_index.ntotal == initial_faiss - delete_count
        )

        if deleted_doc_ids:
            self._ingestion.upsert_documents([inputs_by_doc[doc_id] for doc_id in deleted_doc_ids])

        restore_ok = (
            self._registry.count() == initial_registry
            and self._ingestion.faiss_index.ntotal == initial_faiss
        )

        namespace_pairs: Dict[str, List[Mapping[str, object]]] = {}
        for document_payload, query_payload in self._collect_queries(dataset):
            namespace = query_payload.get("namespace") or document_payload.get("namespace")
            if namespace:
                namespace_pairs.setdefault(str(namespace), []).append(query_payload)

        namespace_violations: List[str] = []
        for namespace, queries in namespace_pairs.items():
            sample = queries[: min(5, len(queries))]
            for query_payload in sample:
                request = self._request_for_query(query_payload)
                response = self._service.search(request)
                for result in response.results:
                    if result.namespace != namespace:
                        namespace_violations.append(namespace)
                        break
                if namespace_violations:
                    break

        details: Dict[str, object] = {
            "updates_tested": update_count,
            "deletes_tested": delete_count,
            "namespaces_checked": sorted(namespace_pairs.keys()),
            "namespace_violations": namespace_violations,
            "registry_count": self._registry.count(),
            "faiss_ntotal": self._ingestion.faiss_index.ntotal,
        }

        passed = update_ok and delete_ok and restore_ok and not namespace_violations
        return ValidationReport(name="scale_crud_namespace", passed=passed, details=details)

    def _scale_dense_metrics(
        self,
        thresholds: Mapping[str, float],
        rng: random.Random,
    ) -> ValidationReport:
        """Assess dense retrieval self-hit, perturbation, and recall metrics.

        Args:
            thresholds: Threshold values for dense metric success.
            rng: Random generator for selecting sample chunks.

        Returns:
            ValidationReport containing dense metric measurements.
        """
        all_chunks = self._registry.all()
        if not all_chunks:
            return ValidationReport(
                name="scale_dense_metrics",
                passed=False,
                details={"error": "registry empty"},
            )

        sample_size = min(max(200, len(all_chunks) // 4), len(all_chunks))
        sampled_chunks = rng.sample(all_chunks, sample_size)

        top_k = min(10, len(all_chunks))
        self_hits = 0
        perturb_hits = 0
        recalls: List[float] = []

        # Precompute matrix for brute-force recall estimates.
        vector_ids = [chunk.vector_id for chunk in all_chunks]
        vector_matrix = self._registry.resolve_embeddings(vector_ids)
        vector_lookup = {
            vector_id: vector_matrix[idx]
            for idx, vector_id in enumerate(vector_ids)
        }
        try:
            adapter_stats = self._ingestion.faiss_index.adapter_stats  # type: ignore[attr-defined]
        except AttributeError:
            adapter_stats = None

        resources = adapter_stats.resources if adapter_stats is not None else None
        try:
            ingestion_device = getattr(self._ingestion.faiss_index, "device", 0)
        except Exception:
            ingestion_device = 0
        try:
            device = int(adapter_stats.device) if adapter_stats is not None else int(ingestion_device)
        except Exception:
            device = 0

        gpu_resources = resources
        scratch_index = None
        using_gpu_ground_truth = False
        vector_ids: List[str] = []
        normalized_cpu_vectors: Optional[List[np.ndarray]] = None
        embedding_dim = int(
            np.array(sampled_chunks[0].features.embedding, dtype=np.float32, copy=False)
            .reshape(-1)
            .shape[0]
        )

        if gpu_resources is None and faiss is not None and hasattr(faiss, "StandardGpuResources"):
            try:
                gpu_resources = self._ensure_validation_resources()
            except Exception:
                gpu_resources = None

        if (
            faiss is not None
            and gpu_resources is not None
            and hasattr(faiss, "GpuIndexFlatIP")
        ):
            try:
                gpu_config_cls = getattr(faiss, "GpuIndexFlatConfig", None)
                if gpu_config_cls is not None:
                    gpu_config = gpu_config_cls()
                    gpu_config.device = int(device)
                    if adapter_stats is not None and hasattr(gpu_config, "useFloat16"):
                        gpu_config.useFloat16 = bool(
                            getattr(adapter_stats, "fp16_enabled", False)
                        )
                    scratch_index = faiss.GpuIndexFlatIP(gpu_resources, embedding_dim, gpu_config)
                else:
                    scratch_index = faiss.index_cpu_to_gpu(
                        gpu_resources,
                        int(device),
                        faiss.IndexFlatIP(embedding_dim),
                    )
            except Exception:
                scratch_index = None

        if scratch_index is not None:
            using_gpu_ground_truth = True
            try:
                for chunk in all_chunks:
                    vector_ids.append(chunk.vector_id)
                    embedding = np.array(chunk.features.embedding, dtype=np.float32, copy=True)
                    if embedding.ndim == 1:
                        embedding = embedding.reshape(1, -1)
                    faiss.normalize_L2(embedding)
                    scratch_index.add(embedding)
            except Exception:
                scratch_index.reset()
                scratch_index = None
                using_gpu_ground_truth = False
                vector_ids = []

        if not using_gpu_ground_truth:
            normalized_cpu_vectors = []
            for chunk in all_chunks:
                vector_ids.append(chunk.vector_id)
                embedding = np.array(chunk.features.embedding, dtype=np.float32, copy=True)
                flat_embedding = embedding.reshape(-1)
                norm = float(np.linalg.norm(flat_embedding)) or 1.0
                normalized = (flat_embedding / norm).astype(np.float32, copy=False)
                normalized_cpu_vectors.append(normalized)

        noise_rng = np.random.default_rng(2024)

        for chunk in sampled_chunks:
            query_vec = vector_lookup[chunk.vector_id]
            hits = self._ingestion.faiss_index.search(query_vec, top_k)
            retrieved_ids = [hit.vector_id for hit in hits]
            if retrieved_ids and retrieved_ids[0] == chunk.vector_id:
                self_hits += 1

            noise = noise_rng.normal(scale=0.01, size=query_vec.shape).astype(np.float32)
            perturbed = query_vec + noise
            perturbed_hits = self._ingestion.faiss_index.search(perturbed, top_k)
            if any(
                hit.vector_id == chunk.vector_id
                for hit in perturbed_hits[: min(3, len(perturbed_hits))]
            ):
                perturb_hits += 1

            if using_gpu_ground_truth and scratch_index is not None and faiss is not None:
                q = np.array(query_vec, dtype=np.float32, copy=True)
                if q.ndim == 1:
                    q = q.reshape(1, -1)
                faiss.normalize_L2(q)
                _scores, indices_block = scratch_index.search(q, top_k)
                top_indices = indices_block[0]
            else:
                q = np.array(query_vec, dtype=np.float32, copy=True)
                norm = float(np.linalg.norm(q)) or 1.0
                q = (q / norm).astype(np.float32, copy=False)
                assert normalized_cpu_vectors is not None
                scores = np.fromiter(
                    (float(np.dot(q, corpus_vec)) for corpus_vec in normalized_cpu_vectors),
                    dtype=np.float32,
                    count=len(normalized_cpu_vectors),
                )
                top_indices = np.argpartition(scores, -top_k)[-top_k:]
                top_indices = top_indices[np.argsort(scores[top_indices])[::-1]]
            valid_indices = [idx for idx in top_indices if 0 <= idx < len(vector_ids)]
            ground_truth_ids = [vector_ids[idx] for idx in valid_indices]
            overlap = len(set(retrieved_ids) & set(ground_truth_ids))
            recalls.append(overlap / min(top_k, len(ground_truth_ids)) if ground_truth_ids else 0.0)

        self_hit_rate = self_hits / sample_size if sample_size else 0.0
        perturb_rate = perturb_hits / sample_size if sample_size else 0.0
        avg_recall = float(sum(recalls) / len(recalls)) if recalls else 0.0

        details = {
            "sampled_chunks": sample_size,
            "self_hit_rate": self_hit_rate,
            "perturb_top3_rate": perturb_rate,
            "recall_at_10": avg_recall,
        }

        passed = (
            self_hit_rate >= thresholds.get("dense_self_hit", 0.0)
            and perturb_rate >= thresholds.get("dense_perturb_top3", 0.0)
            and avg_recall >= thresholds.get("dense_recall_at_10", 0.0)
        )
        if scratch_index is not None:
            scratch_index.reset()

        return ValidationReport(name="scale_dense_metrics", passed=passed, details=details)

    def _scale_channel_relevance(
        self,
        dataset: Sequence[Mapping[str, object]],
        thresholds: Mapping[str, float],
        rng: random.Random,
        query_sample_size: int,
    ) -> ValidationReport:
        """Measure top-10 relevance for each retrieval channel across sampled queries.

        Args:
            dataset: Dataset entries containing queries for evaluation.
            thresholds: Threshold mapping for hit-rate expectations.
            rng: Random generator used for sampling query pairs.
            query_sample_size: Number of query pairs sampled.

        Returns:
            ValidationReport capturing per-channel relevance metrics.
        """
        sampled_pairs = self._sample_queries(dataset, query_sample_size, rng)
        if not sampled_pairs:
            return ValidationReport(
                name="scale_channel_relevance",
                passed=False,
                details={"error": "no queries available"},
            )

        feature_generator = self._service._feature_generator
        bm25_hits = 0
        splade_hits = 0
        dense_hits = 0
        rrf_hits = 0

        bm25_ranks: List[int] = []
        splade_ranks: List[int] = []
        dense_ranks: List[int] = []
        rrf_ranks: List[int] = []

        doc_to_embedding: Dict[str, np.ndarray] = {}
        registry_chunks = self._registry.all()
        if registry_chunks:
            vectors = self._registry.resolve_embeddings(
                [chunk.vector_id for chunk in registry_chunks]
            )
            for chunk, vector in zip(registry_chunks, vectors):
                doc_to_embedding.setdefault(chunk.doc_id, vector)

        for document_payload, query_payload in sampled_pairs:
            expected_doc_id = str(
                query_payload.get("expected_doc_id") or document_payload.get("doc_id")
            )
            request = self._request_for_query(query_payload, page_size=10)
            filters = dict(request.filters)
            if request.namespace:
                filters["namespace"] = request.namespace

            features = feature_generator.compute_features(request.query)
            dense_query_vector = doc_to_embedding.get(expected_doc_id, features.embedding)

            bm25_results, _ = self._opensearch.search_bm25(features.bm25_terms, filters, top_k=10)
            bm25_doc_ids = [chunk.doc_id for chunk, _ in bm25_results]
            if expected_doc_id in bm25_doc_ids:
                bm25_hits += 1
                bm25_ranks.append(bm25_doc_ids.index(expected_doc_id) + 1)

            splade_results, _ = self._opensearch.search_splade(
                features.splade_weights, filters, top_k=10
            )
            splade_doc_ids = [chunk.doc_id for chunk, _ in splade_results]
            if expected_doc_id in splade_doc_ids:
                splade_hits += 1
                splade_ranks.append(splade_doc_ids.index(expected_doc_id) + 1)

            dense_results = self._ingestion.faiss_index.search(dense_query_vector, 10)
            dense_doc_ids: List[str] = []
            for hit in dense_results:
                payload = self._registry.get(hit.vector_id)
                if payload is not None:
                    dense_doc_ids.append(payload.doc_id)
            if expected_doc_id in dense_doc_ids:
                dense_hits += 1
                dense_ranks.append(dense_doc_ids.index(expected_doc_id) + 1)

            fused_response = self._service.search(request)
            fused_doc_ids = [result.doc_id for result in fused_response.results[:10]]
            if expected_doc_id in fused_doc_ids:
                rrf_hits += 1
                rrf_ranks.append(fused_doc_ids.index(expected_doc_id) + 1)

        total_queries = len(sampled_pairs)
        bm25_rate = bm25_hits / total_queries
        splade_rate = splade_hits / total_queries
        dense_rate = dense_hits / total_queries
        rrf_rate = rrf_hits / total_queries

        details: Dict[str, object] = {
            "query_count": total_queries,
            "bm25_hit_rate@10": bm25_rate,
            "splade_hit_rate@10": splade_rate,
            "dense_hit_rate@10": dense_rate,
            "rrf_hit_rate@10": rrf_rate,
            "bm25_avg_rank": statistics.mean(bm25_ranks) if bm25_ranks else None,
            "splade_avg_rank": statistics.mean(splade_ranks) if splade_ranks else None,
            "dense_avg_rank": statistics.mean(dense_ranks) if dense_ranks else None,
            "rrf_avg_rank": statistics.mean(rrf_ranks) if rrf_ranks else None,
        }

        passed = (
            bm25_rate >= thresholds.get("bm25_hit_rate@10", 0.0)
            and splade_rate >= thresholds.get("splade_hit_rate@10", 0.0)
            and dense_rate >= thresholds.get("dense_hit_rate@10", 0.0)
            and rrf_rate >= thresholds.get("rrf_hit_rate@10", 0.0)
        )
        return ValidationReport(name="scale_channel_relevance", passed=passed, details=details)

    def _scale_fusion_mmr(
        self,
        dataset: Sequence[Mapping[str, object]],
        thresholds: Mapping[str, float],
        rng: random.Random,
        query_sample_size: int,
    ) -> ValidationReport:
        """Evaluate diversification impact of MMR versus RRF on sampled queries.

        Args:
            dataset: Dataset entries containing documents and queries.
            thresholds: Diversification thresholds for redundancy and hit-rate deltas.
            rng: Random generator for sampling queries.
            query_sample_size: Number of query pairs to evaluate.

        Returns:
            ValidationReport detailing redundancy reduction and hit-rate deltas.
        """
        sampled_pairs = self._sample_queries(dataset, query_sample_size, rng)
        if not sampled_pairs:
            return ValidationReport(
                name="scale_fusion_mmr",
                passed=False,
                details={"error": "no queries available"},
            )

        chunk_lookup = {(chunk.doc_id, chunk.chunk_id): chunk for chunk in self._registry.all()}

        redundancy_reductions: List[float] = []
        rrf_cosines: List[float] = []
        mmr_cosines: List[float] = []
        rrf_hits = 0
        mmr_hits = 0

        for document_payload, query_payload in sampled_pairs:
            expected_doc_id = str(
                query_payload.get("expected_doc_id") or document_payload.get("doc_id")
            )

            baseline_request = self._request_for_query(query_payload, page_size=10)
            baseline_response = self._service.search(baseline_request)
            baseline_doc_ids = [result.doc_id for result in baseline_response.results[:10]]
            baseline_vectors = self._embeddings_for_results(baseline_response.results, chunk_lookup)
            baseline_cos = self._average_pairwise_cos(baseline_vectors)
            rrf_cosines.append(baseline_cos)
            if expected_doc_id in baseline_doc_ids:
                rrf_hits += 1

            mmr_request = self._request_for_query(query_payload, page_size=10)
            mmr_request.diversification = True
            mmr_response = self._service.search(mmr_request)
            mmr_doc_ids = [result.doc_id for result in mmr_response.results[:10]]
            mmr_vectors = self._embeddings_for_results(mmr_response.results, chunk_lookup)
            mmr_cos = self._average_pairwise_cos(mmr_vectors)
            mmr_cosines.append(mmr_cos)
            if expected_doc_id in mmr_doc_ids:
                mmr_hits += 1

            redundancy_reductions.append(baseline_cos - mmr_cos)

        total_queries = len(sampled_pairs)
        mean_reduction = (
            float(sum(redundancy_reductions) / len(redundancy_reductions))
            if redundancy_reductions
            else 0.0
        )
        mean_rrf_cos = float(sum(rrf_cosines) / len(rrf_cosines)) if rrf_cosines else 0.0
        mean_mmr_cos = float(sum(mmr_cosines) / len(mmr_cosines)) if mmr_cosines else 0.0
        rrf_rate = rrf_hits / total_queries
        mmr_rate = mmr_hits / total_queries

        details = {
            "query_count": total_queries,
            "rrf_hit_rate@10": rrf_rate,
            "mmr_hit_rate@10": mmr_rate,
            "avg_rrf_pairwise_cosine": mean_rrf_cos,
            "avg_mmr_pairwise_cosine": mean_mmr_cos,
            "redundancy_reduction": mean_reduction,
            "hit_rate_delta": abs(rrf_rate - mmr_rate),
        }

        passed = mean_reduction >= thresholds.get("mmr_redundancy_reduction", 0.0) and abs(
            rrf_rate - mmr_rate
        ) <= thresholds.get("mmr_hit_rate_delta", float("inf"))
        return ValidationReport(name="scale_fusion_mmr", passed=passed, details=details)

    def _scale_pagination(
        self,
        dataset: Sequence[Mapping[str, object]],
        rng: random.Random,
        sample_size: int = 40,
    ) -> ValidationReport:
        """Ensure page cursors generate disjoint result sets across pages.

        Args:
            dataset: Dataset entries containing documents and queries.
            rng: Random generator for sampling query pairs.
            sample_size: Number of queries to evaluate for pagination.

        Returns:
            ValidationReport indicating pagination overlap issues.
        """
        sampled_pairs = self._sample_queries(dataset, sample_size, rng)
        if not sampled_pairs:
            return ValidationReport(
                name="scale_pagination",
                passed=False,
                details={"error": "no queries available"},
            )

        overlap_failures = 0
        order_mismatches = 0
        checked = 0

        for _, query_payload in sampled_pairs:
            base_request = self._request_for_query(query_payload, page_size=20)
            first_response = self._service.search(base_request)
            first_keys = [(res.doc_id, res.chunk_id) for res in first_response.results]
            if first_response.next_cursor:
                second_request = self._request_for_query(query_payload, page_size=20)
                second_request.cursor = first_response.next_cursor
                second_response = self._service.search(second_request)
                second_keys = [(res.doc_id, res.chunk_id) for res in second_response.results]
                if set(first_keys) & set(second_keys):
                    overlap_failures += 1
            repeat_request = self._request_for_query(query_payload, page_size=20)
            repeat_response = self._service.search(repeat_request)
            repeat_keys = [(res.doc_id, res.chunk_id) for res in repeat_response.results]
            if first_keys != repeat_keys:
                order_mismatches += 1
            checked += 1

        details = {
            "queries_checked": checked,
            "overlap_failures": overlap_failures,
            "order_mismatches": order_mismatches,
        }
        passed = overlap_failures == 0 and order_mismatches == 0
        return ValidationReport(name="scale_pagination", passed=passed, details=details)

    def _scale_result_shaping(
        self,
        dataset: Sequence[Mapping[str, object]],
        rng: random.Random,
        sample_size: int = 40,
    ) -> ValidationReport:
        """Confirm per-document limits, deduping, and highlights behave as expected.

        Args:
            dataset: Dataset entries containing documents and queries.
            rng: Random generator used for sampling query pairs.
            sample_size: Number of sampled queries to evaluate.

        Returns:
            ValidationReport summarizing result shaping concerns.
        """
        sampled_pairs = self._sample_queries(dataset, sample_size, rng)
        if not sampled_pairs:
            return ValidationReport(
                name="scale_result_shaping",
                passed=False,
                details={"error": "no queries available"},
            )

        config = self._service._config_manager.get()
        max_per_doc = config.fusion.max_chunks_per_doc
        dedupe_threshold = config.fusion.cosine_dedupe_threshold
        chunk_lookup = {(chunk.doc_id, chunk.chunk_id): chunk for chunk in self._registry.all()}
        device = int(config.dense.device)

        doc_limit_violations = 0
        dedupe_violations = 0
        highlight_missing = 0
        embedding_cache: Dict[str, np.ndarray] = {}

        for _, query_payload in sampled_pairs:
            request = self._request_for_query(query_payload, page_size=20)
            response = self._service.search(request)
            doc_counts: Dict[str, int] = {}
            embeddings: List[np.ndarray] = []

            for result in response.results:
                doc_counts[result.doc_id] = doc_counts.get(result.doc_id, 0) + 1
                chunk = chunk_lookup.get((result.doc_id, result.chunk_id))
                if chunk is not None:
                    embeddings.append(
                        self._registry.resolve_embedding(
                            chunk.vector_id, cache=embedding_cache
                        )
                    )
                if not result.highlights:
                    highlight_missing += 1

            if any(count > max_per_doc for count in doc_counts.values()):
                doc_limit_violations += 1

            # Dedupe check based on cosine similarity
            if len(embeddings) > 1:
                matrix = np.ascontiguousarray(np.stack(embeddings), dtype=np.float32)
                sims = pairwise_inner_products(
                    matrix,
                    device=device,
                    resources=self._ensure_validation_resources(),
                )
                if np.any(np.triu(sims, k=1) >= dedupe_threshold):
                    dedupe_violations += 1

        details = {
            "queries_checked": len(sampled_pairs),
            "doc_limit_violations": doc_limit_violations,
            "dedupe_violations": dedupe_violations,
            "missing_highlights": highlight_missing,
        }
        passed = doc_limit_violations == 0 and dedupe_violations == 0 and highlight_missing == 0
        return ValidationReport(name="scale_result_shaping", passed=passed, details=details)

    def _scale_backup_restore(
        self,
        dataset: Sequence[Mapping[str, object]],
        rng: random.Random,
        query_sample_size: int,
    ) -> ValidationReport:
        """Validate snapshot/restore under randomized workloads.

        Args:
            dataset: Dataset entries with documents and queries.
            rng: Random generator for sampling queries.
            query_sample_size: Maximum number of query pairs to evaluate.

        Returns:
            ValidationReport highlighting snapshot mismatches, if any.
        """
        sampled_pairs = self._sample_queries(dataset, min(30, query_sample_size), rng)
        if not sampled_pairs:
            return ValidationReport(
                name="scale_backup_restore",
                passed=False,
                details={"error": "no queries available"},
            )

        snapshot = serialize_state(self._ingestion.faiss_index, self._registry)

        baseline_results: List[List[tuple[str, float]]] = []
        for _, query_payload in sampled_pairs:
            request = self._request_for_query(query_payload, page_size=15)
            response = self._service.search(request)
            baseline_results.append(
                [(result.doc_id, round(result.score, 6)) for result in response.results[:15]]
            )

        restore_state(self._ingestion.faiss_index, snapshot)

        mismatches = 0
        for (_, query_payload), expected in zip(sampled_pairs, baseline_results):
            request = self._request_for_query(query_payload, page_size=15)
            response = self._service.search(request)
            observed = [(result.doc_id, round(result.score, 6)) for result in response.results[:15]]
            if observed != expected:
                mismatches += 1

        details = {
            "queries_checked": len(sampled_pairs),
            "mismatches": mismatches,
        }
        passed = mismatches == 0
        return ValidationReport(name="scale_backup_restore", passed=passed, details=details)

    def _scale_acl(self, dataset: Sequence[Mapping[str, object]]) -> ValidationReport:
        """Ensure per-namespace ACL tags are enforced across queries.

        Args:
            dataset: Dataset entries providing documents and queries.

        Returns:
            ValidationReport listing ACL violations, if discovered.
        """
        namespace_to_acl: Dict[str, str] = {}
        namespace_queries: Dict[str, List[Mapping[str, object]]] = {}
        for entry in dataset:
            document = entry.get("document", {})
            namespace = str(document.get("namespace", ""))
            metadata = document.get("metadata", {})
            acl_entries = metadata.get("acl", [])
            if acl_entries:
                namespace_to_acl.setdefault(namespace, acl_entries[0])
            for query in entry.get("queries", []):
                namespace_queries.setdefault(namespace, []).append(query)

        violations: List[str] = []
        checked = 0
        for namespace, queries in namespace_queries.items():
            acl_tag = namespace_to_acl.get(namespace)
            if not acl_tag:
                continue
            sample = queries[: min(5, len(queries))]
            for query_payload in sample:
                request = self._request_for_query(query_payload, page_size=10)
                filters = dict(request.filters)
                filters["acl"] = [acl_tag]
                request.filters = filters
                response = self._service.search(request)
                checked += 1
                for result in response.results:
                    acl_values = result.metadata.get("acl")
                    if isinstance(acl_values, list):
                        allowed = acl_tag in acl_values
                    else:
                        allowed = acl_values == acl_tag
                    if not allowed:
                        violations.append(f"namespace={namespace}")
                        break
                # Cross-namespace negative check
                for other_namespace, other_acl in namespace_to_acl.items():
                    if other_namespace == namespace:
                        continue
                    negative_filters = dict(request.filters)
                    negative_filters["acl"] = [other_acl]
                    negative_request = self._request_for_query(query_payload, page_size=10)
                    negative_request.filters = negative_filters
                    negative_response = self._service.search(negative_request)
                    if negative_response.results:
                        violations.append(f"cross-namespace:{namespace}->{other_namespace}")
                        break

        details = {
            "queries_checked": checked,
            "violations": violations,
            "namespaces": sorted(namespace_to_acl.keys()),
        }
        passed = not violations
        return ValidationReport(name="scale_acl", passed=passed, details=details)

    def _scale_performance(
        self,
        dataset: Sequence[Mapping[str, object]],
        thresholds: Mapping[str, float],
        rng: random.Random,
        query_sample_size: int,
    ) -> ValidationReport:
        """Benchmark latency and throughput against configured thresholds.

        Args:
            dataset: Dataset entries containing documents and queries.
            thresholds: Threshold values for latency and headroom metrics.
            rng: Random generator used for sampling query pairs.
            query_sample_size: Number of queries to sample for benchmarking.

        Returns:
            ValidationReport detailing performance metrics.
        """
        sampled_pairs = self._sample_queries(dataset, min(120, query_sample_size * 2), rng)
        if not sampled_pairs:
            return ValidationReport(
                name="scale_performance",
                passed=False,
                details={"error": "no queries available"},
            )

        total_timings: List[float] = []
        bm25_timings: List[float] = []
        splade_timings: List[float] = []
        dense_timings: List[float] = []
        wall_start = time.perf_counter()

        for _, query_payload in sampled_pairs:
            request = self._request_for_query(query_payload, page_size=10)
            iter_start = time.perf_counter()
            response = self._service.search(request)
            total_timings.append(
                response.timings_ms.get("total_ms", (time.perf_counter() - iter_start) * 1000)
            )
            bm25_timings.append(response.timings_ms.get("bm25_ms", 0.0))
            splade_timings.append(response.timings_ms.get("splade_ms", 0.0))
            dense_timings.append(response.timings_ms.get("dense_ms", 0.0))

        wall_elapsed = time.perf_counter() - wall_start
        qps = len(sampled_pairs) / wall_elapsed if wall_elapsed > 0 else float("inf")

        p50 = self._percentile(total_timings, 50)
        p95 = self._percentile(total_timings, 95)
        p99 = self._percentile(total_timings, 99)

        estimated_usage_mb = (
            self._ingestion.faiss_index.ntotal * self._ingestion.faiss_index._dim * 4
        ) / (1024 * 1024)
        assumed_capacity_mb = 24000.0
        headroom_fraction = (
            1.0
            if assumed_capacity_mb <= 0
            else max(0.0, 1.0 - (estimated_usage_mb / assumed_capacity_mb))
        )

        details = {
            "query_count": len(sampled_pairs),
            "latency_p50_ms": p50,
            "latency_p95_ms": p95,
            "latency_p99_ms": p99,
            "bm25_avg_ms": statistics.mean(bm25_timings) if bm25_timings else 0.0,
            "splade_avg_ms": statistics.mean(splade_timings) if splade_timings else 0.0,
            "dense_avg_ms": statistics.mean(dense_timings) if dense_timings else 0.0,
            "observed_qps": qps,
            "estimated_vector_memory_mb": estimated_usage_mb,
            "headroom_fraction": headroom_fraction,
        }

        passed = p95 <= thresholds.get(
            "latency_p95_ms", float("inf")
        ) and headroom_fraction >= thresholds.get("gpu_headroom_fraction", 0.0)
        return ValidationReport(name="scale_performance", passed=passed, details=details)

    def _run_calibration(self, dataset: Sequence[Mapping[str, object]]) -> ValidationReport:
        """Record calibration metrics (self-hit accuracy) across oversampling factors.

        Args:
            dataset: Dataset entries (unused, provided for symmetry).

        Returns:
            ValidationReport summarizing calibration accuracy per oversample setting.
        """
        oversamples = [1, 2, 3]
        results: List[Mapping[str, object]] = []
        total_chunks = max(1, self._registry.count())
        for oversample in oversamples:
            hits = 0
            embedding_cache: Dict[str, np.ndarray] = {}
            for chunk in self._registry.all():
                top_k = max(1, oversample * 3)
                query_vector = self._registry.resolve_embedding(
                    chunk.vector_id, cache=embedding_cache
                )
                search_hits = self._ingestion.faiss_index.search(query_vector, top_k)
                if search_hits and search_hits[0].vector_id == chunk.vector_id:
                    hits += 1
            accuracy = hits / total_chunks
            results.append({"oversample": oversample, "self_hit_accuracy": accuracy})
        passed = all(
            entry["self_hit_accuracy"] >= 0.95 for entry in results if entry["oversample"] >= 2
        )
        return ValidationReport(name="calibration_sweep", passed=passed, details={"dense": results})

    def _embeddings_for_results(
        self,
        results: Sequence[HybridSearchResult],
        chunk_lookup: Mapping[tuple[str, str], ChunkPayload],
        limit: int = 10,
    ) -> List[np.ndarray]:
        """Retrieve embeddings for the top-N results using a chunk lookup.

        Args:
            results: Search results from which embeddings are needed.
            chunk_lookup: Mapping from (doc_id, chunk_id) to stored payloads.
            limit: Maximum number of results to consider.

        Returns:
            List of embedding vectors associated with the results.
        """
        embeddings: List[np.ndarray] = []
        cache: Dict[str, np.ndarray] = {}
        for result in results[:limit]:
            chunk = chunk_lookup.get((result.doc_id, result.chunk_id))
            if chunk is None:
                continue
            embeddings.append(
                self._registry.resolve_embedding(chunk.vector_id, cache=cache)
            )
        return embeddings

    def _average_pairwise_cos(self, embeddings: Sequence[np.ndarray]) -> float:
        """Compute average pairwise cosine similarity for a set of embeddings.

        Args:
            embeddings: Sequence of embedding vectors.

        Returns:
            Mean pairwise cosine similarity, or 0.0 when insufficient points exist.
        """
        if len(embeddings) < 2:
            return 0.0
        matrix = np.ascontiguousarray(np.stack(embeddings), dtype=np.float32)
        config = self._service._config_manager.get()
        sims = pairwise_inner_products(
            matrix,
            device=int(config.dense.device),
            resources=self._ensure_validation_resources(),
        )
        upper = np.triu(sims, k=1)
        values = upper[np.triu_indices_from(upper, k=1)]
        if values.size == 0:
            return 0.0
        return float(np.mean(values))

    def _ensure_validation_resources(self) -> "faiss.StandardGpuResources":
        """Lazy-create and cache GPU resources for validation-only cosine checks.

        Args:
            None

        Returns:
            FAISS GPU resources reused across validation runs.
        """

        if faiss is None:
            raise RuntimeError("faiss is required for validation checks")
        if self._validation_resources is None:
            service = self._service
            observability = getattr(service, "_observability", None)
            logger = getattr(observability, "logger", None)

            candidate_stores: Sequence[DenseVectorStore] = ()
            router = getattr(service, "_faiss_router", None)
            if router is not None:
                iter_fn = getattr(router, "iter_stores", None)
                if callable(iter_fn):
                    try:
                        candidate_stores = [store for _, store in iter_fn()]
                    except Exception:
                        candidate_stores = ()
                else:
                    default_store = getattr(router, "default_store", None)
                    if default_store is not None:
                        candidate_stores = (default_store,)
            else:
                default_store = getattr(service, "_faiss", None)
                if default_store is not None:
                    candidate_stores = (default_store,)

            for store in candidate_stores:
                getter = getattr(store, "get_gpu_resources", None)
                if not callable(getter):
                    continue
                try:
                    reused = getter()
                except Exception:
                    continue
                if reused is not None:
                    self._validation_resources = reused
                    break

            if self._validation_resources is None:
                config = service._config_manager.get()
                dense_cfg = getattr(config, "dense", DenseIndexConfig())
                resource = faiss.StandardGpuResources()

                temp_memory_raw = getattr(dense_cfg, "gpu_temp_memory_bytes", None)
                try:
                    temp_memory: Optional[int] = (
                        int(temp_memory_raw) if temp_memory_raw is not None else None
                    )
                except (TypeError, ValueError):
                    temp_memory = None
                if temp_memory is not None and hasattr(resource, "setTempMemory"):
                    try:
                        resource.setTempMemory(temp_memory)
                    except Exception:
                        if logger is not None:
                            logger.debug(
                                "validation-gpu-temp-memory-config-failed",
                                exc_info=True,
                            )

                pinned_raw = getattr(dense_cfg, "gpu_pinned_memory_bytes", None)
                try:
                    pinned_memory: Optional[int] = (
                        int(pinned_raw) if pinned_raw is not None else None
                    )
                except (TypeError, ValueError):
                    pinned_memory = None
                if pinned_memory is not None and hasattr(resource, "setPinnedMemory"):
                    try:
                        resource.setPinnedMemory(pinned_memory)
                    except Exception:
                        if logger is not None:
                            logger.debug(
                                "validation-gpu-pinned-memory-config-failed",
                                exc_info=True,
                            )

                use_null_all = bool(
                    getattr(dense_cfg, "gpu_use_default_null_stream_all_devices", False)
                    or getattr(dense_cfg, "gpu_default_null_stream_all_devices", False)
                )
                use_null = bool(
                    getattr(dense_cfg, "gpu_use_default_null_stream", False)
                    or getattr(dense_cfg, "gpu_default_null_stream", False)
                )
                try:
                    device = int(getattr(dense_cfg, "device", 0))
                except (TypeError, ValueError):
                    device = 0

                if use_null_all:
                    method = getattr(resource, "setDefaultNullStreamAllDevices", None)
                    if callable(method):
                        try:
                            method()
                        except Exception:
                            if logger is not None:
                                logger.debug(
                                    "validation-gpu-null-stream-all-devices-failed",
                                    exc_info=True,
                                )
                elif use_null:
                    method = getattr(resource, "setDefaultNullStream", None)
                    if callable(method):
                        try:
                            method(device)
                        except TypeError:
                            try:
                                method()
                            except Exception:
                                if logger is not None:
                                    logger.debug(
                                        "validation-gpu-null-stream-config-failed",
                                        exc_info=True,
                                    )
                        except Exception:
                            if logger is not None:
                                logger.debug(
                                    "validation-gpu-null-stream-config-failed",
                                    exc_info=True,
                                )

                if observability is not None:
                    metrics = getattr(observability, "metrics", None)
                    if metrics is not None and temp_memory is not None:
                        metrics.set_gauge(
                            "faiss_gpu_temp_memory_bytes", float(temp_memory), scope="validation"
                        )
                    if metrics is not None:
                        metrics.set_gauge(
                            "faiss_gpu_default_null_stream",
                            1.0 if use_null else 0.0,
                            scope="validation",
                        )
                        metrics.set_gauge(
                            "faiss_gpu_default_null_stream_all_devices",
                            1.0 if use_null_all else 0.0,
                            scope="validation",
                        )
                    if logger is not None:
                        logger.info(
                            "faiss-gpu-resource-configured",
                            extra={
                                "event": {
                                    "device": device,
                                    "temp_memory_bytes": temp_memory,
                                    "default_null_stream": use_null,
                                    "default_null_stream_all_devices": use_null_all,
                                    "scope": "validation",
                                }
                            },
                        )

                self._validation_resources = resource
        return self._validation_resources

    def _percentile(self, values: Sequence[float], percentile: float) -> float:
        """Return percentile value for a sequence; defaults to 0.0 when empty.

        Args:
            values: Sequence of numeric values.
            percentile: Desired percentile expressed as a value between 0 and 100.

        Returns:
            Percentile value cast to float, or 0.0 when the sequence is empty.
        """
        if not values:
            return 0.0
        return float(np.percentile(np.asarray(values, dtype=np.float64), percentile))

    def _scale_stability(
        self,
        dataset: Sequence[Mapping[str, object]],
        inputs_by_doc: Mapping[str, DocumentInput],
        rng: random.Random,
        query_sample_size: int,
    ) -> ValidationReport:
        """Stress-test search stability under repeated queries and churn.

        Args:
            dataset: Dataset entries containing documents and queries.
            inputs_by_doc: Mapping of document IDs to ingestion inputs.
            rng: Random generator used for sampling queries and churn operations.
            query_sample_size: Number of queries to sample for stability checks.

        Returns:
            ValidationReport detailing stability mismatches.
        """
        sampled_pairs = self._sample_queries(dataset, min(40, query_sample_size), rng)
        if not sampled_pairs:
            return ValidationReport(
                name="scale_stability",
                passed=False,
                details={"error": "no queries available"},
            )

        repeat_mismatches = 0
        for _, query_payload in sampled_pairs:
            request = self._request_for_query(query_payload, page_size=15)
            baseline = [res.doc_id for res in self._service.search(request).results]
            for _ in range(4):
                repeat_request = self._request_for_query(query_payload, page_size=15)
                repeat_results = [
                    res.doc_id for res in self._service.search(repeat_request).results
                ]
                if repeat_results != baseline:
                    repeat_mismatches += 1
                    break

        churn_doc_ids = list(inputs_by_doc.keys())
        churn_count = min(30, len(churn_doc_ids))
        if churn_count:
            churn_samples = rng.sample(churn_doc_ids, churn_count)
            self._ingestion.upsert_documents([inputs_by_doc[doc_id] for doc_id in churn_samples])

        churn_failures = 0
        for document_payload, query_payload in sampled_pairs[: min(15, len(sampled_pairs))]:
            expected_doc_id = str(
                query_payload.get("expected_doc_id") or document_payload.get("doc_id")
            )
            request = self._request_for_query(query_payload, page_size=15)
            response = self._service.search(request)
            if expected_doc_id and not any(
                res.doc_id == expected_doc_id for res in response.results
            ):
                churn_failures += 1

        details = {
            "queries_checked": len(sampled_pairs),
            "repeat_mismatches": repeat_mismatches,
            "churn_failures": churn_failures,
        }
        passed = repeat_mismatches == 0 and churn_failures == 0
        return ValidationReport(name="scale_stability", passed=passed, details=details)


# --- Public Functions ---


class JsonlDataset(Sequence[Mapping[str, object]]):
    """Memory-efficient JSONL dataset that streams entries on demand."""

    __slots__ = ("_path", "_encoding", "_offsets")

    def __init__(self, path: Path, encoding: str = "utf-8") -> None:
        if not path.exists():
            raise FileNotFoundError(path)
        self._path = path
        self._encoding = encoding
        offsets: List[int] = []
        offset = 0
        with path.open("rb") as handle:
            for raw in handle:
                length = len(raw)
                if raw.strip():
                    offsets.append(offset)
                offset += length
        self._offsets = offsets

    def __len__(self) -> int:
        return len(self._offsets)

    def __getitem__(self, index: int | slice) -> Mapping[str, object]:
        if isinstance(index, slice):
            return [self[i] for i in range(*index.indices(len(self)))]
        if index < 0:
            index += len(self)
        if index < 0 or index >= len(self):
            raise IndexError(index)
        offset = self._offsets[index]
        with self._path.open("rb") as handle:
            handle.seek(offset)
            raw = handle.readline()
        return json.loads(raw.decode(self._encoding))

    def __iter__(self) -> Iterator[Mapping[str, object]]:
        with self._path.open("r", encoding=self._encoding) as handle:
            for line in handle:
                if line.strip():
                    yield json.loads(line)


def load_dataset(path: Path) -> JsonlDataset:
    """Load a JSONL dataset describing documents and queries."""

    return JsonlDataset(path)


def infer_embedding_dim(dataset: Sequence[Mapping[str, object]]) -> int:
    """Infer dense embedding dimensionality from dataset vector artifacts.

    Args:
        dataset: Sequence of dataset entries containing vector metadata.

    Returns:
        Inferred embedding dimensionality, defaulting to 2560 when unknown.
    """

    for entry in dataset:
        document = entry.get("document", {})
        vector_file = document.get("vector_file")
        if not vector_file:
            continue
        path = Path(str(vector_file))
        if not path.exists():
            continue
        suffix = path.suffix.lower()
        if suffix == ".parquet":
            try:
                import pyarrow.parquet as pq  # type: ignore
            except ImportError as exc:  # pragma: no cover - dependency guard
                raise RuntimeError(
                    "Parquet vector ingestion requires the optional dependency 'pyarrow'. "
                    'Install DocsToKG[docparse-parquet] or add pyarrow to the environment.'
                ) from exc
            try:
                parquet_file = pq.ParquetFile(path)
            except Exception:  # pragma: no cover - IO errors
                continue
            for record_batch in parquet_file.iter_batches(batch_size=1):
                for payload in record_batch.to_pylist():
                    metadata = payload.get("model_metadata")
                    if isinstance(metadata, str) and metadata:
                        try:
                            payload["model_metadata"] = json.loads(metadata)
                        except json.JSONDecodeError:
                            payload["model_metadata"] = {}
                    vector = (payload.get("Qwen3-4B") or payload.get("Qwen3_4B") or {}).get(
                        "vector"
                    )
                    if isinstance(vector, list) and vector:
                        return len(vector)
        else:
            with path.open(encoding="utf-8") as stream:
                for raw_line in stream:
                    line = raw_line.strip()
                    if not line:
                        continue
                    payload = json.loads(line)
                    vector_payload = (
                        payload.get("Qwen3-4B")
                        or payload.get("Qwen3_4B")
                        or {}
                    )
                    vector = vector_payload.get("vector")
                    if isinstance(vector, list) and vector:
                        return len(vector)
    return 2560<|MERGE_RESOLUTION|>--- conflicted
+++ resolved
@@ -1536,16 +1536,10 @@
             self._observability.metrics.observe("faiss_search_batch_size", 1.0, channel="dense")
             filtered, payloads = self._filter_dense_hits(hits, filters, score_floor)
             observed = (len(filtered) / max(1, len(hits))) if hits else 0.0
-<<<<<<< HEAD
             blended_pass = strategy.observe_pass_rate(
                 signature, observed, update_global=not bool(getattr(request, "recall_first", False))
             )
             strategy.remember(signature, max(len(filtered), len(hits)))
-=======
-            blended_pass = strategy.observe_pass_rate(signature, observed)
-            filtered_total = len(filtered)
-            strategy.remember(signature, max(filtered_total, len(hits)))
->>>>>>> e2aea149
             filtered.sort(key=lambda hit: (-hit.score, hit.vector_id))
             bounded_filtered = filtered[:budget]
             effective_k = len(hits)
