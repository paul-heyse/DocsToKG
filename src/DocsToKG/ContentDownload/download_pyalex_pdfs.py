--- conflicted
+++ resolved
@@ -483,21 +483,11 @@
     def __enter__(self) -> "MultiSink":
         return self
 
-<<<<<<< HEAD
     def __exit__(self, exc_type, exc, tb) -> None:
         try:
             self.close()
         finally:
             return None
-=======
-        Returns:
-            None
-        """
-        self._logger.close()
-        with self._lock:
-            if not self._file.closed:
-                self._file.close()
->>>>>>> 37232ae9
 
 
 class ManifestIndexSink:
@@ -2158,17 +2148,14 @@
     skipped = 0
 
     with contextlib.ExitStack() as stack:
-<<<<<<< HEAD
         sinks: List[AttemptSink] = []
         jsonl_sink = stack.enter_context(JsonlSink(manifest_path))
         sinks.append(jsonl_sink)
         index_path = manifest_path.with_suffix(".index.json")
         index_sink = stack.enter_context(ManifestIndexSink(index_path))
         sinks.append(index_sink)
-=======
         base_logger = stack.enter_context(JsonlLogger(manifest_path))
         attempt_logger: Any = base_logger
->>>>>>> 37232ae9
         if csv_path:
             csv_sink = stack.enter_context(CsvSink(csv_path))
             sinks.append(csv_sink)
@@ -2199,13 +2186,10 @@
             headers. Creating sessions through this helper ensures each worker
             reuses the shared retry configuration while keeping connection pools
             thread-local.
-<<<<<<< HEAD
-=======
             """Create a session seeded with the resolver polite header defaults.
 
             Returns:
                 requests.Session: Fresh session for resolver download attempts.
->>>>>>> 37232ae9
             """
 
             return _make_session(config.polite_headers)
