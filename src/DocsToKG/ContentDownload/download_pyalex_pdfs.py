--- conflicted
+++ resolved
@@ -520,7 +520,6 @@
 
     def log_summary(self, summary: Dict[str, Any]) -> None:
         return None
-<<<<<<< HEAD
 
     def close(self) -> None:
         if self._closed:
@@ -533,20 +532,6 @@
         except OSError as exc:
             LOGGER.warning("Failed to write manifest index %s: %s", self._path, exc)
 
-=======
-
-    def close(self) -> None:
-        if self._closed:
-            return
-        self._closed = True
-        ensure_dir(self._path.parent)
-        serializable = {k: v for k, v in sorted(self._index.items(), key=lambda item: item[0])}
-        try:
-            self._path.write_text(json.dumps(serializable, indent=2, sort_keys=True), encoding="utf-8")
-        except OSError as exc:
-            LOGGER.warning("Failed to write manifest index %s: %s", self._path, exc)
-
->>>>>>> 6e803423
     def __enter__(self) -> "ManifestIndexSink":
         return self
 
@@ -556,7 +541,6 @@
 
 class LastAttemptCsvSink:
     """Sink that writes one manifest row per work to a CSV on close."""
-<<<<<<< HEAD
 
     HEADER = [
         "work_id",
@@ -621,72 +605,6 @@
     def __enter__(self) -> "LastAttemptCsvSink":
         return self
 
-=======
-
-    HEADER = [
-        "work_id",
-        "title",
-        "publication_year",
-        "resolver",
-        "url",
-        "classification",
-        "path",
-        "sha256",
-        "content_length",
-        "etag",
-        "last_modified",
-    ]
-
-    def __init__(self, path: Path) -> None:
-        self._path = path
-        self._entries: Dict[str, ManifestEntry] = {}
-        self._closed = False
-
-    def log_attempt(self, record: AttemptRecord, *, timestamp: Optional[str] = None) -> None:
-        return None
-
-    def log(self, record: AttemptRecord) -> None:
-        return None
-
-    def log_manifest(self, entry: ManifestEntry) -> None:
-        self._entries[entry.work_id] = entry
-
-    def log_summary(self, summary: Dict[str, Any]) -> None:
-        return None
-
-    def close(self) -> None:
-        if self._closed:
-            return
-        self._closed = True
-        ensure_dir(self._path.parent)
-        try:
-            with self._path.open("w", newline="", encoding="utf-8") as handle:
-                writer = csv.DictWriter(handle, fieldnames=self.HEADER)
-                writer.writeheader()
-                for work_id in sorted(self._entries.keys()):
-                    entry = self._entries[work_id]
-                    writer.writerow(
-                        {
-                            "work_id": entry.work_id,
-                            "title": entry.title,
-                            "publication_year": entry.publication_year or "",
-                            "resolver": entry.resolver or "",
-                            "url": entry.url or "",
-                            "classification": entry.classification,
-                            "path": entry.path or "",
-                            "sha256": entry.sha256 or "",
-                            "content_length": entry.content_length or "",
-                            "etag": entry.etag or "",
-                            "last_modified": entry.last_modified or "",
-                        }
-                    )
-        except OSError as exc:
-            LOGGER.warning("Failed to write last-attempt CSV %s: %s", self._path, exc)
-
-    def __enter__(self) -> "LastAttemptCsvSink":
-        return self
-
->>>>>>> 6e803423
     def __exit__(self, exc_type, exc, tb) -> None:
         self.close()
 
@@ -2236,11 +2154,8 @@
         index_path = manifest_path.with_suffix(".index.json")
         index_sink = stack.enter_context(ManifestIndexSink(index_path))
         sinks.append(index_sink)
-<<<<<<< HEAD
-=======
         base_logger = stack.enter_context(JsonlLogger(manifest_path))
         attempt_logger: Any = base_logger
->>>>>>> 6e803423
         if csv_path:
             csv_sink = stack.enter_context(CsvSink(csv_path))
             sinks.append(csv_sink)
@@ -2271,13 +2186,6 @@
             headers. Creating sessions through this helper ensures each worker
             reuses the shared retry configuration while keeping connection pools
             thread-local.
-<<<<<<< HEAD
-=======
-            """Create a session seeded with the resolver polite header defaults.
-
-            Returns:
-                requests.Session: Fresh session for resolver download attempts.
->>>>>>> 6e803423
             """
 
             return _make_session(config.polite_headers)
