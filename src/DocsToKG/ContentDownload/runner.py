--- conflicted
+++ resolved
@@ -412,16 +412,9 @@
 ) -> Iterable[Dict[str, Any]]:
     """Iterate over OpenAlex works respecting pagination and limits."""
 
-<<<<<<< HEAD
     pager = query.paginate(
         per_page=per_page, n_max=max_results if max_results is not None else None
     )
-=======
-    if max_results == 0:
-        return
-
-    pager = query.paginate(per_page=per_page, n_max=None)
->>>>>>> 4f4b0fdc
     retrieved = 0
     for page in pager:
         for work in page:
