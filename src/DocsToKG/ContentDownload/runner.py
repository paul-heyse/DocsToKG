"""Execution harness for DocsToKG content download runs."""

from __future__ import annotations

import contextlib
import json
import logging
import sqlite3
import time
from concurrent.futures import FIRST_COMPLETED, Future, ThreadPoolExecutor, as_completed, wait
from dataclasses import dataclass
<<<<<<< HEAD
import json
=======
>>>>>>> 4643169e
from pathlib import Path
from typing import Any, Dict, Iterable, List, Optional, Set, Tuple

import requests
from pyalex import Works

from DocsToKG.ContentDownload.args import ResolvedConfig
from DocsToKG.ContentDownload.core import (
    PDF_LIKE,
    Classification,
    ReasonCode,
    WorkArtifact,
    atomic_write_text,
    normalize_url,
)
from DocsToKG.ContentDownload.download import (
    DownloadConfig,
    RobotsCache,
    create_artifact,
    download_candidate,
    ensure_dir,
    process_one_work,
)
from DocsToKG.ContentDownload.networking import ThreadLocalSessionFactory, create_session
from DocsToKG.ContentDownload.pipeline import ResolverMetrics, ResolverPipeline
from DocsToKG.ContentDownload.providers import OpenAlexWorkProvider, WorkProvider
from DocsToKG.ContentDownload.summary import RunResult, build_summary_record
from DocsToKG.ContentDownload.telemetry import (
    MANIFEST_SCHEMA_VERSION,
    AttemptSink,
    CsvSink,
    JsonlSink,
    LastAttemptCsvSink,
    ManifestIndexSink,
    MultiSink,
    RotatingJsonlSink,
    RunTelemetry,
    SqliteSink,
    SummarySink,
    load_previous_manifest,
)

__all__ = ["DownloadRun", "iterate_openalex", "run"]

LOGGER = logging.getLogger("DocsToKG.ContentDownload")


@dataclass
class DownloadRunState:
    """Mutable run-time state shared across the runner lifecycle."""

    session_factory: ThreadLocalSessionFactory
    options: DownloadConfig
    resume_lookup: Dict[str, Dict[str, Any]]
    resume_completed: Set[str]
    processed: int = 0
    saved: int = 0
    html_only: int = 0
    xml_only: int = 0
    skipped: int = 0
    downloaded_bytes: int = 0
    worker_failures: int = 0

    def update_from_result(self, result: Dict[str, Any]) -> None:
        """Update aggregate counters from an individual work result."""

        self.processed += 1
        if result.get("saved"):
            self.saved += 1
        if result.get("html_only"):
            self.html_only += 1
        if result.get("xml_only"):
            self.xml_only += 1
        if result.get("skipped"):
            self.skipped += 1
        downloaded = result.get("downloaded_bytes") or 0
        try:
            self.downloaded_bytes += int(downloaded)
        except (TypeError, ValueError):
            pass


class DownloadRun:
    """Stage-oriented orchestration for executing a content download run."""

    def __init__(self, resolved: ResolvedConfig) -> None:
        self.resolved = resolved
        self.args = resolved.args
        self.multi_sink: Optional[MultiSink] = None
        self.attempt_logger: Optional[RunTelemetry] = None
        self.metrics: Optional[ResolverMetrics] = None
        self.pipeline: Optional[ResolverPipeline] = None
        self.provider: Optional[WorkProvider] = None
        self.state: Optional[DownloadRunState] = None
        self._ephemeral_stack: Optional[contextlib.ExitStack] = None
        # Sink factories (overridable for tests/embedding)
        self.jsonl_sink_factory = JsonlSink
        self.rotating_jsonl_sink_factory = RotatingJsonlSink
        self.manifest_index_sink_factory = ManifestIndexSink
        self.last_attempt_sink_factory = LastAttemptCsvSink
        self.sqlite_sink_factory = SqliteSink
        self.summary_sink_factory = SummarySink
        self.csv_sink_factory = CsvSink
        self.multi_sink_factory = MultiSink
        self.run_telemetry_factory = RunTelemetry

    def __enter__(self) -> "DownloadRun":
        return self

    def __exit__(self, exc_type, exc, tb) -> None:
        self.close()

    def close(self) -> None:
        """Release resources owned by the run instance."""

        if self._ephemeral_stack is not None:
            with contextlib.suppress(Exception):
                self._ephemeral_stack.close()
            self._ephemeral_stack = None
        if self.state is not None:
            with contextlib.suppress(Exception):
                self.state.session_factory.close_all()

    def setup_sinks(self, stack: Optional[contextlib.ExitStack] = None) -> MultiSink:
        """Initialise telemetry sinks responsible for manifest and summary data."""

        if stack is None:
            if self._ephemeral_stack is not None:
                raise RuntimeError("Telemetry sinks are already initialised.")
            stack = contextlib.ExitStack()
            stack.__enter__()
            self._ephemeral_stack = stack

        sinks: List[AttemptSink] = []
        manifest_path = self.resolved.manifest_path
        log_format = getattr(self.args, "log_format", None)
        if isinstance(log_format, str):
            log_format = log_format.lower()
        else:
            log_format = "jsonl"

        if log_format == "jsonl":
            if self.args.log_rotate:
                jsonl_sink = stack.enter_context(
                    self.rotating_jsonl_sink_factory(
                        manifest_path, max_bytes=self.args.log_rotate
                    )
                )
            else:
                jsonl_sink = stack.enter_context(self.jsonl_sink_factory(manifest_path))
            sinks.append(jsonl_sink)
        elif log_format != "csv":
            LOGGER.warning("Unknown log format '%s'; defaulting to JSONL.", log_format)
            jsonl_sink = stack.enter_context(self.jsonl_sink_factory(manifest_path))
            sinks.append(jsonl_sink)

        index_path = manifest_path.with_suffix(".index.json")
        index_sink = stack.enter_context(self.manifest_index_sink_factory(index_path))
        sinks.append(index_sink)

        last_attempt_path = manifest_path.with_suffix(".last.csv")
        last_attempt_sink = stack.enter_context(self.last_attempt_sink_factory(last_attempt_path))
        sinks.append(last_attempt_sink)

        sqlite_sink = stack.enter_context(self.sqlite_sink_factory(self.resolved.sqlite_path))
        sinks.append(sqlite_sink)

        summary_path = manifest_path.with_suffix(".summary.json")
        summary_sink = stack.enter_context(self.summary_sink_factory(summary_path))
        sinks.append(summary_sink)

        csv_requested = log_format == "csv"
        if csv_requested and not self.resolved.csv_path:
            raise ValueError(
                "--log-format csv selected but no CSV path was resolved."
            )

        if self.resolved.csv_path and (csv_requested or getattr(self.args, "log_csv", None)):
            csv_sink = stack.enter_context(self.csv_sink_factory(self.resolved.csv_path))
            sinks.append(csv_sink)

        combined_sink = self.multi_sink_factory(sinks)
        self.multi_sink = combined_sink
        self.attempt_logger = self.run_telemetry_factory(combined_sink)
        return combined_sink

    def setup_resolver_pipeline(self) -> ResolverPipeline:
        """Create the resolver pipeline backed by telemetry and metrics."""

        if self.attempt_logger is None:
            raise RuntimeError("setup_sinks() must be called before setup_resolver_pipeline().")

        metrics = ResolverMetrics()
        pipeline = ResolverPipeline(
            resolvers=self.resolved.resolver_instances,
            config=self.resolved.resolver_config,
            download_func=download_candidate,
            logger=self.attempt_logger,
            metrics=metrics,
            initial_seen_urls=self.resolved.persistent_seen_urls or None,
            global_manifest_index=self.resolved.previous_url_index,
            run_id=self.resolved.run_id,
        )
        self.metrics = metrics
        self.pipeline = pipeline
        return pipeline

    def setup_work_provider(self) -> WorkProvider:
        """Construct the OpenAlex work provider used to yield artefacts."""

        work_iterable = iterate_openalex(
            self.resolved.query,
            per_page=self.args.per_page,
            max_results=self.args.max,
        )
        provider = OpenAlexWorkProvider(
            query=self.resolved.query,
            works_iterable=work_iterable,
            artifact_factory=create_artifact,
            pdf_dir=self.resolved.pdf_dir,
            html_dir=self.resolved.html_dir,
            xml_dir=self.resolved.xml_dir,
            per_page=self.args.per_page,
            max_results=self.args.max,
        )
        self.provider = provider
        return provider

    def setup_download_state(
        self,
        session_factory: ThreadLocalSessionFactory,
        robots_cache: Optional[RobotsCache] = None,
    ) -> DownloadRunState:
        """Initialise download options and counters for the run."""

        resume_lookup: Dict[str, Dict[str, Any]]
        resume_completed: Set[str]
        resume_path_raw = self.args.resume_from
        sqlite_path = self.resolved.sqlite_path
        if resume_path_raw is not None:
            resume_path = Path(resume_path_raw)
            resume_lookup, resume_completed = self._load_resume_state(resume_path)
        else:
            manifest_path = self.resolved.manifest_path
            if manifest_path.exists():
                resume_lookup, resume_completed = self._load_resume_state(manifest_path)
            elif sqlite_path and sqlite_path.exists():
                LOGGER.warning(
                    "Resume manifest %s is missing; loading resume metadata from SQLite %s.",
                    manifest_path,
                    sqlite_path,
                )
                resume_lookup, resume_completed = load_previous_manifest(
                    manifest_path,
                    sqlite_path=sqlite_path,
                    allow_sqlite_fallback=True,
                )
            else:
                resume_lookup, resume_completed = {}, set()
        options = DownloadConfig(
            dry_run=self.args.dry_run,
            list_only=self.args.list_only,
            extract_html_text=self.resolved.extract_html_text,
            run_id=self.resolved.run_id,
            previous_lookup=resume_lookup,
            resume_completed=resume_completed,
            sniff_bytes=self.args.sniff_bytes,
            min_pdf_bytes=self.args.min_pdf_bytes,
            tail_check_bytes=self.args.tail_check_bytes,
            robots_checker=(
                robots_cache if robots_cache is not None else self.resolved.robots_checker
            ),
            content_addressed=self.args.content_addressed,
            verify_cache_digest=self.args.verify_cache_digest,
        )
        state = DownloadRunState(
            session_factory=session_factory,
            options=options,
            resume_lookup=resume_lookup,
            resume_completed=resume_completed,
        )
        self.state = state
        return state

    def _load_resume_state(
        self, resume_path: Path
    ) -> Tuple[Dict[str, Dict[str, Any]], Set[str]]:
        """Load resume metadata from JSON manifests with SQLite fallback."""

        sqlite_path = self.resolved.sqlite_path
        needs_warning = False
        if not resume_path.exists():
            prefix = f"{resume_path.name}."
            has_rotated = any(
                candidate.is_file() and candidate.name[len(prefix) :].isdigit()
                for candidate in resume_path.parent.glob(f"{resume_path.name}.*")
            )
            needs_warning = not has_rotated and sqlite_path and sqlite_path.exists()

        if needs_warning:
            LOGGER.warning(
                "Resume manifest %s is missing; loading resume metadata from SQLite %s.",
                resume_path,
                sqlite_path,
            )

        return load_previous_manifest(
            resume_path,
            sqlite_path=sqlite_path,
            allow_sqlite_fallback=True,
        )

    def setup_worker_pool(self) -> ThreadPoolExecutor:
        """Create a thread pool when concurrency is enabled."""

        return ThreadPoolExecutor(max_workers=max(self.args.workers, 1))

    def process_work_item(
        self,
        work: WorkArtifact,
        options: DownloadConfig,
        session: Optional[requests.Session] = None,
    ) -> Dict[str, Any]:
        """Process a single work artefact and update aggregate counters."""

        if self.pipeline is None or self.attempt_logger is None or self.metrics is None:
            raise RuntimeError("Resolver pipeline not initialised.")
        if self.state is None:
            raise RuntimeError("Download state not initialised.")

        session_factory = self.state.session_factory
        active_session = session or session_factory()
        result = process_one_work(
            work,
            active_session,
            self.resolved.pdf_dir,
            self.resolved.html_dir,
            self.resolved.xml_dir,
            self.pipeline,
            self.attempt_logger,
            self.metrics,
            options=options,
            session_factory=session_factory,
        )
        self.state.update_from_result(result)
        return result

    def run(self) -> RunResult:
        """Execute the content download pipeline and return the aggregate result."""

        summary: Dict[str, Any] = {}
        summary_record: Dict[str, Any] = {}
        state: Optional[DownloadRunState] = None

        try:
            with contextlib.ExitStack() as stack:
                self.setup_sinks(stack)
                self.setup_resolver_pipeline()
                provider = self.setup_work_provider()

                concurrency_product = self.resolved.concurrency_product
                pool_connections = min(max(64, concurrency_product * 4), 512)
                pool_maxsize = min(max(128, concurrency_product * 8), 1024)

                def _build_thread_session() -> requests.Session:
                    return create_session(
                        self.resolved.resolver_config.polite_headers,
                        pool_connections=pool_connections,
                        pool_maxsize=pool_maxsize,
                    )

                session_factory = ThreadLocalSessionFactory(_build_thread_session)
                state = self.setup_download_state(session_factory, self.resolved.robots_checker)

                if self.args.workers == 1:
                    session = state.session_factory()
                    for artifact in provider.iter_artifacts():
                        self.process_work_item(artifact, state.options, session=session)
                        if self.args.sleep > 0:
                            time.sleep(self.args.sleep)
                else:
                    executor = self.setup_worker_pool()
                    with executor:
                        in_flight: List[Future[Dict[str, Any]]] = []
                        max_in_flight = max(self.args.workers * 2, 1)
                        future_work_ids: Dict[Future[Dict[str, Any]], Optional[str]] = {}

                        def _submit(work_item: WorkArtifact) -> Future[Dict[str, Any]]:
                            future = executor.submit(
                                self.process_work_item, work_item, state.options
                            )
                            future_work_ids[future] = getattr(work_item, "work_id", None)
                            return future

                        def _handle_future(completed_future: Future[Dict[str, Any]]) -> None:
                            work_id = future_work_ids.pop(completed_future, None)
                            try:
                                completed_future.result()
                            except Exception as exc:
                                state.worker_failures += 1
                                extra_fields: Dict[str, Any] = {"error": str(exc)}
                                if work_id:
                                    extra_fields["work_id"] = work_id
                                LOGGER.exception(
                                    "worker_crash",
                                    extra={"extra_fields": extra_fields},
                                )
                                state.update_from_result({"skipped": True})
                                return

                        for artifact in provider.iter_artifacts():
                            if len(in_flight) >= max_in_flight:
                                done, pending = wait(set(in_flight), return_when=FIRST_COMPLETED)
                                for completed_future in done:
                                    _handle_future(completed_future)
                                in_flight = list(pending)
                            in_flight.append(_submit(artifact))

                        if in_flight:
                            for future in as_completed(list(in_flight)):
                                _handle_future(future)

        except Exception:
            raise
        else:
            metrics = self.metrics or ResolverMetrics()
            summary = metrics.summary()
            summary_record = build_summary_record(
                run_id=self.resolved.run_id,
                processed=state.processed if state else 0,
                saved=state.saved if state else 0,
                html_only=state.html_only if state else 0,
                xml_only=state.xml_only if state else 0,
                skipped=state.skipped if state else 0,
                worker_failures=state.worker_failures if state else 0,
                bytes_downloaded=state.downloaded_bytes if state else 0,
                summary=summary,
            )
            if self.attempt_logger is not None:
                try:
                    self.attempt_logger.log_summary(summary_record)
                except Exception:
                    LOGGER.warning("Failed to log summary record", exc_info=True)
            metrics_path = self.resolved.manifest_path.with_suffix(".metrics.json")
            try:
                ensure_dir(metrics_path.parent)
                atomic_write_text(
                    metrics_path,
                    json.dumps(summary_record, indent=2, sort_keys=True) + "\n",
                )
            except Exception:
                LOGGER.warning("Failed to write metrics sidecar %s", metrics_path, exc_info=True)
        finally:
            if state is not None:
                state.session_factory.close_all()
            self.close()

        return RunResult(
            run_id=self.resolved.run_id,
            processed=state.processed if state else 0,
            saved=state.saved if state else 0,
            html_only=state.html_only if state else 0,
            xml_only=state.xml_only if state else 0,
            skipped=state.skipped if state else 0,
            worker_failures=state.worker_failures if state else 0,
            bytes_downloaded=state.downloaded_bytes if state else 0,
            summary=summary,
            summary_record=summary_record,
        )


def iterate_openalex(
    query: Works, per_page: int, max_results: Optional[int]
) -> Iterable[Dict[str, Any]]:
    """Iterate over OpenAlex works respecting pagination and limits."""

    pager = query.paginate(
        per_page=per_page, n_max=max_results if max_results is not None else None
    )
    retrieved = 0
    for page in pager:
        for work in page:
            yield work
            retrieved += 1
            if max_results is not None and retrieved >= max_results:
                return


def run(resolved: ResolvedConfig) -> RunResult:
    """Execute the download pipeline using a :class:`DownloadRun` orchestration."""

    download_run = DownloadRun(resolved)
    return download_run.run()<|MERGE_RESOLUTION|>--- conflicted
+++ resolved
@@ -9,10 +9,7 @@
 import time
 from concurrent.futures import FIRST_COMPLETED, Future, ThreadPoolExecutor, as_completed, wait
 from dataclasses import dataclass
-<<<<<<< HEAD
 import json
-=======
->>>>>>> 4643169e
 from pathlib import Path
 from typing import Any, Dict, Iterable, List, Optional, Set, Tuple
 
