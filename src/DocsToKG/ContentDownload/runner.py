--- conflicted
+++ resolved
@@ -474,7 +474,6 @@
                             try:
                                 completed_future.result()
                             except Exception as exc:
-<<<<<<< HEAD
                                 state.record_worker_failure()
                                 extra_fields: Dict[str, Any] = {"error": str(exc)}
                                 if work_id:
@@ -482,10 +481,6 @@
                                 LOGGER.exception(
                                     "worker_crash",
                                     extra={"extra_fields": extra_fields},
-=======
-                                self._handle_worker_exception(
-                                    state, exc, work_id=work_id
->>>>>>> 70f6bfab
                                 )
                                 if self.attempt_logger is not None and artifact_context:
                                     artifact, dry_run_flag, run_id_token = artifact_context
