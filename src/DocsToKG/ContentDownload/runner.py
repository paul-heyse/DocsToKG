"""Execution harness for DocsToKG content download runs."""

from __future__ import annotations

import contextlib
import random
import inspect
import json
import logging
import random
import sqlite3
import threading
import time
from datetime import datetime, timezone
from email.utils import parsedate_to_datetime
from concurrent.futures import FIRST_COMPLETED, Future, ThreadPoolExecutor, as_completed, wait
from dataclasses import dataclass, field
from pathlib import Path
from typing import Any, Callable, Dict, Iterable, List, Mapping, Optional, Set, Tuple

import requests
from pyalex import Works

from DocsToKG.ContentDownload.args import ResolvedConfig
from DocsToKG.ContentDownload.core import (
    PDF_LIKE,
    Classification,
    ReasonCode,
    WorkArtifact,
    atomic_write_text,
    normalize_url,
)
from DocsToKG.ContentDownload.download import (
    DownloadConfig,
    RobotsCache,
    create_artifact,
    download_candidate,
    ensure_dir,
    process_one_work,
)
from DocsToKG.ContentDownload.networking import ThreadLocalSessionFactory, create_session
from DocsToKG.ContentDownload.pipeline import (
    DownloadOutcome,
    ResolverMetrics,
    ResolverPipeline,
)
from DocsToKG.ContentDownload.providers import OpenAlexWorkProvider, WorkProvider
from DocsToKG.ContentDownload.summary import RunResult, build_summary_record
from DocsToKG.ContentDownload.telemetry import (
    MANIFEST_SCHEMA_VERSION,
    AttemptSink,
    CsvSink,
    JsonlResumeLookup,
    JsonlSink,
    LastAttemptCsvSink,
    ManifestIndexSink,
    MultiSink,
    RotatingJsonlSink,
    RunTelemetry,
    SqliteSink,
    SummarySink,
    load_resume_completed_from_sqlite,
    looks_like_csv_resume_target,
    looks_like_sqlite_resume_target,
    SqliteResumeLookup,
)

__all__ = ["DownloadRun", "iterate_openalex", "run"]

LOGGER = logging.getLogger("DocsToKG.ContentDownload")


@dataclass
class DownloadRunState:
    """Mutable run-time state shared across the runner lifecycle."""

    session_factory: ThreadLocalSessionFactory
    options: DownloadConfig
    resume_lookup: Mapping[str, Dict[str, Any]]
    resume_completed: Set[str]
    resume_cleanup: Optional[Callable[[], None]] = field(default=None, repr=False)
    processed: int = 0
    saved: int = 0
    html_only: int = 0
    xml_only: int = 0
    skipped: int = 0
    downloaded_bytes: int = 0
    worker_failures: int = 0
    _lock: threading.Lock = field(init=False, repr=False, default_factory=threading.Lock)

    def update_from_result(self, result: Dict[str, Any]) -> None:
        """Update aggregate counters from an individual work result."""

        with self._lock:
            self.processed += 1
            if result.get("saved"):
                self.saved += 1
            if result.get("html_only"):
                self.html_only += 1
            if result.get("xml_only"):
                self.xml_only += 1
            if result.get("skipped"):
                self.skipped += 1
            downloaded = result.get("downloaded_bytes") or 0
            try:
                self.downloaded_bytes += int(downloaded)
            except (TypeError, ValueError):
                pass

    def record_worker_failure(self) -> None:
        """Increment the worker failure counter in a thread-safe manner."""

        with self._lock:
            self.worker_failures += 1


class DownloadRun:
    """Stage-oriented orchestration for executing a content download run."""

    def __init__(self, resolved: ResolvedConfig) -> None:
        self.resolved = resolved
        self.args = resolved.args
        self.multi_sink: Optional[MultiSink] = None
        self.attempt_logger: Optional[RunTelemetry] = None
        self.metrics: Optional[ResolverMetrics] = None
        self.pipeline: Optional[ResolverPipeline] = None
        self.provider: Optional[WorkProvider] = None
        self.state: Optional[DownloadRunState] = None
        self._ephemeral_stack: Optional[contextlib.ExitStack] = None
        # Sink factories (overridable for tests/embedding)
        self.jsonl_sink_factory = JsonlSink
        self.rotating_jsonl_sink_factory = RotatingJsonlSink
        self.manifest_index_sink_factory = ManifestIndexSink
        self.last_attempt_sink_factory = LastAttemptCsvSink
        self.sqlite_sink_factory = SqliteSink
        self.summary_sink_factory = SummarySink
        self.csv_sink_factory = CsvSink
        self.multi_sink_factory = MultiSink
        self.run_telemetry_factory = RunTelemetry
        self.process_one_work_func = process_one_work
        self.iterate_openalex_func = iterate_openalex
        self.download_candidate_func = download_candidate

    def __enter__(self) -> "DownloadRun":
        return self

    def __exit__(self, exc_type, exc, tb) -> None:
        self.close()

    def close(self) -> None:
        """Release resources owned by the run instance."""

        if self._ephemeral_stack is not None:
            with contextlib.suppress(Exception):
                self._ephemeral_stack.close()
            self._ephemeral_stack = None
        if self.state is not None:
            with contextlib.suppress(Exception):
                self.state.session_factory.close_all()
            if self.state.resume_cleanup is not None:
                with contextlib.suppress(Exception):
                    self.state.resume_cleanup()

    def setup_sinks(self, stack: Optional[contextlib.ExitStack] = None) -> MultiSink:
        """Initialise telemetry sinks responsible for manifest and summary data."""

        if stack is None:
            if self._ephemeral_stack is not None:
                raise RuntimeError("Telemetry sinks are already initialised.")
            stack = contextlib.ExitStack()
            stack.__enter__()
            self._ephemeral_stack = stack

        sinks: List[AttemptSink] = []
        manifest_path = self.resolved.manifest_path
        log_format = getattr(self.args, "log_format", None)
        if isinstance(log_format, str):
            log_format = log_format.lower()
        else:
            log_format = "jsonl"

        if log_format == "jsonl":
            if self.args.log_rotate:
                jsonl_sink = stack.enter_context(
                    self.rotating_jsonl_sink_factory(manifest_path, max_bytes=self.args.log_rotate)
                )
            else:
                jsonl_sink = stack.enter_context(self.jsonl_sink_factory(manifest_path))
            sinks.append(jsonl_sink)
        elif log_format != "csv":
            LOGGER.warning("Unknown log format '%s'; defaulting to JSONL.", log_format)
            jsonl_sink = stack.enter_context(self.jsonl_sink_factory(manifest_path))
            sinks.append(jsonl_sink)

        index_path = manifest_path.with_suffix(".index.json")
        index_sink = stack.enter_context(self.manifest_index_sink_factory(index_path))
        sinks.append(index_sink)

        last_attempt_path = manifest_path.with_suffix(".last.csv")
        last_attempt_sink = stack.enter_context(self.last_attempt_sink_factory(last_attempt_path))
        sinks.append(last_attempt_sink)

        sqlite_sink = stack.enter_context(self.sqlite_sink_factory(self.resolved.sqlite_path))
        sinks.append(sqlite_sink)

        summary_path = manifest_path.with_suffix(".summary.json")
        summary_sink = stack.enter_context(self.summary_sink_factory(summary_path))
        sinks.append(summary_sink)

        csv_requested = log_format == "csv"
        if csv_requested and not self.resolved.csv_path:
            raise ValueError("--log-format csv selected but no CSV path was resolved.")

        if self.resolved.csv_path and (csv_requested or getattr(self.args, "log_csv", None)):
            csv_sink = stack.enter_context(self.csv_sink_factory(self.resolved.csv_path))
            sinks.append(csv_sink)

        combined_sink = self.multi_sink_factory(sinks)
        self.multi_sink = combined_sink
        self.attempt_logger = self.run_telemetry_factory(combined_sink)
        return combined_sink

    def setup_resolver_pipeline(self) -> ResolverPipeline:
        """Create the resolver pipeline backed by telemetry and metrics."""

        if self.attempt_logger is None:
            raise RuntimeError("setup_sinks() must be called before setup_resolver_pipeline().")

        metrics = ResolverMetrics()
        pipeline = ResolverPipeline(
            resolvers=self.resolved.resolver_instances,
            config=self.resolved.resolver_config,
            download_func=self.download_candidate_func,
            logger=self.attempt_logger,
            metrics=metrics,
            initial_seen_urls=self.resolved.persistent_seen_urls or None,
            global_manifest_index=self.resolved.previous_url_index,
            run_id=self.resolved.run_id,
        )
        self.metrics = metrics
        self.pipeline = pipeline
        return pipeline

    def setup_work_provider(self) -> WorkProvider:
        """Construct the OpenAlex work provider used to yield artefacts."""

        iterate_kwargs = {
            "per_page": self.args.per_page,
            "max_results": self.args.max,
            "retry_attempts": self.resolved.openalex_retry_attempts,
            "retry_backoff": self.resolved.openalex_retry_backoff,
<<<<<<< HEAD
            "retry_max_delay": self.resolved.openalex_max_retry_delay,
            "retry_after_cap": self.resolved.retry_after_cap,
=======
            "retry_max_delay": self.resolved.openalex_retry_max_delay,
>>>>>>> 1f440286
        }
        try:
            signature = inspect.signature(self.iterate_openalex_func)
        except (TypeError, ValueError):
            supported_kwargs = iterate_kwargs
        else:
            if any(
                param.kind is inspect.Parameter.VAR_KEYWORD
                for param in signature.parameters.values()
            ):
                supported_kwargs = iterate_kwargs
            else:
                supported_kwargs = {
                    key: value
                    for key, value in iterate_kwargs.items()
                    if key in signature.parameters
                }
        work_iterable = self.iterate_openalex_func(
            self.resolved.query,
            **supported_kwargs,
        )
        provider = OpenAlexWorkProvider(
            query=self.resolved.query,
            works_iterable=work_iterable,
            artifact_factory=create_artifact,
            pdf_dir=self.resolved.pdf_dir,
            html_dir=self.resolved.html_dir,
            xml_dir=self.resolved.xml_dir,
            per_page=self.args.per_page,
            max_results=self.args.max,
        )
        self.provider = provider
        return provider

    def setup_download_state(
        self,
        session_factory: ThreadLocalSessionFactory,
        robots_cache: Optional[RobotsCache] = None,
    ) -> DownloadRunState:
        """Initialise download options and counters for the run."""

        resume_lookup: Mapping[str, Dict[str, Any]]
        resume_completed: Set[str]
        resume_path_raw = self.args.resume_from
        sqlite_path = self.resolved.sqlite_path
        if resume_path_raw is not None:
            resume_path = Path(resume_path_raw).expanduser()
            resume_lookup, resume_completed, resume_cleanup = self._load_resume_state(resume_path)
        else:
            manifest_path = self.resolved.manifest_path
            prefix = f"{manifest_path.name}."
            has_rotated = any(
                candidate.is_file() and candidate.name[len(prefix) :].isdigit()
                for candidate in manifest_path.parent.glob(f"{manifest_path.name}.*")
            )
            sqlite_available = sqlite_path and sqlite_path.exists()
            if manifest_path.exists() or has_rotated or sqlite_available:
                resume_lookup, resume_completed, resume_cleanup = self._load_resume_state(
                    manifest_path
                )
            else:
                resume_lookup, resume_completed, resume_cleanup = {}, set(), None
        options = DownloadConfig(
            dry_run=self.args.dry_run,
            list_only=self.args.list_only,
            extract_html_text=self.resolved.extract_html_text,
            run_id=self.resolved.run_id,
            previous_lookup=resume_lookup,
            resume_completed=resume_completed,
            sniff_bytes=self.args.sniff_bytes,
            min_pdf_bytes=self.args.min_pdf_bytes,
            tail_check_bytes=self.args.tail_check_bytes,
            robots_checker=(
                robots_cache if robots_cache is not None else self.resolved.robots_checker
            ),
            content_addressed=self.args.content_addressed,
            verify_cache_digest=self.args.verify_cache_digest,
        )
        retry_after_cap = getattr(self.resolved.resolver_config, "retry_after_cap", None)
        if retry_after_cap is not None:
            options.extra["retry_after_cap"] = retry_after_cap
        options.previous_lookup = resume_lookup
        state = DownloadRunState(
            session_factory=session_factory,
            options=options,
            resume_lookup=resume_lookup,
            resume_completed=resume_completed,
            resume_cleanup=resume_cleanup,
        )
        self.state = state
        return state

    def _load_resume_state(
        self, resume_path: Path
    ) -> Tuple[Mapping[str, Dict[str, Any]], Set[str], Optional[Callable[[], None]]]:
        """Load resume metadata from JSON manifests with SQLite fallback."""

        resolved_sqlite_path = self.resolved.sqlite_path
        sqlite_candidates: List[Path] = []
        if looks_like_csv_resume_target(resume_path) and not resolved_sqlite_path:
            LOGGER.debug("Resume target %s appears to be CSV without SQLite cache.", resume_path)
        for suffix in (".sqlite3", ".sqlite"):
            candidate = resume_path.with_suffix(suffix)
            if candidate not in sqlite_candidates:
                sqlite_candidates.append(candidate)
        if looks_like_sqlite_resume_target(resume_path):
            sqlite_candidates.insert(0, resume_path)
        sqlite_path = next(
            (candidate for candidate in sqlite_candidates if candidate.is_file()), None
        )
        if sqlite_path is None:
            sqlite_path = resolved_sqlite_path
        elif resolved_sqlite_path and sqlite_path != resolved_sqlite_path:
            LOGGER.debug(
                "Using SQLite cache %s located alongside resume target %s.",
                sqlite_path,
                resume_path,
            )
        resume_path_exists = resume_path.exists()
        has_rotated = False
        if not resume_path_exists:
            prefix = f"{resume_path.name}."
            has_rotated = any(
                candidate.is_file() and candidate.name[len(prefix) :].isdigit()
                for candidate in resume_path.parent.glob(f"{resume_path.name}.*")
            )

        used_sqlite = False
        resume_lookup: Mapping[str, Dict[str, Any]]
        resume_completed: Set[str]
        cleanup_callback: Optional[Callable[[], None]] = None

        def _build_json_lookup() -> Tuple[Mapping[str, Dict[str, Any]], Set[str], Optional[Callable[[], None]]]:
            json_lookup = JsonlResumeLookup(resume_path)
            completed_ids = set(json_lookup.completed_work_ids)
            return json_lookup, completed_ids, getattr(json_lookup, "close", None)

        if sqlite_path and sqlite_path.exists():
            sqlite_lookup = SqliteResumeLookup(sqlite_path)
            cleanup_callback = getattr(sqlite_lookup, "close", None)
            try:
                resume_completed = load_resume_completed_from_sqlite(sqlite_path)
                row_count = len(sqlite_lookup)
                if row_count == 0 and (resume_path_exists or has_rotated):
                    if cleanup_callback is not None:
                        with contextlib.suppress(Exception):
                            cleanup_callback()
                    cleanup_callback = None
                    resume_lookup, resume_completed, cleanup_callback = _build_json_lookup()
                else:
                    resume_lookup = sqlite_lookup
                    used_sqlite = True
            except Exception:
                if cleanup_callback is not None:
                    with contextlib.suppress(Exception):
                        cleanup_callback()
                raise
        else:
            resume_lookup, resume_completed, cleanup_callback = _build_json_lookup()

        if (
            not resume_path_exists
            and not has_rotated
            and sqlite_path
            and sqlite_path.exists()
            and (
                len(resume_completed) > 0
                or (hasattr(resume_lookup, "__len__") and len(resume_lookup) > 0)
            )
        ):
            LOGGER.warning(
                "Resume manifest %s is missing; loading resume metadata from SQLite %s.",
                resume_path,
                sqlite_path,
            )

        if used_sqlite and looks_like_csv_resume_target(resume_path) and resume_path_exists:
            LOGGER.debug(
                "Resume target %s is CSV; using SQLite cache %s for resume lookup.",
                resume_path,
                sqlite_path,
            )

        return resume_lookup, resume_completed, cleanup_callback

    def setup_worker_pool(self) -> ThreadPoolExecutor:
        """Create a thread pool when concurrency is enabled."""

        return ThreadPoolExecutor(max_workers=max(self.args.workers, 1))

    def process_work_item(
        self,
        work: WorkArtifact,
        options: DownloadConfig,
        session: Optional[requests.Session] = None,
    ) -> Dict[str, Any]:
        """Process a single work artefact and update aggregate counters."""

        if self.pipeline is None or self.attempt_logger is None or self.metrics is None:
            raise RuntimeError("Resolver pipeline not initialised.")
        if self.state is None:
            raise RuntimeError("Download state not initialised.")

        session_factory = self.state.session_factory
        active_session = session or session_factory()
        result = self.process_one_work_func(
            work,
            active_session,
            self.resolved.pdf_dir,
            self.resolved.html_dir,
            self.resolved.xml_dir,
            self.pipeline,
            self.attempt_logger,
            self.metrics,
            options=options,
            session_factory=session_factory,
        )
        self.state.update_from_result(result)
        return result

    def _record_worker_crash_manifest(
        self,
        artifact_context: Optional[Tuple[WorkArtifact, bool, Optional[str]]],
        exc: Exception,
    ) -> None:
        """Record a manifest entry for a worker crash if telemetry is available."""

        if self.attempt_logger is None or artifact_context is None:
            return

        artifact, dry_run_flag, run_id_token = artifact_context
        normalized_run_id = run_id_token or self.resolved.run_id
        crash_url = f"worker-crash://{normalized_run_id or 'unknown-run'}/{artifact.work_id}"
        try:
            outcome = DownloadOutcome(
                classification=Classification.SKIPPED,
                reason=ReasonCode.WORKER_EXCEPTION,
                reason_detail="worker-crash",
                error=str(exc),
            )
            self.attempt_logger.record_manifest(
                artifact,
                resolver=None,
                url=crash_url,
                outcome=outcome,
                html_paths=(),
                dry_run=dry_run_flag,
                run_id=normalized_run_id,
                reason=ReasonCode.WORKER_EXCEPTION,
                reason_detail="worker-crash",
            )
        except Exception:
            LOGGER.warning(
                "Failed to record manifest after worker crash",
                exc_info=True,
            )

    def _handle_worker_exception(
        self,
        state: DownloadRunState,
        exc: Exception,
        *,
        work_id: Optional[str] = None,
        artifact_context: Optional[Tuple[WorkArtifact, bool, Optional[str]]] = None,
    ) -> None:
        """Apply consistent crash handling for sequential and threaded workers."""

        state.record_worker_failure()
        extra_fields: Dict[str, Any] = {"error": str(exc)}
        if work_id:
            extra_fields["work_id"] = work_id
        LOGGER.exception(
            "worker_crash",
            extra={"extra_fields": extra_fields},
        )
        self._record_worker_crash_manifest(artifact_context, exc)
        state.update_from_result({"skipped": True})

    def run(self) -> RunResult:
        """Execute the content download pipeline and return the aggregate result."""

        summary: Dict[str, Any] = {}
        summary_record: Dict[str, Any] = {}
        state: Optional[DownloadRunState] = None

        try:
            with contextlib.ExitStack() as stack:
                self.setup_sinks(stack)
                self.setup_resolver_pipeline()
                provider = self.setup_work_provider()

                concurrency_product = self.resolved.concurrency_product
                pool_connections = min(max(64, concurrency_product * 4), 512)
                pool_maxsize = min(max(128, concurrency_product * 8), 1024)

                def _build_thread_session() -> requests.Session:
                    return create_session(
                        self.resolved.resolver_config.polite_headers,
                        pool_connections=pool_connections,
                        pool_maxsize=pool_maxsize,
                    )

                session_factory = ThreadLocalSessionFactory(_build_thread_session)
                state = self.setup_download_state(session_factory, self.resolved.robots_checker)

                if self.args.workers == 1:
                    session = state.session_factory()
                    for artifact in provider.iter_artifacts():
                        if session is None:
                            session = state.session_factory()
                        try:
                            self.process_work_item(artifact, state.options, session=session)
                        except Exception as exc:
                            state.session_factory.close_current()
                            self._handle_worker_exception(
                                state,
                                exc,
                                work_id=getattr(artifact, "work_id", None),
                                artifact_context=(
                                    artifact,
                                    bool(state.options.dry_run),
                                    state.options.run_id or self.resolved.run_id,
                                ),
                            )
                            session = None
                        if self.args.sleep > 0:
                            time.sleep(self.args.sleep)
                else:
                    executor = self.setup_worker_pool()
                    with executor:
                        in_flight: List[Future[Dict[str, Any]]] = []
                        max_in_flight = max(self.args.workers * 2, 1)
                        future_work_ids: Dict[Future[Dict[str, Any]], Optional[str]] = {}
                        future_context: Dict[
                            Future[Dict[str, Any]],
                            Tuple[WorkArtifact, bool, Optional[str]],
                        ] = {}
                        future_thread_ids: Dict[
                            Future[Dict[str, Any]],
                            Dict[str, int],
                        ] = {}

                        def _submit(work_item: WorkArtifact) -> Future[Dict[str, Any]]:
                            thread_info: Dict[str, int] = {}

                            def _runner() -> Dict[str, Any]:
                                thread_info["thread_id"] = threading.get_ident()
                                try:
                                    return self.process_work_item(
                                        work_item, state.options
                                    )
                                except Exception:
                                    state.session_factory.close_current()
                                    raise

                            future = executor.submit(_runner)
                            future_work_ids[future] = getattr(work_item, "work_id", None)
                            future_context[future] = (
                                work_item,
                                bool(state.options.dry_run),
                                state.options.run_id or self.resolved.run_id,
                            )
                            future_thread_ids[future] = thread_info
                            return future

                        def _handle_future(completed_future: Future[Dict[str, Any]]) -> None:
                            work_id = future_work_ids.pop(completed_future, None)
                            artifact_context = future_context.pop(completed_future, None)
                            thread_info = future_thread_ids.pop(completed_future, None)
                            thread_id = (
                                thread_info.get("thread_id")
                                if thread_info is not None
                                else None
                            )
                            try:
                                completed_future.result()
                            except Exception as exc:
                                self._handle_worker_exception(
                                    state,
                                    exc,
                                    work_id=work_id,
                                    artifact_context=artifact_context,
                                )
                                if thread_id is not None:
                                    state.session_factory.close_for_thread(thread_id)
                                return

                        for artifact in provider.iter_artifacts():
                            if len(in_flight) >= max_in_flight:
                                done, pending = wait(set(in_flight), return_when=FIRST_COMPLETED)
                                for completed_future in done:
                                    _handle_future(completed_future)
                                in_flight = list(pending)
                            in_flight.append(_submit(artifact))

                        if in_flight:
                            for future in as_completed(list(in_flight)):
                                _handle_future(future)

                metrics = self.metrics or ResolverMetrics()
                summary = metrics.summary()
                summary_record = build_summary_record(
                    run_id=self.resolved.run_id,
                    processed=state.processed if state else 0,
                    saved=state.saved if state else 0,
                    html_only=state.html_only if state else 0,
                    xml_only=state.xml_only if state else 0,
                    skipped=state.skipped if state else 0,
                    worker_failures=state.worker_failures if state else 0,
                    bytes_downloaded=state.downloaded_bytes if state else 0,
                    summary=summary,
                )
                if self.attempt_logger is not None:
                    try:
                        self.attempt_logger.log_summary(summary_record)
                    except Exception:
                        LOGGER.warning("Failed to log summary record", exc_info=True)

        except Exception:
            raise
        else:
            metrics_path = self.resolved.manifest_path.with_suffix(".metrics.json")
            try:
                ensure_dir(metrics_path.parent)
                atomic_write_text(
                    metrics_path,
                    json.dumps(summary_record, indent=2, sort_keys=True) + "\n",
                )
            except Exception:
                LOGGER.warning("Failed to write metrics sidecar %s", metrics_path, exc_info=True)
        finally:
            if state is not None:
                state.session_factory.close_all()
            self.close()

        return RunResult(
            run_id=self.resolved.run_id,
            processed=state.processed if state else 0,
            saved=state.saved if state else 0,
            html_only=state.html_only if state else 0,
            xml_only=state.xml_only if state else 0,
            skipped=state.skipped if state else 0,
            worker_failures=state.worker_failures if state else 0,
            bytes_downloaded=state.downloaded_bytes if state else 0,
            summary=summary,
            summary_record=summary_record,
        )


def _calculate_equal_jitter_delay(
    attempt: int,
    *,
    backoff_factor: float,
    backoff_max: float,
) -> float:
    """Return an exponential backoff delay using equal jitter."""

    if backoff_factor <= 0 or attempt < 0:
        return 0.0

    base_delay = backoff_factor * (2**attempt)
    if base_delay <= 0:
        return 0.0

    capped_base = min(base_delay, backoff_max)
    if capped_base <= 0:
        return 0.0

    half = capped_base / 2.0
    return half + random.uniform(0.0, half)


def iterate_openalex(
    query: Works,
    per_page: int,
    max_results: Optional[int],
    *,
    retry_attempts: int = 3,
    retry_backoff: float = 1.0,
<<<<<<< HEAD
    retry_max_delay: float = 75.0,
    retry_after_cap: Optional[float] = None,
=======
    retry_max_delay: float = 60.0,
>>>>>>> 1f440286
) -> Iterable[Dict[str, Any]]:
    """Iterate over OpenAlex works respecting pagination, limits, and retry policy.

    Retries honour ``Retry-After`` headers while applying an equal-jitter
    exponential backoff capped by ``retry_max_delay`` to avoid unbounded sleeps.
    """

    def _retry_after_seconds(exc: Exception) -> Optional[float]:
        response = getattr(exc, "response", None)
        if response is None:
            return None
        try:
            header_value = response.headers.get("Retry-After")
        except Exception:
            return None
        if not header_value:
            return None
        text = str(header_value).strip()
        if not text:
            return None
        try:
            seconds = float(text)
        except (TypeError, ValueError):
            try:
                retry_dt = parsedate_to_datetime(text)
            except (TypeError, ValueError, OverflowError):
                return None
            if retry_dt is None:
                return None
            if retry_dt.tzinfo is None:
                retry_dt = retry_dt.replace(tzinfo=timezone.utc)
            now = datetime.now(timezone.utc)
            seconds = (retry_dt - now).total_seconds()
        return max(0.0, float(seconds))

    max_retries = max(0, int(retry_attempts))
<<<<<<< HEAD
    retry_backoff = max(0.0, float(retry_backoff))
    max_delay = max(0.0, float(retry_max_delay)) if retry_max_delay is not None else 0.0

    def _jittered_delay(attempt_number: int) -> float:
        if attempt_number <= 0 or retry_backoff <= 0 or max_delay <= 0:
            return 0.0
        base_delay = retry_backoff * (2 ** max(attempt_number - 1, 0))
        if base_delay <= 0:
            return 0.0
        capped = min(base_delay, max_delay)
        if capped <= 0:
            return 0.0
        half = capped / 2.0
        return half + random.uniform(0.0, half)
=======
    base_backoff = max(0.0, float(retry_backoff))
    max_delay = max(0.0, float(retry_max_delay))
>>>>>>> 1f440286

    pager = query.paginate(
        per_page=per_page, n_max=max_results if max_results is not None else None
    )
    pager_iter = iter(pager)
    retrieved = 0

    while True:
        attempt = 0
        while True:
            try:
                page = next(pager_iter)
            except StopIteration:
                return
            except (requests.HTTPError, requests.RequestException) as exc:
                if attempt >= max_retries:
                    LOGGER.error(
                        "OpenAlex pagination failed with no retries remaining (allowed=%s).",
                        max_retries,
                        exc_info=True,
                    )
                    raise
                attempt += 1
                retry_after = _retry_after_seconds(exc)
<<<<<<< HEAD
                delay = _jittered_delay(attempt)
                bounded_retry_after: Optional[float] = None
                if retry_after is not None:
                    bounded_retry_after = retry_after
                    if retry_after_cap is not None and retry_after_cap > 0:
                        bounded_retry_after = min(bounded_retry_after, retry_after_cap)
                    if max_delay > 0:
                        bounded_retry_after = min(bounded_retry_after, max_delay)
                if bounded_retry_after is not None:
                    delay = max(delay, bounded_retry_after)
=======
                base_delay = base_backoff * (2 ** (attempt - 1)) if base_backoff else 0.0
                jitter_delay = (
                    _calculate_equal_jitter_delay(
                        attempt - 1,
                        backoff_factor=base_backoff,
                        backoff_max=max_delay if max_delay > 0 else base_delay,
                    )
                    if base_delay > 0
                    else 0.0
                )
                if max_delay <= 0:
                    jitter_delay = 0.0
                retry_after_effective = 0.0
                if retry_after is not None:
                    retry_after_effective = retry_after
                    if max_delay > 0:
                        retry_after_effective = min(retry_after_effective, max_delay)
                    else:
                        retry_after_effective = 0.0
                delay = max(jitter_delay, retry_after_effective)
>>>>>>> 1f440286
                if max_delay > 0:
                    delay = min(delay, max_delay)
                LOGGER.warning(
                    "OpenAlex pagination error (%s/%s retries): %s. Retrying in %.2fs.",
                    attempt,
                    max_retries,
                    exc,
                    delay,
                )
                if delay > 0:
                    time.sleep(delay)
                continue
            else:
                break

        for work in page:
            yield work
            retrieved += 1
            if max_results is not None and retrieved >= max_results:
                return


def run(resolved: ResolvedConfig) -> RunResult:
    """Execute the download pipeline using a :class:`DownloadRun` orchestration."""

    download_run = DownloadRun(resolved)
    return download_run.run()<|MERGE_RESOLUTION|>--- conflicted
+++ resolved
@@ -249,12 +249,8 @@
             "max_results": self.args.max,
             "retry_attempts": self.resolved.openalex_retry_attempts,
             "retry_backoff": self.resolved.openalex_retry_backoff,
-<<<<<<< HEAD
             "retry_max_delay": self.resolved.openalex_max_retry_delay,
             "retry_after_cap": self.resolved.retry_after_cap,
-=======
-            "retry_max_delay": self.resolved.openalex_retry_max_delay,
->>>>>>> 1f440286
         }
         try:
             signature = inspect.signature(self.iterate_openalex_func)
@@ -734,12 +730,8 @@
     *,
     retry_attempts: int = 3,
     retry_backoff: float = 1.0,
-<<<<<<< HEAD
     retry_max_delay: float = 75.0,
     retry_after_cap: Optional[float] = None,
-=======
-    retry_max_delay: float = 60.0,
->>>>>>> 1f440286
 ) -> Iterable[Dict[str, Any]]:
     """Iterate over OpenAlex works respecting pagination, limits, and retry policy.
 
@@ -776,7 +768,6 @@
         return max(0.0, float(seconds))
 
     max_retries = max(0, int(retry_attempts))
-<<<<<<< HEAD
     retry_backoff = max(0.0, float(retry_backoff))
     max_delay = max(0.0, float(retry_max_delay)) if retry_max_delay is not None else 0.0
 
@@ -791,10 +782,6 @@
             return 0.0
         half = capped / 2.0
         return half + random.uniform(0.0, half)
-=======
-    base_backoff = max(0.0, float(retry_backoff))
-    max_delay = max(0.0, float(retry_max_delay))
->>>>>>> 1f440286
 
     pager = query.paginate(
         per_page=per_page, n_max=max_results if max_results is not None else None
@@ -819,7 +806,6 @@
                     raise
                 attempt += 1
                 retry_after = _retry_after_seconds(exc)
-<<<<<<< HEAD
                 delay = _jittered_delay(attempt)
                 bounded_retry_after: Optional[float] = None
                 if retry_after is not None:
@@ -830,7 +816,6 @@
                         bounded_retry_after = min(bounded_retry_after, max_delay)
                 if bounded_retry_after is not None:
                     delay = max(delay, bounded_retry_after)
-=======
                 base_delay = base_backoff * (2 ** (attempt - 1)) if base_backoff else 0.0
                 jitter_delay = (
                     _calculate_equal_jitter_delay(
@@ -851,7 +836,6 @@
                     else:
                         retry_after_effective = 0.0
                 delay = max(jitter_delay, retry_after_effective)
->>>>>>> 1f440286
                 if max_delay > 0:
                     delay = min(delay, max_delay)
                 LOGGER.warning(
