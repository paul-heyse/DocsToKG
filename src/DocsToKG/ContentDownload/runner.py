--- conflicted
+++ resolved
@@ -793,23 +793,6 @@
     retry_backoff = max(0.0, float(retry_backoff))
     max_delay = max(0.0, float(retry_max_delay)) if retry_max_delay is not None else 0.0
 
-<<<<<<< HEAD
-=======
-    def _jittered_delay(attempt_number: int) -> float:
-        if attempt_number <= 0 or retry_backoff <= 0:
-            return 0.0
-        zero_index_attempt = max(attempt_number - 1, 0)
-        base_delay = retry_backoff * (2**zero_index_attempt)
-        effective_cap = max_delay if max_delay > 0 else base_delay
-        if effective_cap <= 0:
-            return 0.0
-        return _calculate_equal_jitter_delay(
-            zero_index_attempt,
-            backoff_factor=retry_backoff,
-            backoff_max=effective_cap,
-        )
-
->>>>>>> dd4e41d5
     pager = query.paginate(
         per_page=per_page, n_max=max_results if max_results is not None else None
     )
@@ -833,7 +816,6 @@
                     raise
                 attempt += 1
                 retry_after = _retry_after_seconds(exc)
-<<<<<<< HEAD
                 jitter_delay = 0.0
                 if retry_backoff > 0:
                     base_attempt = max(attempt - 1, 0)
@@ -845,16 +827,12 @@
                     )
 
                 bounded_retry_after: Optional[float] = None
-=======
-                delay = _jittered_delay(attempt)
->>>>>>> dd4e41d5
                 if retry_after is not None:
                     bounded_retry_after = retry_after
                     if retry_after_cap is not None and retry_after_cap > 0:
                         bounded_retry_after = min(bounded_retry_after, retry_after_cap)
                     if max_delay > 0:
                         bounded_retry_after = min(bounded_retry_after, max_delay)
-<<<<<<< HEAD
 
                 delay = max(jitter_delay, bounded_retry_after or 0.0)
 
@@ -870,12 +848,6 @@
                     if effective_limit is not None:
                         delay = min(delay, effective_limit)
                 elif max_delay > 0:
-=======
-                    delay = max(delay, bounded_retry_after)
-                if retry_after_cap is not None and retry_after_cap > 0:
-                    delay = min(delay, retry_after_cap)
-                if max_delay > 0:
->>>>>>> dd4e41d5
                     delay = min(delay, max_delay)
                 delay = max(0.0, delay)
                 LOGGER.warning(
