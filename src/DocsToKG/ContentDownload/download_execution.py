--- conflicted
+++ resolved
@@ -20,15 +20,12 @@
 import os
 import tempfile
 import time
-<<<<<<< HEAD
 import uuid
 from pathlib import Path
 from typing import Any, Optional
-=======
 from dataclasses import replace
 from typing import Any, Mapping, Optional
 from urllib.parse import urlsplit
->>>>>>> 415f0226
 
 from DocsToKG.ContentDownload.api import (
     AttemptRecord,
@@ -455,19 +452,15 @@
     cl = resp.headers.get("Content-Length")
     expected_len = int(cl) if (cl and cl.isdigit()) else None
 
-<<<<<<< HEAD
-=======
     staging_dir: Optional[str] = None
     tmp_path: Optional[str] = None
     # Determine effective byte limit (plan override wins)
->>>>>>> 415f0226
     effective_max_bytes = (
         plan.max_bytes_override
         if plan.max_bytes_override is not None
         else max_bytes
     )
 
-<<<<<<< HEAD
     if (
         effective_max_bytes is not None
         and expected_len is not None
@@ -478,8 +471,6 @@
             f"Content-Length {expected_len} exceeds cap {effective_max_bytes} bytes",
         )
 
-=======
->>>>>>> 415f0226
     # Write to temporary file using atomic writer
     tmp_path = _plan_temp_path(plan)
 
@@ -506,25 +497,18 @@
     try:
         staging_dir, tmp_path = _prepare_staging_destination(run_id, plan.resolver_name)
         bytes_written = atomic_write_stream(
-<<<<<<< HEAD
-            dest_path=str(tmp_path),
-            byte_iter=resp.iter_bytes(),
-=======
             dest_path=tmp_path,
             byte_iter=_iter_with_limit(
                 resp.iter_bytes(chunk_size=chunk_size)
             ),
->>>>>>> 415f0226
             expected_len=(expected_len if verify_content_length else None),
             chunk_size=chunk_size,
         )
 
         # Check size limit
-<<<<<<< HEAD
         if effective_max_bytes is not None and bytes_written > effective_max_bytes:
             try:
                 tmp_path.unlink()
-=======
         if max_bytes and bytes_written > max_bytes:
             _cleanup_staging_artifacts(tmp_path, staging_dir)
         if (
@@ -533,7 +517,6 @@
         ):
             try:
                 os.unlink(tmp_path)
->>>>>>> 415f0226
             except FileNotFoundError:
                 pass
             raise DownloadError(
