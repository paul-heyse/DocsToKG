"""
Download Execution Stage - Canonical Implementation

Three-stage download pipeline using canonical types:
1. prepare_candidate_download(plan) → DownloadPlan or raise SkipDownload/DownloadError
2. stream_candidate_payload(plan, ...) → DownloadStreamResult
3. finalize_candidate_download(plan, stream) → DownloadOutcome

Design:
- Pure signatures: return types always stable
- Use exceptions (SkipDownload, DownloadError) for short-circuit logic
- Pipeline catches exceptions and converts to DownloadOutcome
- All operations are idempotent and can be retried safely
"""

from __future__ import annotations

import logging
import os
import tempfile
import time
from dataclasses import replace
from typing import Any, Mapping, Optional
from urllib.parse import urlsplit

from DocsToKG.ContentDownload.api import (
    AttemptRecord,
    DownloadOutcome,
    DownloadPlan,
    DownloadStreamResult,
)
from DocsToKG.ContentDownload.api.exceptions import DownloadError, SkipDownload
from DocsToKG.ContentDownload.io_utils import SizeMismatchError, atomic_write_stream
from DocsToKG.ContentDownload.policy.path_gate import PathPolicyError, validate_path_safety
from DocsToKG.ContentDownload.policy.url_gate import PolicyError, validate_url_security
from DocsToKG.ContentDownload.robots import RobotsCache
from DocsToKG.ContentDownload.telemetry import (
    ATTEMPT_REASON_NOT_MODIFIED,
    ATTEMPT_REASON_OK,
    ATTEMPT_REASON_SIZE_MISMATCH,
    ATTEMPT_STATUS_CACHE_HIT,
    ATTEMPT_STATUS_HTTP_200,
    ATTEMPT_STATUS_HTTP_304,
    ATTEMPT_STATUS_HTTP_GET,
    ATTEMPT_STATUS_HTTP_HEAD,
    ATTEMPT_STATUS_SIZE_MISMATCH,
)

LOGGER = logging.getLogger(__name__)


def _emit(
    telemetry: Any,
    *,
    run_id: Optional[str],
    resolver_name: str,
    url: str,
    status: str,
    http_status: Optional[int] = None,
    elapsed_ms: Optional[int] = None,
    meta: Optional[dict[str, Any]] = None,
    **extra_meta: Any,
) -> None:
    """Emit telemetry record if telemetry sink provided."""
    if not telemetry or not hasattr(telemetry, "log_attempt"):
        return

    payload: dict[str, Any] = {}
    if meta:
        payload.update(meta)
    if extra_meta:
        payload.update(extra_meta)

    try:
        telemetry.log_attempt(
            AttemptRecord(
                run_id=str(run_id or ""),
                resolver_name=resolver_name,
                url=url,
                status=status,
                http_status=http_status,
                elapsed_ms=elapsed_ms,
                meta=payload,
            )
        )
    except Exception as e:  # pylint: disable=broad-except
        LOGGER.debug(f"Telemetry emission failed: {e}")


def _ctx_get(ctx: Any, name: str, default: Any = None) -> Any:
    """Return attribute ``name`` from ``ctx`` supporting mapping and attr access."""

    if ctx is None:
        return default

    if hasattr(ctx, name):
        return getattr(ctx, name)

    if isinstance(ctx, Mapping):
        if name in ctx:
            return ctx[name]

    getter = getattr(ctx, "get", None)
    if callable(getter):
        try:
            return getter(name, default)
        except TypeError:
            pass

    return default


def _infer_user_agent(ctx: Any) -> str:
    """Infer user-agent string from context or fall back to default."""

    default = "DocsToKG/ContentDownload"

    http_config = _ctx_get(ctx, "http_config", None)
    if http_config and hasattr(http_config, "user_agent"):
        return getattr(http_config, "user_agent")

    candidate = _ctx_get(ctx, "user_agent", None)
    if isinstance(candidate, str) and candidate.strip():
        return candidate

    extra = _ctx_get(ctx, "extra", None)
    if isinstance(extra, Mapping):
        ua = extra.get("user_agent")
        if isinstance(ua, str) and ua.strip():
            return ua

    return default


def _resolve_domain_policy(ctx: Any, url: str) -> Optional[Mapping[str, Any]]:
    """Return domain-specific policy mapping for ``url`` if configured."""

    rules = _ctx_get(ctx, "domain_content_rules", None)
    if not isinstance(rules, Mapping):
        return None

    host = urlsplit(url).hostname
    if not host:
        return None

    host_key = host.lower()
    entry = rules.get(host_key)
    if entry is None and host_key.startswith("www."):
        entry = rules.get(host_key[4:])
    if entry is None:
        # Also try without leading www when original host lacked it
        alt = f"www.{host_key}"
        entry = rules.get(alt)
    if isinstance(entry, Mapping):
        return entry
    return None


def _resolve_plan_hints(ctx: Any, plan: DownloadPlan) -> Mapping[str, Any]:
    """Return resolver-provided hints for ``plan`` if available."""

    hints = _ctx_get(ctx, "resolver_hints", None)
    if not isinstance(hints, Mapping):
        return {}

    url_hint = hints.get(plan.url)
    if isinstance(url_hint, Mapping):
        return url_hint

    resolver_hint = hints.get(plan.resolver_name)
    if isinstance(resolver_hint, Mapping):
        return resolver_hint

    return {}


def _coerce_allowed_types(policy: Mapping[str, Any]) -> tuple[str, ...]:
    """Extract a normalized tuple of allowed MIME prefixes from policy mapping."""

    if not isinstance(policy, Mapping):
        return ()

    for key in ("allowed_types", "allowed_mime", "allow"):
        value = policy.get(key)
        if value:
            if isinstance(value, str):
                return (value.lower(),)
            if isinstance(value, (list, tuple, set)):
                return tuple(str(item).lower() for item in value if item)
    return ()


def _effective_max_bytes(plan: DownloadPlan, ctx: Any) -> Optional[int]:
    """Return the effective max-bytes limit considering plan overrides and context."""

    if plan.max_bytes_override is not None:
        return plan.max_bytes_override

    ctx_limit = _ctx_get(ctx, "max_bytes", None)
    if isinstance(ctx_limit, int):
        return ctx_limit

    download_policy = _ctx_get(ctx, "download_policy", None)
    if download_policy and hasattr(download_policy, "max_bytes"):
        limit = getattr(download_policy, "max_bytes")
        if isinstance(limit, int):
            return limit

    return None


def prepare_candidate_download(
    plan: DownloadPlan,
    *,
    session: Any = None,
    ctx: Any = None,
    telemetry: Any = None,
    run_id: Optional[str] = None,
) -> DownloadPlan:
    """
    Preflight validation before streaming.

    Checks:
    - robots.txt compliance
    - content-type policy
    - size policy
    - cache hints

    Returns:
        The (possibly adjusted) DownloadPlan if all checks pass.

    Raises:
        SkipDownload: If policy or robots block this download
        DownloadError: If unrecoverable preflight error
    """
    url = plan.url

    # Validate URL security and normalize if necessary
    try:
        normalized_url = validate_url_security(url, _ctx_get(ctx, "http_config", None))
    except PolicyError as e:
        raise SkipDownload("policy-type", f"URL security policy violation: {e}") from e

    if normalized_url != url:
        plan = replace(plan, url=normalized_url)
        url = normalized_url

    # Apply robots guard if a session is available
    robots_checker = _ctx_get(ctx, "robots_checker", None)
    if robots_checker is None and session is not None:
        robots_checker = RobotsCache()

    if robots_checker is not None and session is not None:
        user_agent = _infer_user_agent(ctx)
        if not robots_checker.is_allowed(session, url, user_agent):
            raise SkipDownload("robots", f"Blocked by robots.txt: {url}")

    # Content policy enforcement via domain rules
    domain_policy = _resolve_domain_policy(ctx, url)
    allowed_types = _coerce_allowed_types(domain_policy or {})
    expected_mime = (plan.expected_mime or "").lower()
    if allowed_types and expected_mime:
        if not any(expected_mime.startswith(prefix) for prefix in allowed_types):
            raise SkipDownload("policy-type", f"Disallowed MIME: {plan.expected_mime}")

    # Size policy based on context or plan overrides combined with resolver hints
    effective_max = _effective_max_bytes(plan, ctx)
    hints = _resolve_plan_hints(ctx, plan)
    hinted_size = hints.get("content_length") or hints.get("size")
    if (
        isinstance(hinted_size, int)
        and hinted_size >= 0
        and isinstance(effective_max, int)
        and hinted_size > effective_max
    ):
        raise SkipDownload(
            "policy-size",
            f"Expected size {hinted_size} exceeds limit {effective_max}",
        )

    if effective_max is not None and plan.max_bytes_override != effective_max:
        plan = replace(plan, max_bytes_override=effective_max)

    return plan


def stream_candidate_payload(
    plan: DownloadPlan,
    *,
    session: Any = None,
    timeout_s: Optional[float] = None,
    chunk_size: int = 1 << 20,  # 1 MB default
    max_bytes: Optional[int] = None,
    verify_content_length: bool = True,
    telemetry: Any = None,
    run_id: Optional[str] = None,
) -> DownloadStreamResult:
    """
    Stream HTTP payload to a temporary file using atomic write.

    Emits telemetry for HEAD and GET attempts.
    Validates content-type and size during streaming.
    Honors hishel cache metadata (from_cache, revalidated extensions).

    Returns:
        DownloadStreamResult with path_tmp, bytes_written, http_status, content_type.

    Raises:
        SkipDownload: If content-type doesn't match expected or 304 not-modified
        DownloadError: If connection error, timeout, size exceeded, or size mismatch
    """
    if not session:
        raise DownloadError(
            "conn-error",
            "No HTTP session provided",
        )

    url = plan.url

    # Validate URL security
    try:
        validate_url_security(url)
    except PolicyError as e:
        raise SkipDownload("security-policy", f"URL security policy violation: {e}")

    # HEAD request (optional, for validation)
    t0 = time.monotonic_ns()
    try:
        head = session.head(url, allow_redirects=True, timeout=timeout_s)
        elapsed_ms = (time.monotonic_ns() - t0) // 1_000_000
        _emit(
            telemetry,
            run_id=run_id,
            resolver_name=plan.resolver_name,
            url=url,
            status=ATTEMPT_STATUS_HTTP_HEAD,
            http_status=head.status_code,
            elapsed_ms=elapsed_ms,
        )
    except Exception as e:  # pylint: disable=broad-except
        # Some servers 405 on HEAD; proceed without failing
        LOGGER.debug(f"HEAD request failed (proceeding to GET): {e}")

    # GET request via httpx + hishel
    t0 = time.monotonic_ns()
    try:
        resp = session.get(url, stream=True, allow_redirects=True, timeout=timeout_s)
        elapsed_ms = (time.monotonic_ns() - t0) // 1_000_000
        content_type = resp.headers.get("Content-Type", "").lower()

        # Check for hishel cache extensions
        from_cache = bool(getattr(resp, "extensions", {}).get("from_cache"))
        revalidated = bool(getattr(resp, "extensions", {}).get("revalidated"))

        _emit(
            telemetry,
            run_id=run_id,
            resolver_name=plan.resolver_name,
            url=url,
            status=ATTEMPT_STATUS_HTTP_GET,
            http_status=resp.status_code,
            elapsed_ms=elapsed_ms,
            meta={
                "content_type": content_type,
                "from_cache": from_cache,
                "revalidated": revalidated,
            },
        )

        # Emit cache-aware tokens
        if from_cache and not revalidated:
            _emit(
                telemetry,
                run_id=run_id,
                resolver_name=plan.resolver_name,
                url=url,
                status=ATTEMPT_STATUS_CACHE_HIT,
                http_status=resp.status_code,
<<<<<<< HEAD
                meta={
                    "content_type": content_type,
                    "reason": "ok",
                    "from_cache": True,
                },
=======
                content_type=content_type,
                reason=ATTEMPT_REASON_OK,
>>>>>>> ebe3a455
            )
        if revalidated and resp.status_code == 304:
            _emit(
                telemetry,
                run_id=run_id,
                resolver_name=plan.resolver_name,
                url=url,
                status=ATTEMPT_STATUS_HTTP_304,
                http_status=304,
<<<<<<< HEAD
                meta={
                    "content_type": content_type,
                    "reason": "not-modified",
                    "revalidated": True,
                    "from_cache": from_cache,
                },
=======
                content_type=content_type,
                reason=ATTEMPT_REASON_NOT_MODIFIED,
>>>>>>> ebe3a455
            )
            return DownloadStreamResult(
                path_tmp="",
                bytes_written=0,
                http_status=304,
                content_type=content_type,
            )
    except Exception as e:  # pylint: disable=broad-except
        raise DownloadError(
            "conn-error",
            f"GET request failed: {e}",
        ) from e

    # Validate content-type if expected
    if plan.expected_mime and not content_type.startswith(plan.expected_mime):
        raise SkipDownload(
            "unexpected-ct",
            f"Expected {plan.expected_mime}, got {content_type}",
        )

    # Extract Content-Length and prepare for atomic write
    cl = resp.headers.get("Content-Length")
    expected_len = int(cl) if (cl and cl.isdigit()) else None

    staging_dir: Optional[str] = None
    tmp_path: Optional[str] = None
    # Determine effective byte limit (plan override wins)
    effective_max_bytes = (
        plan.max_bytes_override
        if plan.max_bytes_override is not None
        else max_bytes
    )

    # Write to temporary file using atomic writer
    tmp_dir = os.getcwd()
    os.makedirs(tmp_dir, exist_ok=True)
    tmp_path = os.path.join(tmp_dir, ".download.part")

    bytes_streamed = 0

    def _iter_with_limit(source_iter):
        nonlocal bytes_streamed
        for chunk in source_iter:
            if not chunk:
                yield chunk
                continue
            new_total = bytes_streamed + len(chunk)
            if (
                effective_max_bytes is not None
                and new_total > effective_max_bytes
            ):
                raise DownloadError(
                    "too-large",
                    f"Payload exceeded {effective_max_bytes} bytes",
                )
            bytes_streamed = new_total
            yield chunk

    try:
        staging_dir, tmp_path = _prepare_staging_destination(run_id, plan.resolver_name)
        bytes_written = atomic_write_stream(
            dest_path=tmp_path,
            byte_iter=_iter_with_limit(
                resp.iter_bytes(chunk_size=chunk_size)
            ),
            expected_len=(expected_len if verify_content_length else None),
            chunk_size=chunk_size,
        )

        # Check size limit
        if max_bytes and bytes_written > max_bytes:
            _cleanup_staging_artifacts(tmp_path, staging_dir)
        if (
            effective_max_bytes is not None
            and bytes_written > effective_max_bytes
        ):
            try:
                os.unlink(tmp_path)
            except FileNotFoundError:
                pass
            raise DownloadError(
                "too-large",
                f"Payload exceeded {effective_max_bytes} bytes",
            )

        # Emit final success record
        _emit(
            telemetry,
            run_id=run_id,
            resolver_name=plan.resolver_name,
            url=url,
            status=ATTEMPT_STATUS_HTTP_200,
            http_status=resp.status_code,
            meta={
                "bytes": bytes_written,
                "content_type": content_type,
                "content_length_hdr": expected_len,
                "from_cache": from_cache,
                "revalidated": revalidated,
            },
        )

        return DownloadStreamResult(
            path_tmp=tmp_path,
            bytes_written=bytes_written,
            http_status=resp.status_code,
            content_type=content_type,
            staging_path=staging_dir,
        )

    except SizeMismatchError:
        _cleanup_staging_artifacts(tmp_path, staging_dir)
        _emit(
            telemetry,
            run_id=run_id,
            resolver_name=plan.resolver_name,
            url=url,
            status=ATTEMPT_STATUS_SIZE_MISMATCH,
            http_status=resp.status_code,
<<<<<<< HEAD
            meta={
                "content_type": content_type,
                "reason": "size-mismatch",
                "content_length_hdr": expected_len,
            },
=======
            content_type=content_type,
            reason=ATTEMPT_REASON_SIZE_MISMATCH,
            content_length_hdr=expected_len,
>>>>>>> ebe3a455
        )
        raise DownloadError("size-mismatch")
    except DownloadError:
        _cleanup_staging_artifacts(tmp_path, staging_dir)
        try:
            os.unlink(tmp_path)
        except FileNotFoundError:
            pass
        raise
    except Exception as e:  # pylint: disable=broad-except
        _cleanup_staging_artifacts(tmp_path, staging_dir)
        raise DownloadError(
            "download-error",
            f"Atomic write failed: {e}",
        ) from e


def finalize_candidate_download(
    plan: DownloadPlan,
    stream: DownloadStreamResult,
    *,
    final_path: Optional[str] = None,
    telemetry: Any = None,
    run_id: Optional[str] = None,
) -> DownloadOutcome:
    """
    Finalize downloaded artifact (move to final location).

    Performs:
    - 304 short-circuit (no file write needed)
    - Integrity checks (if needed)
    - Atomic move from temp → final (already done by atomic_write_stream)
    - Update manifest

    Returns:
        DownloadOutcome with ok=True, classification='success', path=final_path.

    Raises:
        DownloadError: If integrity check fails or move fails
    """
    # 304 Not Modified: no file to finalize
    if stream.http_status == 304:
        return DownloadOutcome(
            ok=True,
            classification="skip",
            path=None,
            reason="not-modified",
            meta={"http_status": 304},
        )

    # Determine final path (in real implementation, would use storage policy)
    if final_path:
        dest_path = final_path
    else:
        base = plan.url.rsplit("/", 1)[-1] or "download.bin"
        dest_path = os.path.join(os.getcwd(), base)

    # Validate final path safety after deriving destination
    try:
        dest_path = validate_path_safety(dest_path)
    except PathPolicyError as e:
        raise SkipDownload("path-policy", f"Path policy violation: {e}")

    # atomic_write_stream already moved temp → dest_path, so final_path exists
    # Just verify and emit event
    cleanup_dirs = False
    same_destination = False
    try:
        if stream.path_tmp:
            same_destination = os.path.abspath(stream.path_tmp) == os.path.abspath(final_path)

            if not same_destination and not os.path.exists(final_path):
                # If atomic_write_stream didn't finalize, move it now
                os.replace(stream.path_tmp, final_path)
            elif not same_destination:
                _cleanup_staging_artifacts(stream.path_tmp, None)
        cleanup_dirs = not same_destination
        if stream.path_tmp and not os.path.exists(dest_path):
            # If atomic_write_stream didn't finalize, move it now
            os.replace(stream.path_tmp, dest_path)
    except Exception as e:  # pylint: disable=broad-except
        raise DownloadError(
            "download-error",
            f"Failed to finalize: {e}",
        ) from e
    finally:
        if cleanup_dirs and stream.staging_path:
            _cleanup_staging_artifacts(None, stream.staging_path)

    # Emit finalization event
    _emit(
        telemetry,
        run_id=run_id,
        resolver_name=plan.resolver_name,
<<<<<<< HEAD
        url=plan.url,
        status="http-200",
        http_status=stream.http_status,
        meta={
            "bytes": stream.bytes_written,
            "final_path": final_path,
            "content_type": stream.content_type,
        },
=======
        status=ATTEMPT_STATUS_HTTP_200,
        bytes_written=stream.bytes_written,
        final_path=dest_path,
>>>>>>> ebe3a455
    )

    return DownloadOutcome(
        ok=True,
        classification="success",
        path=dest_path,
        reason=None,
        meta={
            "content_type": stream.content_type,
            "bytes": stream.bytes_written,
        },
    )<|MERGE_RESOLUTION|>--- conflicted
+++ resolved
@@ -376,16 +376,11 @@
                 url=url,
                 status=ATTEMPT_STATUS_CACHE_HIT,
                 http_status=resp.status_code,
-<<<<<<< HEAD
                 meta={
                     "content_type": content_type,
                     "reason": "ok",
                     "from_cache": True,
                 },
-=======
-                content_type=content_type,
-                reason=ATTEMPT_REASON_OK,
->>>>>>> ebe3a455
             )
         if revalidated and resp.status_code == 304:
             _emit(
@@ -395,17 +390,12 @@
                 url=url,
                 status=ATTEMPT_STATUS_HTTP_304,
                 http_status=304,
-<<<<<<< HEAD
                 meta={
                     "content_type": content_type,
                     "reason": "not-modified",
                     "revalidated": True,
                     "from_cache": from_cache,
                 },
-=======
-                content_type=content_type,
-                reason=ATTEMPT_REASON_NOT_MODIFIED,
->>>>>>> ebe3a455
             )
             return DownloadStreamResult(
                 path_tmp="",
@@ -525,17 +515,11 @@
             url=url,
             status=ATTEMPT_STATUS_SIZE_MISMATCH,
             http_status=resp.status_code,
-<<<<<<< HEAD
             meta={
                 "content_type": content_type,
                 "reason": "size-mismatch",
                 "content_length_hdr": expected_len,
             },
-=======
-            content_type=content_type,
-            reason=ATTEMPT_REASON_SIZE_MISMATCH,
-            content_length_hdr=expected_len,
->>>>>>> ebe3a455
         )
         raise DownloadError("size-mismatch")
     except DownloadError:
@@ -630,7 +614,6 @@
         telemetry,
         run_id=run_id,
         resolver_name=plan.resolver_name,
-<<<<<<< HEAD
         url=plan.url,
         status="http-200",
         http_status=stream.http_status,
@@ -639,11 +622,6 @@
             "final_path": final_path,
             "content_type": stream.content_type,
         },
-=======
-        status=ATTEMPT_STATUS_HTTP_200,
-        bytes_written=stream.bytes_written,
-        final_path=dest_path,
->>>>>>> ebe3a455
     )
 
     return DownloadOutcome(
