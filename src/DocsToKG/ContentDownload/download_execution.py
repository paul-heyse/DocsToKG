--- conflicted
+++ resolved
@@ -571,7 +571,6 @@
         )
 
     # Determine final path (in real implementation, would use storage policy)
-<<<<<<< HEAD
     destination = final_path
     if not destination:
         base = plan.url.rsplit("/", 1)[-1] or "download.bin"
@@ -581,17 +580,6 @@
     try:
         safe_path = validate_path_safety(destination)
         final_path = validate_path_safety(safe_path)
-=======
-    if final_path:
-        dest_path = final_path
-    else:
-        base = plan.url.rsplit("/", 1)[-1] or "download.bin"
-        dest_path = os.path.join(os.getcwd(), base)
-
-    # Validate final path safety after deriving destination
-    try:
-        dest_path = validate_path_safety(dest_path)
->>>>>>> d9ad21cb
     except PathPolicyError as e:
         raise SkipDownload("path-policy", f"Path policy violation: {e}")
 
