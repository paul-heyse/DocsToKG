--- conflicted
+++ resolved
@@ -32,9 +32,7 @@
 from DocsToKG.ContentDownload.io_utils import SizeMismatchError, atomic_write_stream
 from DocsToKG.ContentDownload.policy.path_gate import PathPolicyError, validate_path_safety
 from DocsToKG.ContentDownload.policy.url_gate import PolicyError, validate_url_security
-<<<<<<< HEAD
 from DocsToKG.ContentDownload.robots import RobotsCache
-=======
 from DocsToKG.ContentDownload.telemetry import (
     ATTEMPT_REASON_NOT_MODIFIED,
     ATTEMPT_REASON_OK,
@@ -46,7 +44,6 @@
     ATTEMPT_STATUS_HTTP_HEAD,
     ATTEMPT_STATUS_SIZE_MISMATCH,
 )
->>>>>>> e01fcf3e
 
 LOGGER = logging.getLogger(__name__)
 
@@ -60,7 +57,6 @@
             LOGGER.debug(f"Telemetry emission failed: {e}")
 
 
-<<<<<<< HEAD
 def _ctx_get(ctx: Any, name: str, default: Any = None) -> Any:
     """Return attribute ``name`` from ``ctx`` supporting mapping and attr access."""
 
@@ -181,69 +177,6 @@
             return limit
 
     return None
-=======
-def _sanitize_component(component: Optional[str]) -> str:
-    """Sanitize arbitrary identifiers for filesystem usage."""
-
-    if not component:
-        return "default"
-
-    sanitized = "".join(
-        ch if ch.isalnum() or ch in {"-", "_", "."} else "_" for ch in component
-    ).strip("_")
-
-    if not sanitized:
-        return "id"
-
-    return sanitized[:64]
-
-
-def _prepare_staging_destination(
-    run_id: Optional[str], resolver_name: str
-) -> tuple[str, str]:
-    """Create a unique staging directory and destination path for this attempt."""
-
-    base_dir = os.path.join(os.getcwd(), ".download-staging")
-    run_component = _sanitize_component(run_id) if run_id else "default"
-    base_dir = os.path.join(base_dir, run_component)
-    os.makedirs(base_dir, exist_ok=True)
-
-    prefix = f"{_sanitize_component(resolver_name)}-"
-    staging_dir = tempfile.mkdtemp(prefix=prefix, dir=base_dir)
-    tmp_path = os.path.join(staging_dir, "payload.download.part")
-    return staging_dir, tmp_path
-
-
-def _cleanup_staging_artifacts(
-    path: Optional[str], staging_dir: Optional[str]
-) -> None:
-    """Best-effort cleanup of staging files/directories."""
-
-    if path:
-        try:
-            os.unlink(path)
-        except FileNotFoundError:
-            pass
-        except OSError as exc:  # pragma: no cover - diagnostic only
-            LOGGER.debug(f"Failed to remove staging file {path}: {exc}")
-
-    if not staging_dir:
-        return
-
-    try:
-        os.rmdir(staging_dir)
-    except OSError:
-        return
-
-    parent = os.path.dirname(staging_dir)
-    for candidate in (parent, os.path.dirname(parent)):
-        if not candidate or os.path.basename(candidate) == "":
-            continue
-        try:
-            os.rmdir(candidate)
-        except OSError:
-            break
->>>>>>> e01fcf3e
 
 
 def prepare_candidate_download(
