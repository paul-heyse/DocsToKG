--- conflicted
+++ resolved
@@ -275,10 +275,8 @@
     cl = resp.headers.get("Content-Length")
     expected_len = int(cl) if (cl and cl.isdigit()) else None
 
-<<<<<<< HEAD
     staging_dir: Optional[str] = None
     tmp_path: Optional[str] = None
-=======
     # Determine effective byte limit (plan override wins)
     effective_max_bytes = (
         plan.max_bytes_override
@@ -290,7 +288,6 @@
     tmp_dir = os.getcwd()
     os.makedirs(tmp_dir, exist_ok=True)
     tmp_path = os.path.join(tmp_dir, ".download.part")
->>>>>>> 301ac8a7
 
     bytes_streamed = 0
 
@@ -324,10 +321,8 @@
         )
 
         # Check size limit
-<<<<<<< HEAD
         if max_bytes and bytes_written > max_bytes:
             _cleanup_staging_artifacts(tmp_path, staging_dir)
-=======
         if (
             effective_max_bytes is not None
             and bytes_written > effective_max_bytes
@@ -336,7 +331,6 @@
                 os.unlink(tmp_path)
             except FileNotFoundError:
                 pass
->>>>>>> 301ac8a7
             raise DownloadError(
                 "too-large",
                 f"Payload exceeded {effective_max_bytes} bytes",
@@ -378,14 +372,11 @@
         )
         raise DownloadError("size-mismatch")
     except DownloadError:
-<<<<<<< HEAD
         _cleanup_staging_artifacts(tmp_path, staging_dir)
-=======
         try:
             os.unlink(tmp_path)
         except FileNotFoundError:
             pass
->>>>>>> 301ac8a7
         raise
     except Exception as e:  # pylint: disable=broad-except
         _cleanup_staging_artifacts(tmp_path, staging_dir)
@@ -446,7 +437,6 @@
     cleanup_dirs = False
     same_destination = False
     try:
-<<<<<<< HEAD
         if stream.path_tmp:
             same_destination = os.path.abspath(stream.path_tmp) == os.path.abspath(final_path)
 
@@ -456,11 +446,9 @@
             elif not same_destination:
                 _cleanup_staging_artifacts(stream.path_tmp, None)
         cleanup_dirs = not same_destination
-=======
         if stream.path_tmp and not os.path.exists(dest_path):
             # If atomic_write_stream didn't finalize, move it now
             os.replace(stream.path_tmp, dest_path)
->>>>>>> 301ac8a7
     except Exception as e:  # pylint: disable=broad-except
         raise DownloadError(
             "download-error",
