--- conflicted
+++ resolved
@@ -1675,7 +1675,6 @@
             detail=f"unexpected-{normalized.value}",
         )
 
-<<<<<<< HEAD
     return ValidationResult(
         is_valid=True,
         classification=normalized,
@@ -2191,42 +2190,6 @@
 
     stream_result = stream_candidate_payload(plan)
     return finalize_candidate_download(plan, stream_result)
-=======
-    Raises:
-        OSError: If writing the downloaded payload to disk fails.
-        TypeError: If conditional response parsing returns unexpected objects.
-    """
-    preflight = prepare_candidate_download(
-        session=session,
-        artifact=artifact,
-        url=url,
-        referer=referer,
-        timeout=timeout,
-        context_payload=context,
-        head_precheck_passed=head_precheck_passed,
-    )
-
-    if preflight.early_outcome is not None:
-        return preflight.early_outcome
-
-    stream_result = stream_candidate_payload(
-        session=session,
-        artifact=artifact,
-        url=url,
-        timeout=timeout,
-        preflight=preflight,
-        cleanup_sidecar=cleanup_sidecar_files,
-        validate_cached_artifact=_validate_cached_artifact,
-        strategy_selector=get_strategy_for_classification,
-        strategy_context_factory=DownloadStrategyContext,
-        content_address_factory=_apply_content_addressed_storage,
-    )
-
-    return finalize_candidate_download(
-        artifact=artifact,
-        stream_result=stream_result,
-    )
->>>>>>> ee71fa01
 
 def process_one_work(
     work: Union[WorkArtifact, Dict[str, Any]],
