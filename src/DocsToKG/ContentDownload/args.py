--- conflicted
+++ resolved
@@ -432,13 +432,8 @@
         parser.error("--openalex-retry-attempts must be >= 0")
     if args.openalex_retry_backoff < 0:
         parser.error("--openalex-retry-backoff must be >= 0")
-<<<<<<< HEAD
     if args.retry_after_cap <= 0:
         parser.error("--retry-after-cap must be > 0")
-=======
-    if getattr(args, "global_url_dedup_cap", 0) < 0:
-        parser.error("--global-url-dedup-cap must be >= 0")
->>>>>>> 3dc26369
     for field_name in ("sniff_bytes", "min_pdf_bytes", "tail_check_bytes"):
         value = getattr(args, field_name, None)
         if value is not None and value < 0:
