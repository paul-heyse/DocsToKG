--- conflicted
+++ resolved
@@ -86,18 +86,10 @@
         return self.iter_artifacts()
 
     def _iterate_openalex(self) -> Iterable[Dict[str, Any]]:
-<<<<<<< HEAD
         pager = self._query.paginate(
             per_page=self._per_page,
             n_max=self._max_results if self._max_results is not None else None,
         )
-=======
-        if self._max_results == 0:
-            return
-
-        pager = self._query.paginate(per_page=self._per_page, n_max=None)
-        retrieved = 0
->>>>>>> 4f4b0fdc
         for page in pager:
             for work in page:
                 if self._max_results is not None and retrieved >= self._max_results:
