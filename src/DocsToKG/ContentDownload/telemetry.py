--- conflicted
+++ resolved
@@ -1606,76 +1606,16 @@
     finally:
         conn.close()
 
-<<<<<<< HEAD
-=======
-    base_dir = sqlite_path.parent
-
-    for (
-        run_id,
-        work_id,
-        url,
-        normalized_url,
-        schema_version,
-        classification,
-        reason,
-        reason_detail,
-        path_value,
-        path_mtime_ns,
-        sha256,
-        content_length,
-        etag,
-        last_modified,
-    ) in rows:
-        if not work_id or not url:
-            continue
-        normalized = normalized_url or normalize_url(str(url))
-        try:
-            schema_version_int = int(schema_version)
-        except (TypeError, ValueError):
-            schema_version_int = MANIFEST_SCHEMA_VERSION
-
-        classification_value: Optional[str] = None
-        try:
-            classification_enum = Classification.from_wire(classification)
-        except ValueError:
-            classification_enum = None
-        else:
-            classification_value = classification_enum.value
-            if classification_enum in PDF_LIKE:
-                completed.add(str(work_id))
->>>>>>> f824cc5e
 
 def _load_resume_from_sqlite(sqlite_path: Path) -> Tuple[Dict[str, Dict[str, Any]], Set[str]]:
     """Return resume metadata reconstructed from the SQLite manifest cache."""
 
-<<<<<<< HEAD
     lookup: Dict[str, Dict[str, Any]] = {}
     completed: Set[str] = set()
     for work_id, normalized, entry, is_pdf_like in _iter_resume_rows_from_sqlite(sqlite_path):
         lookup.setdefault(work_id, {})[normalized] = entry
         if is_pdf_like:
             completed.add(work_id)
-=======
-        entry = {
-            "record_type": "manifest",
-            "schema_version": schema_version_int,
-            "run_id": run_id,
-            "work_id": work_id,
-            "url": url,
-            "normalized_url": normalized,
-            "classification": classification_value or str(classification or ""),
-            "reason": reason_value,
-            "reason_detail": reason_detail,
-            "path": normalize_manifest_path(path_value, base=base_dir),
-            "path_mtime_ns": path_mtime_value,
-            "mtime_ns": path_mtime_value,
-            "sha256": sha256,
-            "content_length": content_length_value,
-            "etag": etag,
-            "last_modified": last_modified,
-        }
-        lookup.setdefault(str(work_id), {})[normalized] = entry
->>>>>>> f824cc5e
 
     return lookup, completed
 
@@ -1797,7 +1737,6 @@
     yielded_any = False
 
     for file_path in ordered_files:
-<<<<<<< HEAD
         line_number: Optional[int] = None
         buffered: List[Tuple[str, str, Dict[str, Any], bool]] = []
         try:
@@ -1813,56 +1752,6 @@
                     if not isinstance(data, dict):
                         raise TypeError(
                             f"Manifest entries must be JSON objects, got {type(data).__name__}"
-=======
-        with file_path.open("r", encoding="utf-8") as handle:
-            base_dir = file_path.parent
-            for line_number, raw in enumerate(handle, start=1):
-                line = raw.strip()
-                if not line:
-                    continue
-                try:
-                    data = json.loads(line)
-                except json.JSONDecodeError as exc:
-                    return _handle_manifest_parse_error(
-                        file_path, exc, line_number=line_number
-                    )
-                if not isinstance(data, dict):
-                    exc = TypeError(
-                        f"Manifest entries must be JSON objects, got {type(data).__name__}"
-                    )
-                    return _handle_manifest_parse_error(
-                        file_path, exc, line_number=line_number
-                    )
-                record_type = data.get("record_type")
-                if record_type is None:
-                    raise ValueError(
-                        "Legacy manifest entries without record_type are no longer supported."
-                    )
-                if record_type != "manifest":
-                    continue
-
-                schema_version_raw = data.get("schema_version")
-                if schema_version_raw is None:
-                    raise ValueError("Manifest entries must include a schema_version field.")
-                try:
-                    schema_version = int(schema_version_raw)
-                except (TypeError, ValueError) as exc:
-                    raise ValueError(
-                        f"Manifest entry schema_version must be an integer, got {schema_version_raw!r}"
-                    ) from exc
-                if schema_version != MANIFEST_SCHEMA_VERSION:
-                    qualifier = (
-                        "newer"
-                        if schema_version > MANIFEST_SCHEMA_VERSION
-                        else "older" if schema_version < MANIFEST_SCHEMA_VERSION else "unknown"
-                    )
-                    raise ValueError(
-                        "Unsupported manifest schema_version {observed} ({qualifier}); expected version {expected}. "
-                        "Regenerate the manifest using a compatible DocsToKG downloader release.".format(
-                            observed=schema_version,
-                            qualifier=qualifier,
-                            expected=MANIFEST_SCHEMA_VERSION,
->>>>>>> f824cc5e
                         )
                     record_type = data.get("record_type")
                     if record_type is None:
@@ -1955,62 +1844,11 @@
                 f"Failed to parse resume manifest at {location}: {exc}"
             ) from exc
 
-<<<<<<< HEAD
         for item in buffered:
             yielded_any = True
             yield item
 
     if not yielded_any and allow_sqlite_fallback and sqlite_path and sqlite_path.exists():
-=======
-                path_mtime_ns = data.get("path_mtime_ns")
-                if isinstance(path_mtime_ns, str):
-                    try:
-                        data["path_mtime_ns"] = int(path_mtime_ns)
-                    except ValueError:
-                        data["path_mtime_ns"] = None
-                data["mtime_ns"] = data.get("path_mtime_ns")
-
-                normalized_path = normalize_manifest_path(data.get("path"), base=base_dir)
-                data["path"] = normalized_path
-
-                html_paths_value = data.get("html_paths")
-                normalized_html_paths: List[str] = []
-                if isinstance(html_paths_value, list):
-                    for html_path in html_paths_value:
-                        normalized_html = normalize_manifest_path(html_path, base=base_dir)
-                        if normalized_html is not None:
-                            normalized_html_paths.append(normalized_html)
-                data["html_paths"] = normalized_html_paths
-
-                extracted_text = data.get("extracted_text_path")
-                if extracted_text is not None:
-                    data["extracted_text_path"] = normalize_manifest_path(
-                        extracted_text, base=base_dir
-                    )
-
-                key = normalize_url(url)
-                per_work.setdefault(work_id, {})[key] = data
-
-                raw_classification = data.get("classification")
-                classification_text = (raw_classification or "").strip()
-                if not classification_text:
-                    raise ValueError("Manifest entries must declare a classification.")
-
-                classification_code = Classification.from_wire(classification_text)
-                data["classification"] = classification_code.value
-                if classification_code in PDF_LIKE:
-                    completed.add(work_id)
-
-                raw_reason = data.get("reason")
-                if raw_reason is not None:
-                    data["reason"] = ReasonCode.from_wire(raw_reason).value
-                if data.get("reason_detail") is not None:
-                    detail = data["reason_detail"]
-                    if detail == "":
-                        data["reason_detail"] = None
-
-    if not per_work and allow_sqlite_fallback and sqlite_path and sqlite_path.exists():
->>>>>>> f824cc5e
         logger.warning(
             "Resume manifest %s contained no manifest entries; falling back to SQLite %s.",
             path,
@@ -2340,11 +2178,7 @@
     "SummarySink",
     "SqliteSink",
     "build_manifest_entry",
-<<<<<<< HEAD
     "iter_previous_manifest_entries",
-=======
-    "normalize_manifest_path",
->>>>>>> f824cc5e
     "looks_like_csv_resume_target",
     "load_resume_completed_from_sqlite",
     "load_previous_manifest",
