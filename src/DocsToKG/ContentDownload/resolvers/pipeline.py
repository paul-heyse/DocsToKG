"""Resolver pipeline orchestration and execution logic."""

from __future__ import annotations

import random
import threading
import time
from collections import defaultdict
from concurrent.futures import FIRST_COMPLETED, Future, ThreadPoolExecutor, wait
from typing import TYPE_CHECKING, Any, Dict, List, Optional, Sequence, Tuple

import requests

from .types import (
    AttemptLogger,
    AttemptRecord,
    DownloadFunc,
    PipelineResult,
    Resolver,
    ResolverConfig,
    ResolverMetrics,
    ResolverResult,
)

if TYPE_CHECKING:
    from DocsToKG.ContentDownload.download_pyalex_pdfs import WorkArtifact


def _callable_accepts_argument(func: DownloadFunc, name: str) -> bool:
    """Return ``True`` when ``func`` accepts an argument named ``name``.

    Args:
        func: Download function whose call signature should be inspected.
        name: Argument name whose presence should be detected.

    Returns:
        bool: ``True`` when ``func`` accepts the argument or variable parameters.
    """

    try:
        from inspect import Parameter, signature
    except ImportError:  # pragma: no cover - inspect always available
        return True

    try:
        func_signature = signature(func)
    except (TypeError, ValueError):
        return True

    for parameter in func_signature.parameters.values():
        if parameter.kind in (
            Parameter.VAR_POSITIONAL,
            Parameter.VAR_KEYWORD,
        ):
            return True
        if parameter.name == name:
            return True
    return False


class _RunState:
    """Mutable pipeline execution state shared across resolvers.

    Args:
        dry_run: Indicates whether downloads should be skipped.

    Attributes:
        dry_run: Indicates whether downloads should be skipped.
        seen_urls: Set of URLs already attempted.
        html_paths: Collected HTML fallback paths.
        failed_urls: URLs that failed during resolution.
        attempt_counter: Total number of resolver attempts performed.

    Examples:
        >>> state = _RunState(dry_run=True)
        >>> state.dry_run
        True
    """

    __slots__ = (
        "dry_run",
        "seen_urls",
        "html_paths",
        "failed_urls",
        "attempt_counter",
    )

    def __init__(self, dry_run: bool) -> None:
        """Initialise run-state bookkeeping for a pipeline execution.

        Args:
            dry_run: Flag indicating whether downloads should be skipped.

        Returns:
            None
        """

        self.dry_run = dry_run
        self.seen_urls: set[str] = set()
        self.html_paths: List[str] = []
        self.failed_urls: List[str] = []
        self.attempt_counter = 0


class ResolverPipeline:
    """Executes resolvers in priority order until a PDF download succeeds.

    The pipeline is safe to reuse across worker threads when
    :attr:`ResolverConfig.max_concurrent_resolvers` is greater than one. All
    mutable shared state is protected by :class:`threading.Lock` instances and
    only read concurrently without mutation. HTTP ``requests.Session`` objects
    are treated as read-only; callers must avoid mutating shared sessions after
    handing them to the pipeline.

    Attributes:
        config: Resolver configuration containing ordering and rate limits.
        download_func: Callable responsible for downloading resolved URLs.
        logger: Structured attempt logger capturing resolver telemetry.
        metrics: Metrics collector tracking resolver performance.

    Examples:
        >>> pipeline = ResolverPipeline([], ResolverConfig(), lambda *args, **kwargs: None, None)  # doctest: +SKIP
        >>> isinstance(pipeline.metrics, ResolverMetrics)  # doctest: +SKIP
        True
    """

    def __init__(
        self,
        resolvers: Sequence[Resolver],
        config: ResolverConfig,
        download_func: DownloadFunc,
        logger: AttemptLogger,
        metrics: Optional[ResolverMetrics] = None,
    ) -> None:
        """Create a resolver pipeline with ordering, download, and metric hooks.

        Args:
            resolvers: Resolver instances available for execution.
            config: Pipeline configuration controlling ordering and limits.
            download_func: Callable responsible for downloading resolved URLs.
            logger: Logger that records resolver attempt metadata.
            metrics: Optional metrics collector used for resolver telemetry.

        Returns:
            None
        """

        self._resolver_map = {resolver.name: resolver for resolver in resolvers}
        self.config = config
        self.download_func = download_func
        self.logger = logger
        self.metrics = metrics or ResolverMetrics()
        self._last_invocation: Dict[str, float] = defaultdict(lambda: 0.0)
        self._lock = threading.Lock()
        self._download_accepts_context = _callable_accepts_argument(download_func, "context")

    def _respect_rate_limit(self, resolver_name: str) -> None:
        """Sleep as required to respect per-resolver rate limiting policies.

        The method performs an atomic read-modify-write on
        :attr:`_last_invocation` guarded by :attr:`_lock` to ensure that
        concurrent threads honour resolver spacing requirements.

        Args:
            resolver_name: Name of the resolver to rate limit.

        Returns:
            None
        """

        limit = self.config.resolver_min_interval_s.get(resolver_name)
        if not limit:
            limit = self.config.resolver_rate_limits.get(resolver_name)
        if not limit:
            return
        wait = 0.0
        with self._lock:
            last = self._last_invocation[resolver_name]
            now = time.monotonic()
            delta = now - last
            if delta < limit:
                wait = limit - delta
            self._last_invocation[resolver_name] = now + wait
        if wait > 0:
            time.sleep(wait)

    def _jitter_sleep(self) -> None:
        """Introduce a small delay to avoid stampeding downstream services.

        Args:
            None

        Returns:
            None
        """

        if self.config.sleep_jitter <= 0:
            return
        time.sleep(self.config.sleep_jitter + random.random() * 0.1)

    def _should_attempt_head_check(self, resolver_name: str) -> bool:
        """Return ``True`` when a resolver should perform a HEAD preflight request.

        Args:
            resolver_name: Name of the resolver under consideration.

        Returns:
            Boolean indicating whether the resolver should issue a HEAD request.
        """

        if resolver_name in self.config.resolver_head_precheck:
            return self.config.resolver_head_precheck[resolver_name]
        return self.config.enable_head_precheck

    def _head_precheck_url(
        self,
        session: requests.Session,
        url: str,
        timeout: float,
    ) -> bool:
        """Issue a HEAD request to validate that ``url`` plausibly returns a PDF.

        Args:
            session: Requests session used for issuing the HEAD request.
            url: Candidate URL whose response should be inspected.
            timeout: Timeout budget for the preflight request.

        Returns:
            ``True`` when the response appears to represent a PDF download.
        """

        try:
            from DocsToKG.ContentDownload.http import request_with_retries

            response = request_with_retries(
                session,
                "HEAD",
                url,
                max_retries=1,
                timeout=min(timeout, 5.0),
                allow_redirects=True,
            )
        except Exception:
            return True

        try:
            if response.status_code not in {200, 302, 304}:
                return False

            content_type = (response.headers.get("Content-Type") or "").lower()
            content_length = response.headers.get("Content-Length", "")

            if "text/html" in content_type:
                return False
            if content_length == "0":
                return False

            return True
        finally:
            response.close()

    def run(
        self,
        session: requests.Session,
        artifact: "WorkArtifact",
        context: Optional[Dict[str, Any]] = None,
    ) -> PipelineResult:
        """Execute resolvers until a PDF is obtained or resolvers are exhausted.

        Args:
            session: Requests session used for resolver HTTP calls.
            artifact: Work artifact describing the document to resolve.
            context: Optional execution context containing flags such as ``dry_run``.

        Returns:
            PipelineResult capturing resolver attempts and successful downloads.
        """

        context_data: Dict[str, Any] = context or {}
        state = _RunState(dry_run=bool(context_data.get("dry_run", False)))

        if self.config.max_concurrent_resolvers == 1:
            return self._run_sequential(session, artifact, context_data, state)

        return self._run_concurrent(session, artifact, context_data, state)

    def _run_sequential(
        self,
        session: requests.Session,
        artifact: "WorkArtifact",
        context_data: Dict[str, Any],
        state: _RunState,
    ) -> PipelineResult:
        """Execute resolvers in order using the current thread.

        Args:
            session: Shared requests session for resolver HTTP calls.
            artifact: Work artifact describing the document being processed.
            context_data: Execution context dictionary.
            state: Mutable run state tracking attempts and duplicates.

        Returns:
            PipelineResult summarising the sequential run outcome.
        """

        for order_index, resolver_name in enumerate(self.config.resolver_order, start=1):
            resolver = self._prepare_resolver(resolver_name, order_index, artifact, state)
            if resolver is None:
                continue

<<<<<<< HEAD
            resolver_start = time.monotonic()
            self._respect_rate_limit(resolver_name)
            with self._lock:
                self._last_invocation[resolver_name] = time.monotonic()

            for result in resolver.iter_urls(session, self.config, artifact):
                wall_ms = (time.monotonic() - resolver_start) * 1000.0
=======
            results, wall_ms = self._collect_resolver_results(
                resolver_name,
                resolver,
                session,
                artifact,
            )

            for result in results:
>>>>>>> 3f3b1361
                pipeline_result = self._process_result(
                    session,
                    artifact,
                    resolver_name,
                    order_index,
                    result,
                    context_data,
                    state,
                    resolver_wall_time_ms=wall_ms,
                )
                if pipeline_result is not None:
                    return pipeline_result

        return PipelineResult(
            success=False,
            html_paths=list(state.html_paths),
            failed_urls=list(state.failed_urls),
        )

    def _run_concurrent(
        self,
        session: requests.Session,
        artifact: "WorkArtifact",
        context_data: Dict[str, Any],
        state: _RunState,
    ) -> PipelineResult:
        """Execute resolvers concurrently using a thread pool.

        Args:
            session: Shared requests session for resolver HTTP calls.
            artifact: Work artifact describing the document being processed.
            context_data: Execution context dictionary.
            state: Mutable run state tracking attempts and duplicates.

        Returns:
            PipelineResult summarising the concurrent run outcome.
        """

        max_workers = self.config.max_concurrent_resolvers
        active_futures: Dict[Future[Tuple[List[ResolverResult], float]], Tuple[str, int]] = {}

        def submit_next(
            executor: ThreadPoolExecutor,
            start_index: int,
        ) -> int:
            """Queue additional resolvers until reaching concurrency limits.

            Args:
                executor: Thread pool responsible for executing resolver calls.
                start_index: Index in ``resolver_order`` where submission should resume.

            Returns:
                Updated index pointing to the next resolver candidate that has not been submitted.
            """
            index = start_index
            while len(active_futures) < max_workers and index < len(self.config.resolver_order):
                resolver_name = self.config.resolver_order[index]
                order_index = index + 1
                index += 1
                resolver = self._prepare_resolver(resolver_name, order_index, artifact, state)
                if resolver is None:
                    continue
                future = executor.submit(
                    self._collect_resolver_results,
                    resolver_name,
                    resolver,
                    session,
                    artifact,
                )
                active_futures[future] = (resolver_name, order_index)
            return index

        next_index = 0
        with ThreadPoolExecutor(max_workers=max_workers) as executor:
            next_index = submit_next(executor, next_index)

            while active_futures:
                done, _ = wait(active_futures.keys(), return_when=FIRST_COMPLETED)
                for future in done:
                    resolver_name, order_index = active_futures.pop(future)
                    try:
                        results, wall_ms = future.result()
                    except Exception as exc:  # pragma: no cover - defensive
                        results = [
                            ResolverResult(
                                url=None,
                                event="error",
                                event_reason="resolver-exception",
                                metadata={"message": str(exc)},
                            )
                        ]
                        wall_ms = 0.0

                    for result in results:
                        pipeline_result = self._process_result(
                            session,
                            artifact,
                            resolver_name,
                            order_index,
                            result,
                            context_data,
                            state,
                            resolver_wall_time_ms=wall_ms,
                        )
                        if pipeline_result is not None:
                            executor.shutdown(wait=False, cancel_futures=True)
                            return pipeline_result

                next_index = submit_next(executor, next_index)

        return PipelineResult(
            success=False,
            html_paths=list(state.html_paths),
            failed_urls=list(state.failed_urls),
        )

    def _prepare_resolver(
        self,
        resolver_name: str,
        order_index: int,
        artifact: "WorkArtifact",
        state: _RunState,
    ) -> Optional[Resolver]:
        """Return a prepared resolver or log skip events when unavailable.

        Args:
            resolver_name: Name of the resolver to prepare.
            order_index: Execution order index for the resolver.
            artifact: Work artifact being processed.
            state: Mutable run state tracking skips and duplicates.

        Returns:
            Resolver instance when available and enabled, otherwise ``None``.
        """

        resolver = self._resolver_map.get(resolver_name)
        if resolver is None:
            self.logger.log(
                AttemptRecord(
                    work_id=artifact.work_id,
                    resolver_name=resolver_name,
                    resolver_order=order_index,
                    url=None,
                    status="skipped",
                    http_status=None,
                    content_type=None,
                    elapsed_ms=None,
                    reason="resolver-missing",
                    dry_run=state.dry_run,
                    resolver_wall_time_ms=0.0,
                )
            )
            self.metrics.record_skip(resolver_name, "missing")
            return None

        if not self.config.is_enabled(resolver_name):
            self.logger.log(
                AttemptRecord(
                    work_id=artifact.work_id,
                    resolver_name=resolver_name,
                    resolver_order=order_index,
                    url=None,
                    status="skipped",
                    http_status=None,
                    content_type=None,
                    elapsed_ms=None,
                    reason="resolver-disabled",
                    dry_run=state.dry_run,
                    resolver_wall_time_ms=0.0,
                )
            )
            self.metrics.record_skip(resolver_name, "disabled")
            return None

        if not resolver.is_enabled(self.config, artifact):
            self.logger.log(
                AttemptRecord(
                    work_id=artifact.work_id,
                    resolver_name=resolver_name,
                    resolver_order=order_index,
                    url=None,
                    status="skipped",
                    http_status=None,
                    content_type=None,
                    elapsed_ms=None,
                    reason="resolver-not-applicable",
                    dry_run=state.dry_run,
                    resolver_wall_time_ms=0.0,
                )
            )
            self.metrics.record_skip(resolver_name, "not-applicable")
            return None

        return resolver

    def _collect_resolver_results(
        self,
        resolver_name: str,
        resolver: Resolver,
        session: requests.Session,
        artifact: "WorkArtifact",
    ) -> Tuple[List[ResolverResult], float]:
        """Collect resolver results while applying rate limits and error handling.

        Args:
            resolver_name: Name of the resolver being executed (for logging and limits).
            resolver: Resolver instance that will generate candidate URLs.
            session: Requests session forwarded to the resolver.
            artifact: Work artifact describing the current document.

        Returns:
            Tuple of resolver results and the resolver wall time (ms).
        """

        results: List[ResolverResult] = []
<<<<<<< HEAD
=======
        self._respect_rate_limit(resolver_name)
>>>>>>> 3f3b1361
        start = time.monotonic()
        try:
            for result in resolver.iter_urls(session, self.config, artifact):
                results.append(result)
        except Exception as exc:
            self.metrics.record_failure(resolver_name)
            results.append(
                ResolverResult(
                    url=None,
                    event="error",
                    event_reason="resolver-exception",
                    metadata={"message": str(exc)},
                )
            )
        wall_ms = (time.monotonic() - start) * 1000.0
        return results, wall_ms

    def _process_result(
        self,
        session: requests.Session,
        artifact: "WorkArtifact",
        resolver_name: str,
        order_index: int,
        result: ResolverResult,
        context_data: Dict[str, Any],
        state: _RunState,
        *,
        resolver_wall_time_ms: Optional[float] = None,
    ) -> Optional[PipelineResult]:
        """Process a single resolver result and return a terminal pipeline outcome.

        Args:
            session: Requests session used for follow-up download calls.
            artifact: Work artifact describing the document being processed.
            resolver_name: Name of the resolver that produced the result.
            order_index: 1-based index of the resolver in the execution order.
            result: Resolver result containing either a URL or event metadata.
            context_data: Execution context dictionary.
            state: Mutable run state tracking attempts and duplicates.
            resolver_wall_time_ms: Wall-clock time spent in the resolver.

        Returns:
            PipelineResult when resolution succeeds, otherwise ``None``.
        """

        if result.is_event:
            self.logger.log(
                AttemptRecord(
                    work_id=artifact.work_id,
                    resolver_name=resolver_name,
                    resolver_order=order_index,
                    url=None,
                    status=result.event or "event",
                    http_status=result.http_status,
                    content_type=None,
                    elapsed_ms=None,
                    reason=result.event_reason,
                    metadata=result.metadata,
                    dry_run=state.dry_run,
                    resolver_wall_time_ms=resolver_wall_time_ms,
                )
            )
            if result.event_reason:
                self.metrics.record_skip(resolver_name, result.event_reason)
            return None

        url = result.url
        if not url:
            return None
        if url in state.seen_urls:
            self.logger.log(
                AttemptRecord(
                    work_id=artifact.work_id,
                    resolver_name=resolver_name,
                    resolver_order=order_index,
                    url=url,
                    status="skipped",
                    http_status=None,
                    content_type=None,
                    elapsed_ms=None,
                    reason="duplicate-url",
                    metadata=result.metadata,
                    dry_run=state.dry_run,
                    resolver_wall_time_ms=resolver_wall_time_ms,
                )
            )
            self.metrics.record_skip(resolver_name, "duplicate-url")
            return None

        state.seen_urls.add(url)
        if self._should_attempt_head_check(resolver_name):
            if not self._head_precheck_url(
                session,
                url,
                self.config.get_timeout(resolver_name),
            ):
                self.logger.log(
                    AttemptRecord(
                        work_id=artifact.work_id,
                        resolver_name=resolver_name,
                        resolver_order=order_index,
                        url=url,
                        status="skipped",
                        http_status=None,
                        content_type=None,
                        elapsed_ms=None,
                        reason="head-precheck-failed",
                        metadata=result.metadata,
                        dry_run=state.dry_run,
                        resolver_wall_time_ms=resolver_wall_time_ms,
                    )
                )
                self.metrics.record_skip(resolver_name, "head-precheck-failed")
                return None

        state.attempt_counter += 1
        if self._download_accepts_context:
            outcome = self.download_func(
                session,
                artifact,
                url,
                result.referer,
                self.config.get_timeout(resolver_name),
                context_data,
            )
        else:
            outcome = self.download_func(
                session,
                artifact,
                url,
                result.referer,
                self.config.get_timeout(resolver_name),
            )

        self.logger.log(
            AttemptRecord(
                work_id=artifact.work_id,
                resolver_name=resolver_name,
                resolver_order=order_index,
                url=url,
                status=outcome.classification,
                http_status=outcome.http_status,
                content_type=outcome.content_type,
                elapsed_ms=outcome.elapsed_ms,
                reason=outcome.error,
                metadata=result.metadata,
                sha256=outcome.sha256,
                content_length=outcome.content_length,
                dry_run=state.dry_run,
                resolver_wall_time_ms=resolver_wall_time_ms,
            )
        )
        self.metrics.record_attempt(resolver_name, outcome)

        if outcome.classification == "html" and outcome.path:
            state.html_paths.append(outcome.path)

        if not outcome.is_pdf and url:
            if url not in state.failed_urls:
                state.failed_urls.append(url)
            if url not in artifact.failed_pdf_urls:
                artifact.failed_pdf_urls.append(url)

        if outcome.is_pdf:
            return PipelineResult(
                success=True,
                resolver_name=resolver_name,
                url=url,
                outcome=outcome,
                html_paths=list(state.html_paths),
                failed_urls=list(state.failed_urls),
            )

        if state.attempt_counter >= self.config.max_attempts_per_work:
            return PipelineResult(
                success=False,
                resolver_name=resolver_name,
                url=url,
                outcome=outcome,
                html_paths=list(state.html_paths),
                failed_urls=list(state.failed_urls),
                reason="max-attempts-reached",
            )

        self._jitter_sleep()
        return None


__all__ = ["ResolverPipeline"]<|MERGE_RESOLUTION|>--- conflicted
+++ resolved
@@ -308,7 +308,6 @@
             if resolver is None:
                 continue
 
-<<<<<<< HEAD
             resolver_start = time.monotonic()
             self._respect_rate_limit(resolver_name)
             with self._lock:
@@ -316,7 +315,6 @@
 
             for result in resolver.iter_urls(session, self.config, artifact):
                 wall_ms = (time.monotonic() - resolver_start) * 1000.0
-=======
             results, wall_ms = self._collect_resolver_results(
                 resolver_name,
                 resolver,
@@ -325,7 +323,6 @@
             )
 
             for result in results:
->>>>>>> 3f3b1361
                 pipeline_result = self._process_result(
                     session,
                     artifact,
@@ -541,10 +538,7 @@
         """
 
         results: List[ResolverResult] = []
-<<<<<<< HEAD
-=======
         self._respect_rate_limit(resolver_name)
->>>>>>> 3f3b1361
         start = time.monotonic()
         try:
             for result in resolver.iter_urls(session, self.config, artifact):
