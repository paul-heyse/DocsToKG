--- conflicted
+++ resolved
@@ -8,10 +8,7 @@
 
 from __future__ import annotations
 
-<<<<<<< HEAD
 import inspect
-=======
->>>>>>> fbd8f7ea
 import random
 import re
 import threading
@@ -52,13 +49,6 @@
     strip_prefix,
 )
 
-<<<<<<< HEAD
-=======
-if TYPE_CHECKING:  # pragma: no cover
-    from DocsToKG.ContentDownload.download_pyalex_pdfs import WorkArtifact
-
-
->>>>>>> fbd8f7ea
 DEFAULT_RESOLVER_ORDER: List[str] = [
     "unpaywall",
     "crossref",
@@ -719,37 +709,77 @@
             )
             return
         email = config.mailto or config.unpaywall_email
-        try:
-            data = _fetch_crossref_data(
-                doi,
-                email,
-                config.get_timeout(self.name),
-                _headers_cache_key(config.polite_headers),
-            )
-        except requests.HTTPError as exc:
-            status = exc.response.status_code if exc.response else None
-            yield ResolverResult(
-                url=None,
-                event="error",
-                event_reason="http-error",
-                http_status=status,
-            )
-            return
-        except requests.RequestException as exc:  # pragma: no cover - network errors
-            yield ResolverResult(
-                url=None,
-                event="error",
-                event_reason="request-error",
-                metadata={"message": str(exc)},
-            )
-            return
-        except ValueError:
-            yield ResolverResult(
-                url=None,
-                event="error",
-                event_reason="json-error",
-            )
-            return
+        endpoint = f"https://api.crossref.org/works/{quote(doi)}"
+        params = {"mailto": email} if email else None
+        headers = dict(config.polite_headers)
+        if hasattr(session, "get"):
+            try:
+                response = session.get(
+                    endpoint,
+                    params=params,
+                    timeout=config.get_timeout(self.name),
+                    headers=headers,
+                )
+            except Exception as exc:  # pragma: no cover - unexpected session errors
+                yield ResolverResult(
+                    url=None,
+                    event="error",
+                    event_reason="request-error",
+                    metadata={"message": str(exc)},
+                )
+                return
+
+            status = getattr(response, "status_code", 200)
+            if status != 200:
+                yield ResolverResult(
+                    url=None,
+                    event="error",
+                    event_reason="http-error",
+                    http_status=status,
+                )
+                return
+
+            try:
+                data = response.json()
+            except Exception:
+                yield ResolverResult(
+                    url=None,
+                    event="error",
+                    event_reason="json-error",
+                )
+                return
+        else:
+            try:
+                data = _fetch_crossref_data(
+                    doi,
+                    email,
+                    config.get_timeout(self.name),
+                    _headers_cache_key(config.polite_headers),
+                )
+            except requests.HTTPError as exc:
+                status = exc.response.status_code if exc.response else None
+                yield ResolverResult(
+                    url=None,
+                    event="error",
+                    event_reason="http-error",
+                    http_status=status,
+                )
+                return
+            except requests.RequestException as exc:  # pragma: no cover - network errors
+                yield ResolverResult(
+                    url=None,
+                    event="error",
+                    event_reason="request-error",
+                    metadata={"message": str(exc)},
+                )
+                return
+            except ValueError:
+                yield ResolverResult(
+                    url=None,
+                    event="error",
+                    event_reason="json-error",
+                )
+                return
 
         message = (data or {}).get("message") or {}
         links = message.get("link") or []
