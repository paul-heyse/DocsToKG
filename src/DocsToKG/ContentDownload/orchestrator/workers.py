--- conflicted
+++ resolved
@@ -42,23 +42,16 @@
 import logging
 import random
 import threading
-<<<<<<< HEAD
-from typing import TYPE_CHECKING, Any, Mapping, Optional
-=======
 from pathlib import Path
 from typing import TYPE_CHECKING, Any, Mapping, Optional, Tuple
->>>>>>> d76a842b
 
 if TYPE_CHECKING:
     from DocsToKG.ContentDownload.orchestrator.limits import KeyedLimiter
     from DocsToKG.ContentDownload.orchestrator.queue import WorkQueue
     from DocsToKG.ContentDownload.pipeline import ResolverPipeline
 
-<<<<<<< HEAD
 from DocsToKG.ContentDownload.orchestrator.limits import host_key
-=======
 from DocsToKG.ContentDownload.core import DownloadContext, WorkArtifact
->>>>>>> d76a842b
 
 __all__ = ["Worker"]
 
@@ -235,7 +228,6 @@
         """
         return self.retry_backoff + random.randint(0, self.jitter)
 
-<<<<<<< HEAD
     def _acquire_limiter_slots(
         self, job: Mapping[str, Any], artifact: Any
     ) -> list[tuple["KeyedLimiter", str]]:
@@ -379,7 +371,6 @@
                     return item.strip()
 
         return None
-=======
     def _deserialize_job(
         self, job: Mapping[str, Any]
     ) -> Tuple[WorkArtifact, Optional[DownloadContext]]:
@@ -473,4 +464,3 @@
 
 class _ArtifactValidationError(RuntimeError):
     """Raised when an artifact payload cannot be converted for the pipeline."""
->>>>>>> d76a842b
