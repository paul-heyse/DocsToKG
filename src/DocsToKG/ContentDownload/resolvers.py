"""
Content Download Resolver Orchestration

This module centralises resolver configuration, provider registration,
pipeline orchestration, and cache helpers for the DocsToKG content download
stack. Resolver classes encapsulate provider-specific discovery logic while
the shared pipeline coordinates rate limiting, concurrency, and polite HTTP
behaviour.

Key Features:
- Resolver registry supplying default provider ordering and toggles.
- Shared retry helper integration to ensure consistent network backoff.
- Manifest and attempt bookkeeping for detailed diagnostics.
- Utility functions for cache invalidation and signature normalisation.

Dependencies:
- requests: Outbound HTTP traffic and session management.
- BeautifulSoup: Optional HTML parsing for resolver implementations.
- DocsToKG.ContentDownload.network: Shared retry and session helpers.

Usage:
    from DocsToKG.ContentDownload import resolvers

    config = resolvers.ResolverConfig()
    active_resolvers = resolvers.default_resolvers()
    pipeline = resolvers.ResolverPipeline(
        resolvers=active_resolvers,
        config=config,
    )
"""

from __future__ import annotations

import json
import logging
import random
import re
import threading
import time as _time
from collections import Counter, defaultdict
from types import MappingProxyType
from concurrent.futures import FIRST_COMPLETED, Future, ThreadPoolExecutor, wait
from dataclasses import dataclass, field
from typing import (
    TYPE_CHECKING,
    Any,
    Callable,
    Dict,
    Iterable,
    List,
    Mapping,
    Optional,
    Protocol,
    Sequence,
    Tuple,
    Type,
)
from urllib.parse import quote, urljoin, urlparse, urlsplit

import requests as _requests

from DocsToKG.ContentDownload.network import head_precheck, request_with_retries
from DocsToKG.ContentDownload.utils import (
    dedupe,
    normalize_doi,
    normalize_pmcid,
    strip_prefix,
)

if TYPE_CHECKING:  # pragma: no cover
    from DocsToKG.ContentDownload.download_pyalex_pdfs import WorkArtifact

try:  # Optional dependency guarded at runtime
    from bs4 import BeautifulSoup  # type: ignore
except Exception:  # pragma: no cover - optional dependency missing
    BeautifulSoup = None

LOGGER = logging.getLogger(__name__)

DEFAULT_RESOLVER_ORDER: List[str] = [
    "openalex",
    "unpaywall",
    "crossref",
    "landing_page",
    "arxiv",
    "pmc",
    "europe_pmc",
    "core",
    "zenodo",
    "figshare",
    "doaj",
    "semantic_scholar",
    "openaire",
    "hal",
    "osf",
    "wayback",
]

_DEFAULT_RESOLVER_TOGGLES: Dict[str, bool] = {
    name: name not in {"openaire", "hal", "osf"} for name in DEFAULT_RESOLVER_ORDER
}
DEFAULT_RESOLVER_TOGGLES = MappingProxyType(_DEFAULT_RESOLVER_TOGGLES)


@dataclass
class ResolverResult:
    """Either a candidate download URL or an informational resolver event.

    Attributes:
        url: Candidate download URL emitted by the resolver (``None`` for events).
        referer: Optional referer header to accompany the download request.
        metadata: Arbitrary metadata recorded alongside the result.
        event: Optional event label (e.g., ``"error"`` or ``"skipped"``).
        event_reason: Human-readable reason describing the event.
        http_status: HTTP status associated with the event, when available.

    Examples:
        >>> ResolverResult(url="https://example.org/file.pdf", metadata={"resolver": "core"})
    """

    url: Optional[str]
    referer: Optional[str] = None
    metadata: Dict[str, Any] = field(default_factory=dict)
    event: Optional[str] = None
    event_reason: Optional[str] = None
    http_status: Optional[int] = None

    @property
    def is_event(self) -> bool:
        """Return ``True`` when this result represents an informational event.

        Args:
            self: Resolver result instance under inspection.

        Returns:
            bool: ``True`` if the resolver emitted an event instead of a URL.
        """

        return self.url is None


@dataclass
class ResolverConfig:
    """Runtime configuration options applied across resolvers.

    Attributes:
        resolver_order: Ordered list of resolver names to execute.
        resolver_toggles: Mapping toggling individual resolvers on/off.
        max_attempts_per_work: Maximum number of resolver attempts per work item.
        timeout: Default HTTP timeout applied to resolvers.
        sleep_jitter: Random jitter added between retries.
        polite_headers: HTTP headers to apply for polite crawling.
        unpaywall_email: Contact email registered with Unpaywall.
        core_api_key: API key used for the CORE resolver.
        semantic_scholar_api_key: API key for Semantic Scholar resolver.
        doaj_api_key: API key for DOAJ resolver.
        resolver_timeouts: Resolver-specific timeout overrides.
        resolver_min_interval_s: Minimum interval between resolver _requests.
        domain_min_interval_s: Optional per-domain rate limits overriding resolver settings.
        resolver_rate_limits: Deprecated rate limit configuration retained for compat.
        enable_head_precheck: Toggle applying HEAD filtering before downloads.
        resolver_head_precheck: Per-resolver overrides for HEAD filtering behaviour.
        mailto: Contact email appended to polite headers and user agent string.
        max_concurrent_resolvers: Upper bound on concurrent resolver threads per work.
        enable_global_url_dedup: Enable global URL deduplication across works when True.

    Notes:
        ``enable_head_precheck`` toggles inexpensive HEAD lookups before downloads
        to filter obvious HTML responses. ``resolver_head_precheck`` allows
        per-resolver overrides when specific providers reject HEAD _requests.
        ``max_concurrent_resolvers`` bounds the number of resolver threads used
        per work while still respecting configured rate limits.

    Examples:
        >>> config = ResolverConfig()
        >>> config.max_attempts_per_work
        25
    """

    resolver_order: List[str] = field(default_factory=lambda: list(DEFAULT_RESOLVER_ORDER))
    resolver_toggles: Dict[str, bool] = field(
        default_factory=lambda: dict(_DEFAULT_RESOLVER_TOGGLES)
    )
    max_attempts_per_work: int = 25
    timeout: float = 30.0
    sleep_jitter: float = 0.35
    polite_headers: Dict[str, str] = field(default_factory=dict)
    unpaywall_email: Optional[str] = None
    core_api_key: Optional[str] = None
    semantic_scholar_api_key: Optional[str] = None
    doaj_api_key: Optional[str] = None
    resolver_timeouts: Dict[str, float] = field(default_factory=dict)
    resolver_min_interval_s: Dict[str, float] = field(default_factory=dict)
    domain_min_interval_s: Dict[str, float] = field(default_factory=dict)
    resolver_rate_limits: Dict[str, float] = field(default_factory=dict)
    enable_head_precheck: bool = True
    resolver_head_precheck: Dict[str, bool] = field(default_factory=dict)
    mailto: Optional[str] = None
    max_concurrent_resolvers: int = 1
    enable_global_url_dedup: bool = False

    def get_timeout(self, resolver_name: str) -> float:
        """Return the timeout to use for a resolver, falling back to defaults.

        Args:
            resolver_name: Name of the resolver requesting a timeout.

        Returns:
            float: Timeout value in seconds.
        """

        return self.resolver_timeouts.get(resolver_name, self.timeout)

    def is_enabled(self, resolver_name: str) -> bool:
        """Return ``True`` when the resolver is enabled for the current run.

        Args:
            resolver_name: Name of the resolver.

        Returns:
            bool: ``True`` if the resolver is enabled.
        """

        return self.resolver_toggles.get(resolver_name, True)

    def __post_init__(self) -> None:
        """Validate configuration fields and apply defaults for missing values.

        Args:
            self: Configuration instance requiring validation.

        Returns:
            None
        """

        if self.max_concurrent_resolvers < 1:
            raise ValueError(
                f"max_concurrent_resolvers must be >= 1, got {self.max_concurrent_resolvers}"
            )
        if self.max_concurrent_resolvers > 10:
            warnings.warn(
                (
                    "max_concurrent_resolvers="
                    f"{self.max_concurrent_resolvers} > 10 may violate rate limits. "
                    "Ensure resolver_min_interval_s is configured appropriately for all resolvers."
                ),
                UserWarning,
                stacklevel=2,
            )

        if self.timeout <= 0:
            raise ValueError(f"timeout must be positive, got {self.timeout}")
        for resolver_name, timeout_val in self.resolver_timeouts.items():
            if timeout_val <= 0:
                raise ValueError(
                    ("resolver_timeouts['{name}'] must be positive, got {value}").format(
                        name=resolver_name, value=timeout_val
                    )
                )

        for resolver_name, interval in self.resolver_min_interval_s.items():
            if interval < 0:
                raise ValueError(
                    ("resolver_min_interval_s['{name}'] must be non-negative, got {value}").format(
                        name=resolver_name, value=interval
                    )
                )

        if self.resolver_rate_limits:
            for name, value in self.resolver_rate_limits.items():
                self.resolver_min_interval_s.setdefault(name, value)

        normalized_domain_limits: Dict[str, float] = {}
        for host, interval in self.domain_min_interval_s.items():
            if interval < 0:
                raise ValueError(
                    ("domain_min_interval_s['{name}'] must be non-negative, got {value}").format(
                        name=host, value=interval
                    )
                )
            normalized_domain_limits[host.lower()] = interval
        if normalized_domain_limits:
            self.domain_min_interval_s = normalized_domain_limits

        if self.max_attempts_per_work < 1:
            raise ValueError(
                f"max_attempts_per_work must be >= 1, got {self.max_attempts_per_work}"
            )


@dataclass
class AttemptRecord:
    """Structured log record describing a resolver attempt.

    Attributes:
        work_id: Identifier of the work being processed.
        resolver_name: Name of the resolver that produced the record.
        resolver_order: Ordinal position of the resolver in the pipeline.
        url: Candidate URL that was attempted.
        status: Classification or status string for the attempt.
        http_status: HTTP status code (when available).
        content_type: Response content type.
        elapsed_ms: Approximate elapsed time for the attempt in milliseconds.
        resolver_wall_time_ms: Wall-clock time spent inside the resolver including
            rate limiting, measured in milliseconds.
        reason: Optional descriptive reason for failures or skips.
        metadata: Arbitrary metadata supplied by the resolver.
        sha256: SHA-256 digest of downloaded content, when available.
        content_length: Size of the downloaded content in bytes.
        dry_run: Flag indicating whether the attempt occurred in dry-run mode.

    Examples:
        >>> AttemptRecord(
        ...     work_id="W1",
        ...     resolver_name="unpaywall",
        ...     resolver_order=1,
        ...     url="https://example.org/pdf",
        ...     status="pdf",
        ...     http_status=200,
        ...     content_type="application/pdf",
        ...     elapsed_ms=120.5,
        ... )
    """

    work_id: str
    resolver_name: str
    resolver_order: Optional[int]
    url: Optional[str]
    status: str
    http_status: Optional[int]
    content_type: Optional[str]
    elapsed_ms: Optional[float]
    reason: Optional[str] = None
    metadata: Dict[str, Any] = field(default_factory=dict)
    sha256: Optional[str] = None
    content_length: Optional[int] = None
    dry_run: bool = False
    resolver_wall_time_ms: Optional[float] = None


class AttemptSink(Protocol):
    """Protocol for logging resolver attempts.

    Attributes:
        None: The protocol formalises the callable surface without storing state.

    Examples:
        >>> class Collector:
        ...     def __init__(self):
        ...         self.records = []
        ...     def log(self, record: AttemptRecord) -> None:
        ...         self.records.append(record)
        >>> collector = Collector()
        >>> isinstance(collector, AttemptSink)
        True
    """

    def log_attempt(self, record: AttemptRecord, *, timestamp: Optional[str] = None) -> None:
        """Log a resolver attempt with optional timestamp override."""

    def log(self, record: AttemptRecord) -> None:
        """Log a resolver attempt.

        Args:
            record: Attempt record describing the resolver execution.

        Returns:
            None
        """


@dataclass
class DownloadOutcome:
    """Outcome of a resolver download attempt.

    Attributes:
        classification: Classification label describing the outcome (e.g., 'pdf').
        path: Local filesystem path to the stored artifact.
        http_status: HTTP status code when available.
        content_type: Content type reported by the server.
        elapsed_ms: Time spent downloading in milliseconds.
        error: Optional error string describing failures.
        sha256: SHA-256 digest of the downloaded content.
        content_length: Size of the downloaded content in bytes.
        etag: HTTP ETag header value when provided.
        last_modified: HTTP Last-Modified timestamp.
        extracted_text_path: Optional path to extracted text artefacts.

    Examples:
        >>> DownloadOutcome(classification="pdf", path="pdfs/sample.pdf", http_status=200,
        ...                 content_type="application/pdf", elapsed_ms=150.0)
    """

    classification: str
    path: Optional[str] = None
    http_status: Optional[int] = None
    content_type: Optional[str] = None
    elapsed_ms: Optional[float] = None
    error: Optional[str] = None
    sha256: Optional[str] = None
    content_length: Optional[int] = None
    etag: Optional[str] = None
    last_modified: Optional[str] = None
    extracted_text_path: Optional[str] = None

    @property
    def is_pdf(self) -> bool:
        """Return ``True`` when the classification represents a PDF.

        Args:
            self: Download outcome to evaluate.

        Returns:
            bool: ``True`` if the outcome corresponds to a PDF download.
        """

        return self.classification in {"pdf", "pdf_unknown"}


@dataclass
class PipelineResult:
    """Aggregate result returned by the resolver pipeline.

    Attributes:
        success: Indicates whether the pipeline found a suitable asset.
        resolver_name: Resolver that produced the successful result.
        url: URL that was ultimately fetched.
        outcome: Download outcome associated with the result.
        html_paths: Collected HTML artefacts from the pipeline.
        failed_urls: Candidate URLs that failed during this run.
        reason: Optional reason string explaining failures.

    Examples:
        >>> PipelineResult(success=True, resolver_name="unpaywall", url="https://example")
    """

    success: bool
    resolver_name: Optional[str] = None
    url: Optional[str] = None
    outcome: Optional[DownloadOutcome] = None
    html_paths: List[str] = field(default_factory=list)
    failed_urls: List[str] = field(default_factory=list)
    reason: Optional[str] = None


class Resolver(Protocol):
    """Protocol that resolver implementations must follow.

    Attributes:
        name: Resolver identifier used within configuration.

    Examples:
        Concrete implementations are provided in classes such as
        :class:`UnpaywallResolver` and :class:`CrossrefResolver` below.
    """

    name: str

    def is_enabled(self, config: ResolverConfig, artifact: "WorkArtifact") -> bool:
        """Return ``True`` if this resolver should run for the given artifact.

        Args:
            config: Resolver configuration options.
            artifact: Work artifact under consideration.

        Returns:
            bool: ``True`` when the resolver should run for the artifact.
        """

    def iter_urls(
        self,
        session: _requests.Session,
        config: ResolverConfig,
        artifact: "WorkArtifact",
    ) -> Iterable[ResolverResult]:
        """Yield candidate URLs or events for the given artifact.

        Args:
            session: HTTP session used for outbound _requests.
            config: Resolver configuration.
            artifact: Work artifact describing the current item.

        Returns:
            Iterable[ResolverResult]: Stream of download candidates or events.
        """


@dataclass
class ResolverMetrics:
    """Lightweight metrics collector for resolver execution.

    Attributes:
        attempts: Counter of attempts per resolver.
        successes: Counter of successful PDF downloads per resolver.
        html: Counter of HTML-only results per resolver.
        skips: Counter of skip events keyed by resolver and reason.

    Examples:
        >>> metrics = ResolverMetrics()
        >>> metrics.record_attempt("unpaywall", DownloadOutcome("pdf", None, 200, None, 10.0))
        >>> metrics.summary()["attempts"]["unpaywall"]
        1
    """

    attempts: Counter = field(default_factory=Counter)
    successes: Counter = field(default_factory=Counter)
    html: Counter = field(default_factory=Counter)
    skips: Counter = field(default_factory=Counter)
    failures: Counter = field(default_factory=Counter)

    def record_attempt(self, resolver_name: str, outcome: DownloadOutcome) -> None:
        """Record a resolver attempt and update success/html counters.

        Args:
            resolver_name: Name of the resolver that executed.
            outcome: Download outcome produced by the resolver.

        Returns:
            None
        """

        self.attempts[resolver_name] += 1
        if outcome.classification == "html":
            self.html[resolver_name] += 1
        if outcome.is_pdf:
            self.successes[resolver_name] += 1

    def record_skip(self, resolver_name: str, reason: str) -> None:
        """Record a skip event for a resolver with a reason tag.

        Args:
            resolver_name: Resolver that was skipped.
            reason: Short description explaining the skip.

        Returns:
            None
        """

        key = f"{resolver_name}:{reason}"
        self.skips[key] += 1

    def record_failure(self, resolver_name: str) -> None:
        """Record a resolver failure occurrence.

        Args:
            resolver_name: Resolver that raised an exception during execution.

        Returns:
            None
        """

        self.failures[resolver_name] += 1

    def summary(self) -> Dict[str, Any]:
        """Return aggregated metrics summarizing resolver behaviour.

        Args:
            self: Metrics collector instance aggregating resolver statistics.

        Returns:
            Dict[str, Any]: Snapshot of attempts, successes, HTML hits, and skips.

        Examples:
            >>> metrics = ResolverMetrics()
            >>> metrics.record_attempt("unpaywall", DownloadOutcome("pdf", None, 200, None, 10.0))
            >>> metrics.summary()["attempts"]["unpaywall"]
            1
        """

        return {
            "attempts": dict(self.attempts),
            "successes": dict(self.successes),
            "html": dict(self.html),
            "skips": dict(self.skips),
            "failures": dict(self.failures),
        }


DownloadFunc = Callable[..., DownloadOutcome]


class ResolverRegistry:
    """Registry tracking resolver classes by their ``name`` attribute.

    Attributes:
        _providers: Mapping of resolver names to resolver classes.

    Examples:
        >>> ResolverRegistry.register(type("Tmp", (RegisteredResolver,), {"name": "tmp"}))  # doctest: +SKIP
        <class 'Tmp'>
    """

    _providers: Dict[str, Type[Resolver]] = {}

    @classmethod
    def register(cls, resolver_cls: Type[Resolver]) -> Type[Resolver]:
        """Register a resolver class under its declared ``name`` attribute.

        Args:
            resolver_cls: Resolver implementation to register.

        Returns:
            Type[Resolver]: The registered resolver class for chaining.
        """
        name = getattr(resolver_cls, "name", None)
        if not name:
            raise ValueError(f"Resolver class {resolver_cls.__name__} missing 'name' attribute")
        cls._providers[name] = resolver_cls
        return resolver_cls

    @classmethod
    def create_default(cls) -> List[Resolver]:
        """Instantiate resolver instances in priority order.

        Args:
            None

        Returns:
            List[Resolver]: Resolver instances ordered by default priority.

        Raises:
            None.
        """
        instances: List[Resolver] = []
        seen: set[str] = set()
        for name in DEFAULT_RESOLVER_ORDER:
            resolver_cls = cls._providers.get(name)
            if resolver_cls is not None:
                instances.append(resolver_cls())
                seen.add(name)
        for name in sorted(cls._providers):
            if name not in seen:
                instances.append(cls._providers[name]())
        return instances


class RegisteredResolver:
    """Mixin ensuring subclasses register with :class:`ResolverRegistry`.

    Attributes:
        None: Subclasses inherit registration behaviour automatically.

    Examples:
        >>> class ExampleResolver(RegisteredResolver):
        ...     name = "example"
        ...     def is_enabled(self, config, artifact):
        ...         return True
        ...     def iter_urls(self, session, config, artifact):
        ...         yield ResolverResult(url="https://example.org")
    """

    def __init_subclass__(cls, register: bool = True, **kwargs: Any) -> None:  # type: ignore[override]
        super().__init_subclass__(**kwargs)
        if register:
            ResolverRegistry.register(cls)  # type: ignore[arg-type]


class ApiResolverBase(RegisteredResolver, register=False):
    """Shared helper for resolvers interacting with JSON-based HTTP APIs."""

    def _request_json(
        self,
        session: _requests.Session,
        method: str,
        url: str,
        *,
        config: ResolverConfig,
        timeout: Optional[float] = None,
        params: Optional[Mapping[str, Any]] = None,
        json: Optional[Any] = None,
        headers: Optional[Mapping[str, str]] = None,
        **kwargs: Any,
    ) -> Tuple[Optional[Any], Optional[ResolverResult]]:
        timeout_value = timeout if timeout is not None else config.get_timeout(self.name)
        request_headers: Dict[str, str] = dict(config.polite_headers)
        if headers:
            request_headers.update(headers)

        kwargs.setdefault("allow_redirects", True)

        try:
            response = request_with_retries(
                session,
                method,
                url,
                params=params,
                json=json,
                headers=request_headers,
                timeout=timeout_value,
                **kwargs,
            )
        except _requests.Timeout as exc:
            return (
                None,
                ResolverResult(
                    url=None,
                    event="error",
                    event_reason="timeout",
                    metadata={
                        "url": url,
                        "timeout": timeout_value,
                        "error": str(exc),
                    },
                ),
            )
        except _requests.ConnectionError as exc:
            return (
                None,
                ResolverResult(
                    url=None,
                    event="error",
                    event_reason="connection-error",
                    metadata={"url": url, "error": str(exc)},
                ),
            )
        except _requests.RequestException as exc:
            return (
                None,
                ResolverResult(
                    url=None,
                    event="error",
                    event_reason="request-error",
                    metadata={"url": url, "error": str(exc)},
                ),
            )
        except Exception as exc:  # pragma: no cover - defensive logging
            LOGGER.exception("Unexpected error issuing %s request to %s", method, url)
            return (
                None,
                ResolverResult(
                    url=None,
                    event="error",
                    event_reason="unexpected-error",
                    metadata={
                        "url": url,
                        "error": str(exc),
                        "error_type": type(exc).__name__,
                    },
                ),
            )

        try:
            if response.status_code != 200:
                return (
                    None,
                    ResolverResult(
                        url=None,
                        event="error",
                        event_reason="http-error",
                        http_status=response.status_code,
                        metadata={
                            "url": url,
                            "error_detail": f"{self.name} API returned {response.status_code}",
                        },
                    ),
                )
            data = response.json()
        except ValueError as json_err:
            preview = response.text[:200] if hasattr(response, "text") else ""
            return (
                None,
                ResolverResult(
                    url=None,
                    event="error",
                    event_reason="json-error",
                    metadata={
                        "url": url,
                        "error_detail": str(json_err),
                        "content_preview": preview,
                    },
                ),
            )
        finally:
            response.close()

        return data, None


# ---------------------------------------------------------------------------
# Helper utilities reused across providers


def _absolute_url(base: str, href: str) -> str:
    """Resolve relative ``href`` values against ``base`` to obtain absolute URLs."""

    parsed = urlparse(href)
    if parsed.scheme and parsed.netloc:
        return href
    return urljoin(base, href)


def _collect_candidate_urls(node: object, results: List[str]) -> None:
    """Recursively collect HTTP(S) URLs from nested response payloads."""

    if isinstance(node, dict):
        for value in node.values():
            _collect_candidate_urls(value, results)
    elif isinstance(node, list):
        for item in node:
            _collect_candidate_urls(item, results)
    elif isinstance(node, str) and node.lower().startswith("http"):
        results.append(node)


def find_pdf_via_meta(soup: "BeautifulSoup", base_url: str) -> Optional[str]:
    """Return PDF URL declared via ``citation_pdf_url`` meta tags."""

    tag = soup.find("meta", attrs={"name": "citation_pdf_url"})
    if tag is None:
        return None
    href = (tag.get("content") or "").strip()
    if not href:
        return None
    return _absolute_url(base_url, href)


def find_pdf_via_link(soup: "BeautifulSoup", base_url: str) -> Optional[str]:
    """Return PDF URL referenced via ``<link rel="alternate" type="application/pdf">``."""

    for link in soup.find_all("link"):
        rel = " ".join(link.get("rel") or []).lower()
        typ = (link.get("type") or "").lower()
        href = (link.get("href") or "").strip()
        if "alternate" in rel and "application/pdf" in typ and href:
            return _absolute_url(base_url, href)
    return None


def find_pdf_via_anchor(soup: "BeautifulSoup", base_url: str) -> Optional[str]:
    """Return PDF URL inferred from anchor elements mentioning PDFs."""

    for anchor in soup.find_all("a"):
        href = (anchor.get("href") or "").strip()
        if not href:
            continue
        text = (anchor.get_text() or "").strip().lower()
        href_lower = href.lower()
        if href_lower.endswith(".pdf") or "pdf" in text:
            candidate = _absolute_url(base_url, href)
            if candidate.lower().endswith(".pdf"):
                return candidate
    return None


# ---------------------------------------------------------------------------
# Resolver implementations


class ArxivResolver(RegisteredResolver):
    """Resolve arXiv preprints using arXiv identifier lookups.

    Attributes:
        name: Resolver identifier registered with the pipeline.

    Examples:
        >>> ArxivResolver().name
        'arxiv'
    """

    name = "arxiv"

    def is_enabled(self, config: ResolverConfig, artifact: "WorkArtifact") -> bool:
        """Return ``True`` when resolver prerequisites are met for the artifact.

        Args:
            config: Resolver configuration containing runtime toggles and credentials.
            artifact: Work artifact capturing document metadata and identifiers.

        Returns:
            bool: ``True`` when the resolver should attempt to resolve the artifact.
        """
        return bool(artifact.arxiv_id)

    def iter_urls(
        self,
        session: _requests.Session,
        config: ResolverConfig,
        artifact: "WorkArtifact",
    ) -> Iterable[ResolverResult]:
        """Yield resolver results discovered for the supplied artifact.

        Args:
            session: Requests session used to communicate with upstream providers.
            config: Resolver configuration supplying timeouts and headers.
            artifact: Work artifact describing the document under resolution.

        Returns:
            Iterator[ResolverResult]: Stream of candidate download URLs or resolver events.
        """
        arxiv_id = artifact.arxiv_id
        if not arxiv_id:
            yield ResolverResult(url=None, event="skipped", event_reason="no-arxiv-id")
            return
        arxiv_id = strip_prefix(arxiv_id, "arxiv:")
        yield ResolverResult(
            url=f"https://arxiv.org/pdf/{arxiv_id}.pdf",
            metadata={"identifier": arxiv_id},
        )


class CoreResolver(RegisteredResolver):
    """Resolve PDFs using the CORE API.

    Attributes:
        name: Resolver identifier registered with the pipeline.

    Examples:
        >>> CoreResolver().name
        'core'
    """

    name = "core"

    def is_enabled(self, config: ResolverConfig, artifact: "WorkArtifact") -> bool:
        """Return ``True`` when resolver prerequisites are met for the artifact.

        Args:
            config: Resolver configuration containing runtime toggles and credentials.
            artifact: Work artifact capturing document metadata and identifiers.

        Returns:
            bool: ``True`` when the resolver should attempt to resolve the artifact.
        """
        return bool(config.core_api_key and artifact.doi)

    def iter_urls(
        self,
        session: _requests.Session,
        config: ResolverConfig,
        artifact: "WorkArtifact",
    ) -> Iterable[ResolverResult]:
        """Yield resolver results discovered for the supplied artifact.

        Args:
            session: Requests session used to communicate with upstream providers.
            config: Resolver configuration supplying timeouts and headers.
            artifact: Work artifact describing the document under resolution.

        Returns:
            Iterator[ResolverResult]: Stream of candidate download URLs or resolver events.
        """
        doi = normalize_doi(artifact.doi)
        if not doi:
            yield ResolverResult(url=None, event="skipped", event_reason="no-doi")
            return
        headers = dict(config.polite_headers)
        headers["Authorization"] = f"Bearer {config.core_api_key}"
        try:
            resp = request_with_retries(
                session,
                "get",
                "https://api.core.ac.uk/v3/search/works",
                params={"q": f'doi:"{doi}"', "page": 1, "pageSize": 3},
                headers=headers,
                timeout=config.get_timeout(self.name),
            )
        except _requests.Timeout as exc:
            yield ResolverResult(
                url=None,
                event="error",
                event_reason="timeout",
                metadata={"timeout": config.get_timeout(self.name), "error": str(exc)},
            )
            return
        except _requests.ConnectionError as exc:
            yield ResolverResult(
                url=None,
                event="error",
                event_reason="connection-error",
                metadata={"error": str(exc)},
            )
            return
        except _requests.RequestException as exc:
            yield ResolverResult(
                url=None,
                event="error",
                event_reason="request-error",
                metadata={"error": str(exc)},
            )
            return
        except Exception as exc:  # pragma: no cover - defensive
            LOGGER.exception("Unexpected error in CORE resolver")
            yield ResolverResult(
                url=None,
                event="error",
                event_reason="unexpected-error",
                metadata={"error": str(exc), "error_type": type(exc).__name__},
            )
            return
        if resp.status_code != 200:
            yield ResolverResult(
                url=None,
                event="error",
                event_reason="http-error",
                http_status=resp.status_code,
                metadata={"error_detail": f"CORE API returned {resp.status_code}"},
            )
            return
        try:
            data = resp.json()
        except ValueError as json_err:
            preview = resp.text[:200] if hasattr(resp, "text") else ""
            yield ResolverResult(
                url=None,
                event="error",
                event_reason="json-error",
                metadata={"error_detail": str(json_err), "content_preview": preview},
            )
            return
        for hit in data.get("results", []) or []:
            if not isinstance(hit, dict):
                continue
            url = hit.get("downloadUrl") or hit.get("pdfDownloadLink")
            if url:
                yield ResolverResult(url=url, metadata={"source": "core"})
            for entry in hit.get("fullTextLinks") or []:
                if isinstance(entry, dict):
                    href = entry.get("url") or entry.get("link")
                    if href and href.lower().endswith(".pdf"):
                        yield ResolverResult(url=href, metadata={"source": "core"})


class CrossrefResolver(RegisteredResolver):
    """Resolve candidate URLs from the Crossref metadata API.

    Attributes:
        name: Resolver identifier registered with the pipeline.

    Examples:
        >>> CrossrefResolver().name
        'crossref'
    """

    name = "crossref"

    def is_enabled(self, config: ResolverConfig, artifact: "WorkArtifact") -> bool:
        """Return ``True`` when resolver prerequisites are met for the artifact.

        Args:
            config: Resolver configuration containing runtime toggles and credentials.
            artifact: Work artifact capturing document metadata and identifiers.

        Returns:
            bool: ``True`` when the resolver should attempt to resolve the artifact.
        """
        return artifact.doi is not None

    def iter_urls(
        self,
        session: _requests.Session,
        config: ResolverConfig,
        artifact: "WorkArtifact",
    ) -> Iterable[ResolverResult]:
        """Yield resolver results discovered for the supplied artifact.

        Args:
            session: Requests session used to communicate with upstream providers.
            config: Resolver configuration supplying timeouts and headers.
            artifact: Work artifact describing the document under resolution.

        Returns:
            Iterator[ResolverResult]: Stream of candidate download URLs or resolver events.
        """
        doi = normalize_doi(artifact.doi)
        if not doi:
            yield ResolverResult(url=None, event="skipped", event_reason="no-doi")
            return
        email = config.mailto or config.unpaywall_email
        endpoint = f"https://api.crossref.org/works/{quote(doi)}"
        params = {"mailto": email} if email else None
        headers = dict(config.polite_headers)
        data: Optional[Dict[str, Any]] = None
        response: Optional[_requests.Response] = None
        try:
            response = request_with_retries(
                session,
                "GET",
                endpoint,
                params=params,
                timeout=config.get_timeout(self.name),
                headers=headers,
                allow_redirects=True,
            )
        except _requests.Timeout as exc:
            yield ResolverResult(
                url=None,
                event="error",
                event_reason="timeout",
                metadata={"timeout": config.get_timeout(self.name), "error": str(exc)},
            )
            return
        except _requests.ConnectionError as exc:
            yield ResolverResult(
                url=None,
                event="error",
                event_reason="connection-error",
                metadata={"error": str(exc)},
            )
            return
        except _requests.RequestException as exc:
            yield ResolverResult(
                url=None,
                event="error",
                event_reason="request-error",
                metadata={"error": str(exc)},
            )
            return
        except Exception as exc:  # pragma: no cover - defensive
            LOGGER.exception("Unexpected error in Crossref resolver")
            yield ResolverResult(
                url=None,
                event="error",
                event_reason="unexpected-error",
                metadata={"error": str(exc), "error_type": type(exc).__name__},
            )
            return

        try:
            if response.status_code != 200:
                yield ResolverResult(
                    url=None,
                    event="error",
                    event_reason="http-error",
                    http_status=response.status_code,
                    metadata={"error_detail": f"Crossref API returned {response.status_code}"},
                )
                return
            data = response.json()
        except ValueError as json_err:
            preview = response.text[:200] if hasattr(response, "text") else ""
            yield ResolverResult(
                url=None,
                event="error",
                event_reason="json-error",
                metadata={"error_detail": str(json_err), "content_preview": preview},
            )
            return
        finally:
            if response is not None:
                response.close()

        message = ((data or {}).get("message") or {}) if isinstance(data, dict) else {}
        link_section = message.get("link") or []
        if not isinstance(link_section, list):
            link_section = []

        candidates: List[Tuple[str, Dict[str, Any]]] = []
        for entry in link_section:
            if not isinstance(entry, dict):
                continue
            url = entry.get("URL")
            content_type = entry.get("content-type")
            if url and (content_type or "").lower() in {"application/pdf", "text/html"}:
                candidates.append((url, {"content_type": content_type}))

        for url in dedupe([candidate_url for candidate_url, _ in candidates]):
            for candidate_url, metadata in candidates:
                if candidate_url == url:
                    yield ResolverResult(url=url, metadata=metadata)
                    break


class DoajResolver(ApiResolverBase):
    """Resolve Open Access links using the DOAJ API.

    Attributes:
        name: Resolver identifier registered with the pipeline.

    Examples:
        >>> DoajResolver().name
        'doaj'
    """

    name = "doaj"

    def is_enabled(self, config: ResolverConfig, artifact: "WorkArtifact") -> bool:
        """Return ``True`` when resolver prerequisites are met for the artifact.

        Args:
            config: Resolver configuration containing runtime toggles and credentials.
            artifact: Work artifact capturing document metadata and identifiers.

        Returns:
            bool: ``True`` when the resolver should attempt to resolve the artifact.
        """
        return artifact.doi is not None

    def iter_urls(
        self,
        session: _requests.Session,
        config: ResolverConfig,
        artifact: "WorkArtifact",
    ) -> Iterable[ResolverResult]:
        """Yield resolver results discovered for the supplied artifact.

        Args:
            session: Requests session used to communicate with upstream providers.
            config: Resolver configuration supplying timeouts and headers.
            artifact: Work artifact describing the document under resolution.

        Returns:
            Iterator[ResolverResult]: Stream of candidate download URLs or resolver events.
        """
        doi = normalize_doi(artifact.doi)
        if not doi:
            yield ResolverResult(url=None, event="skipped", event_reason="no-doi")
            return
        extra_headers: Dict[str, str] = {}
        if config.doaj_api_key:
            extra_headers["X-API-KEY"] = config.doaj_api_key
        data, error = self._request_json(
            session,
            "GET",
            "https://doaj.org/api/v2/search/articles/",
            config=config,
            params={"pageSize": 3, "q": f'doi:"{doi}"'},
            headers=extra_headers,
        )
        if error:
            yield error
            return
        candidates = []
        for result in data.get("results", []) or []:
            bibjson = (result or {}).get("bibjson", {})
            for link in bibjson.get("link", []) or []:
                if not isinstance(link, dict):
                    continue
                url = link.get("url")
                if url and url.lower().endswith(".pdf"):
                    candidates.append(url)
        for url in dedupe(candidates):
            yield ResolverResult(url=url, metadata={"source": "doaj"})


class EuropePmcResolver(ApiResolverBase):
    """Resolve Open Access links via the Europe PMC REST API.

    Attributes:
        name: Resolver identifier registered with the pipeline.

    Examples:
        >>> EuropePmcResolver().name
        'europe_pmc'
    """

    name = "europe_pmc"

    def is_enabled(self, config: ResolverConfig, artifact: "WorkArtifact") -> bool:
        """Return ``True`` when resolver prerequisites are met for the artifact.

        Args:
            config: Resolver configuration containing runtime toggles and credentials.
            artifact: Work artifact capturing document metadata and identifiers.

        Returns:
            bool: ``True`` when the resolver should attempt to resolve the artifact.
        """
        return artifact.doi is not None

    def iter_urls(
        self,
        session: _requests.Session,
        config: ResolverConfig,
        artifact: "WorkArtifact",
    ) -> Iterable[ResolverResult]:
        """Yield resolver results discovered for the supplied artifact.

        Args:
            session: Requests session used to communicate with upstream providers.
            config: Resolver configuration supplying timeouts and headers.
            artifact: Work artifact describing the document under resolution.

        Returns:
            Iterator[ResolverResult]: Stream of candidate download URLs or resolver events.
        """
        doi = normalize_doi(artifact.doi)
        if not doi:
            yield ResolverResult(url=None, event="skipped", event_reason="no-doi")
            return
        data, error = self._request_json(
            session,
            "GET",
            "https://www.ebi.ac.uk/europepmc/webservices/rest/search",
            config=config,
            params={"query": f'DOI:"{doi}"', "format": "json", "pageSize": 3},
        )
        if error:
            yield error
            return
        candidates: List[str] = []
        for result in (data.get("resultList", {}) or {}).get("result", []) or []:
            full_text = result.get("fullTextUrlList", {}) or {}
            for entry in full_text.get("fullTextUrl", []) or []:
                if not isinstance(entry, dict):
                    continue
                if (entry.get("documentStyle") or "").lower() != "pdf":
                    continue
                url = entry.get("url")
                if url:
                    candidates.append(url)
        for url in dedupe(candidates):
            yield ResolverResult(url=url, metadata={"source": "europe_pmc"})


class FigshareResolver(RegisteredResolver):
    """Resolve Figshare repository metadata into download URLs.

    Attributes:
        name: Resolver identifier registered with the pipeline.

    Examples:
        >>> FigshareResolver().name
        'figshare'
    """

    name = "figshare"

    def is_enabled(self, config: ResolverConfig, artifact: "WorkArtifact") -> bool:
        """Return ``True`` when resolver prerequisites are met for the artifact.

        Args:
            config: Resolver configuration containing runtime toggles and credentials.
            artifact: Work artifact capturing document metadata and identifiers.

        Returns:
            bool: ``True`` when the resolver should attempt to resolve the artifact.
        """
        return artifact.doi is not None

    def iter_urls(
        self,
        session: _requests.Session,
        config: ResolverConfig,
        artifact: "WorkArtifact",
    ) -> Iterable[ResolverResult]:
        """Yield resolver results discovered for the supplied artifact.

        Args:
            session: Requests session used to communicate with upstream providers.
            config: Resolver configuration supplying timeouts and headers.
            artifact: Work artifact describing the document under resolution.

        Returns:
            Iterator[ResolverResult]: Stream of candidate download URLs or resolver events.
        """
        doi = normalize_doi(artifact.doi)
        if not doi:
            yield ResolverResult(url=None, event="skipped", event_reason="no-doi")
            return

        headers = dict(config.polite_headers)
        headers.setdefault("Content-Type", "application/json")

        try:
            response = request_with_retries(
                session,
                "post",
                "https://api.figshare.com/v2/articles/search",
                json={
                    "search_for": f':doi: "{doi}"',
                    "page": 1,
                    "page_size": 3,
                },
                timeout=config.get_timeout(self.name),
                headers=headers,
            )
        except _requests.Timeout as exc:
            yield ResolverResult(
                url=None,
                event="error",
                event_reason="timeout",
                metadata={
                    "timeout": config.get_timeout(self.name),
                    "error": str(exc),
                },
            )
            return
        except _requests.RequestException as exc:
            yield ResolverResult(
                url=None,
                event="error",
                event_reason="request-error",
                metadata={"error": str(exc)},
            )
            return
        except Exception as exc:  # pragma: no cover - defensive
            LOGGER.exception("Unexpected error in Figshare resolver")
            yield ResolverResult(
                url=None,
                event="error",
                event_reason="unexpected-error",
                metadata={"error": str(exc), "error_type": type(exc).__name__},
            )
            return

        if response.status_code != 200:
            yield ResolverResult(
                url=None,
                event="error",
                event_reason="http-error",
                http_status=response.status_code,
                metadata={
                    "error_detail": f"Figshare API returned {response.status_code}",
                },
            )
            return

        try:
            articles = response.json()
        except ValueError as json_err:
            preview = response.text[:200] if hasattr(response, "text") else ""
            yield ResolverResult(
                url=None,
                event="error",
                event_reason="json-error",
                metadata={"error_detail": str(json_err), "content_preview": preview},
            )
            return

        if not isinstance(articles, list):
            LOGGER.warning(
                "Figshare API returned non-list articles payload: %s", type(articles).__name__
            )
            return

        for article in articles:
            if not isinstance(article, dict):
                LOGGER.warning("Skipping malformed Figshare article: %r", article)
                continue
            files = article.get("files", []) or []
            if not isinstance(files, list):
                LOGGER.warning("Skipping Figshare article with invalid files payload: %r", files)
                continue
            for file_entry in files:
                if not isinstance(file_entry, dict):
                    LOGGER.warning("Skipping non-dict Figshare file entry: %r", file_entry)
                    continue
                filename = (file_entry.get("name") or "").lower()
                download_url = file_entry.get("download_url")

                if filename.endswith(".pdf") and download_url:
                    yield ResolverResult(
                        url=download_url,
                        metadata={
                            "source": "figshare",
                            "article_id": article.get("id"),
                            "filename": file_entry.get("name"),
                        },
                    )


class HalResolver(ApiResolverBase):
    """Resolve publications from the HAL open archive.

    Attributes:
        name: Resolver identifier registered with the pipeline.

    Examples:
        >>> HalResolver().name
        'hal'
    """

    name = "hal"

    def is_enabled(self, config: ResolverConfig, artifact: "WorkArtifact") -> bool:
        """Return ``True`` when resolver prerequisites are met for the artifact.

        Args:
            config: Resolver configuration containing runtime toggles and credentials.
            artifact: Work artifact capturing document metadata and identifiers.

        Returns:
            bool: ``True`` when the resolver should attempt to resolve the artifact.
        """
        return artifact.doi is not None

    def iter_urls(
        self,
        session: _requests.Session,
        config: ResolverConfig,
        artifact: "WorkArtifact",
    ) -> Iterable[ResolverResult]:
        """Yield resolver results discovered for the supplied artifact.

        Args:
            session: Requests session used to communicate with upstream providers.
            config: Resolver configuration supplying timeouts and headers.
            artifact: Work artifact describing the document under resolution.

        Returns:
            Iterator[ResolverResult]: Stream of candidate download URLs or resolver events.
        """
        doi = normalize_doi(artifact.doi)
        if not doi:
            yield ResolverResult(url=None, event="skipped", event_reason="no-doi")
            return
        data, error = self._request_json(
            session,
            "GET",
            "https://api.archives-ouvertes.fr/search/",
            config=config,
            params={"q": f"doiId_s:{doi}", "fl": "fileMain_s,file_s"},
        )
        if error:
            yield error
            return
        docs = (data.get("response") or {}).get("docs") or []
        urls: List[str] = []
        for doc in docs:
            if not isinstance(doc, dict):
                continue
            main = doc.get("fileMain_s")
            if isinstance(main, str):
                urls.append(main)
            files = doc.get("file_s")
            if isinstance(files, list):
                for item in files:
                    if isinstance(item, str):
                        urls.append(item)
        for url in dedupe(urls):
            if url.lower().endswith(".pdf"):
                yield ResolverResult(url=url, metadata={"source": "hal"})


class LandingPageResolver(RegisteredResolver):
    """Attempt to scrape landing pages when explicit PDFs are unavailable.

    Attributes:
        name: Resolver identifier registered with the pipeline.

    Examples:
        >>> LandingPageResolver().name
        'landing_page'
    """

    name = "landing_page"

    def is_enabled(self, config: ResolverConfig, artifact: "WorkArtifact") -> bool:
        """Return ``True`` when resolver prerequisites are met for the artifact.

        Args:
            config: Resolver configuration containing runtime toggles and credentials.
            artifact: Work artifact capturing document metadata and identifiers.

        Returns:
            bool: ``True`` when the resolver should attempt to resolve the artifact.
        """
        return bool(artifact.landing_urls)

    def iter_urls(
        self,
        session: _requests.Session,
        config: ResolverConfig,
        artifact: "WorkArtifact",
    ) -> Iterable[ResolverResult]:
        """Yield resolver results discovered for the supplied artifact.

        Args:
            session: Requests session used to communicate with upstream providers.
            config: Resolver configuration supplying timeouts and headers.
            artifact: Work artifact describing the document under resolution.

        Returns:
            Iterator[ResolverResult]: Stream of candidate download URLs or resolver events.
        """
        if BeautifulSoup is None:
            yield ResolverResult(url=None, event="skipped", event_reason="no-beautifulsoup")
            return
        for landing in artifact.landing_urls:
            try:
                resp = request_with_retries(
                    session,
                    "get",
                    landing,
                    headers=config.polite_headers,
                    timeout=config.get_timeout(self.name),
                )
            except _requests.Timeout as exc:
                yield ResolverResult(
                    url=None,
                    event="error",
                    event_reason="timeout",
                    metadata={
                        "landing": landing,
                        "timeout": config.get_timeout(self.name),
                        "error": str(exc),
                    },
                )
                continue
            except _requests.ConnectionError as exc:
                yield ResolverResult(
                    url=None,
                    event="error",
                    event_reason="connection-error",
                    metadata={"landing": landing, "error": str(exc)},
                )
                continue
            except _requests.RequestException as exc:  # pragma: no cover - network errors
                yield ResolverResult(
                    url=None,
                    event="error",
                    event_reason="request-error",
                    metadata={"landing": landing, "error": str(exc)},
                )
                continue
            except Exception as exc:  # pragma: no cover - defensive
                LOGGER.exception("Unexpected error scraping landing page")
                yield ResolverResult(
                    url=None,
                    event="error",
                    event_reason="unexpected-error",
                    metadata={
                        "landing": landing,
                        "error": str(exc),
                        "error_type": type(exc).__name__,
                    },
                )
                continue

            if resp.status_code != 200:
                yield ResolverResult(
                    url=None,
                    event="error",
                    event_reason="http-error",
                    http_status=resp.status_code,
                    metadata={
                        "landing": landing,
                        "error_detail": f"Landing page returned {resp.status_code}",
                    },
                )
                continue

            soup = BeautifulSoup(resp.text, "lxml")
            for pattern, finder in (
                ("meta", find_pdf_via_meta),
                ("link", find_pdf_via_link),
                ("anchor", find_pdf_via_anchor),
            ):
                candidate = finder(soup, landing)
                if candidate:
                    yield ResolverResult(
                        url=candidate,
                        referer=landing,
                        metadata={"pattern": pattern},
                    )
                    break


class OpenAireResolver(RegisteredResolver):
    """Resolve URLs using the OpenAIRE API.

    Attributes:
        name: Resolver identifier registered with the pipeline.

    Examples:
        >>> OpenAireResolver().name
        'openaire'
    """

    name = "openaire"

    def is_enabled(self, config: ResolverConfig, artifact: "WorkArtifact") -> bool:
        """Return ``True`` when resolver prerequisites are met for the artifact.

        Args:
            config: Resolver configuration containing runtime toggles and credentials.
            artifact: Work artifact capturing document metadata and identifiers.

        Returns:
            bool: ``True`` when the resolver should attempt to resolve the artifact.
        """
        return artifact.doi is not None

    def iter_urls(
        self,
        session: _requests.Session,
        config: ResolverConfig,
        artifact: "WorkArtifact",
    ) -> Iterable[ResolverResult]:
        """Yield resolver results discovered for the supplied artifact.

        Args:
            session: Requests session used to communicate with upstream providers.
            config: Resolver configuration supplying timeouts and headers.
            artifact: Work artifact describing the document under resolution.

        Returns:
            Iterator[ResolverResult]: Stream of candidate download URLs or resolver events.
        """
        doi = normalize_doi(artifact.doi)
        if not doi:
            yield ResolverResult(url=None, event="skipped", event_reason="no-doi")
            return
        try:
            resp = request_with_retries(
                session,
                "get",
                "https://api.openaire.eu/search/publications",
                params={"doi": doi},
                headers=config.polite_headers,
                timeout=config.get_timeout(self.name),
            )
        except _requests.Timeout as exc:
            yield ResolverResult(
                url=None,
                event="error",
                event_reason="timeout",
                metadata={"timeout": config.get_timeout(self.name), "error": str(exc)},
            )
            return
        except _requests.ConnectionError as exc:
            yield ResolverResult(
                url=None,
                event="error",
                event_reason="connection-error",
                metadata={"error": str(exc)},
            )
            return
        except _requests.RequestException as exc:
            yield ResolverResult(
                url=None,
                event="error",
                event_reason="request-error",
                metadata={"error": str(exc)},
            )
            return
        except Exception as exc:  # pragma: no cover - defensive
            LOGGER.exception("Unexpected error in OpenAIRE resolver")
            yield ResolverResult(
                url=None,
                event="error",
                event_reason="unexpected-error",
                metadata={"error": str(exc), "error_type": type(exc).__name__},
            )
            return
        if resp.status_code != 200:
            yield ResolverResult(
                url=None,
                event="error",
                event_reason="http-error",
                http_status=resp.status_code,
                metadata={"error_detail": f"OpenAIRE API returned {resp.status_code}"},
            )
            return
        try:
            data = resp.json()
        except ValueError:
            try:
                data = json.loads(resp.text)
            except ValueError as json_err:
                preview = resp.text[:200] if hasattr(resp, "text") else ""
                yield ResolverResult(
                    url=None,
                    event="error",
                    event_reason="json-error",
                    metadata={"error_detail": str(json_err), "content_preview": preview},
                )
                return
        except Exception as exc:  # pragma: no cover - defensive
            LOGGER.exception("Unexpected JSON error in OpenAIRE resolver")
            yield ResolverResult(
                url=None,
                event="error",
                event_reason="unexpected-error",
                metadata={"error": str(exc), "error_type": type(exc).__name__},
            )
            return
        results: List[str] = []
        _collect_candidate_urls(data, results)
        for url in dedupe(results):
            if url.lower().endswith(".pdf"):
                yield ResolverResult(url=url, metadata={"source": "openaire"})


class OpenAlexResolver(RegisteredResolver):
    """Resolve OpenAlex work metadata into candidate download URLs.

    Attributes:
        name: Resolver identifier registered with the pipeline.

    Examples:
        >>> OpenAlexResolver().name
        'openalex'
    """

    name = "openalex"

    def is_enabled(self, config: ResolverConfig, artifact: "WorkArtifact") -> bool:
        """Return ``True`` when resolver prerequisites are met for the artifact.

        Args:
            config: Resolver configuration containing runtime toggles and credentials.
            artifact: Work artifact capturing document metadata and identifiers.

        Returns:
            bool: ``True`` when the resolver should attempt to resolve the artifact.
        """
        return bool(artifact.pdf_urls or artifact.open_access_url)

    def iter_urls(
        self,
        session: _requests.Session,
        config: ResolverConfig,
        artifact: "WorkArtifact",
    ) -> Iterable[ResolverResult]:
        """Yield resolver results discovered for the supplied artifact.

        Args:
            session: Requests session used to communicate with upstream providers.
            config: Resolver configuration supplying timeouts and headers.
            artifact: Work artifact describing the document under resolution.

        Returns:
            Iterator[ResolverResult]: Stream of candidate download URLs or resolver events.
        """
        candidates = list(dedupe(artifact.pdf_urls))
        if getattr(artifact, "open_access_url", None):
            candidates.append(artifact.open_access_url)

        if not candidates:
            yield ResolverResult(url=None, event="skipped", event_reason="no-openalex-urls")
            return

        for url in dedupe(candidates):
            if not url:
                continue
            yield ResolverResult(url=url, metadata={"source": "openalex_metadata"})


class OsfResolver(ApiResolverBase):
    """Resolve artefacts hosted on the Open Science Framework.

    Attributes:
        name: Resolver identifier registered with the pipeline.

    Examples:
        >>> OsfResolver().name
        'osf'
    """

    name = "osf"

    def is_enabled(self, config: ResolverConfig, artifact: "WorkArtifact") -> bool:
        """Return ``True`` when resolver prerequisites are met for the artifact.

        Args:
            config: Resolver configuration containing runtime toggles and credentials.
            artifact: Work artifact capturing document metadata and identifiers.

        Returns:
            bool: ``True`` when the resolver should attempt to resolve the artifact.
        """
        return artifact.doi is not None

    def iter_urls(
        self,
        session: _requests.Session,
        config: ResolverConfig,
        artifact: "WorkArtifact",
    ) -> Iterable[ResolverResult]:
        """Yield resolver results discovered for the supplied artifact.

        Args:
            session: Requests session used to communicate with upstream providers.
            config: Resolver configuration supplying timeouts and headers.
            artifact: Work artifact describing the document under resolution.

        Returns:
            Iterator[ResolverResult]: Stream of candidate download URLs or resolver events.
        """
        doi = normalize_doi(artifact.doi)
        if not doi:
            yield ResolverResult(url=None, event="skipped", event_reason="no-doi")
            return
        data, error = self._request_json(
            session,
            "GET",
            "https://api.osf.io/v2/preprints/",
            config=config,
            params={"filter[doi]": doi},
        )
        if error:
            yield error
            return
        urls: List[str] = []
        for item in data.get("data", []) or []:
            if not isinstance(item, dict):
                continue
            links = item.get("links") or {}
            download = links.get("download")
            if isinstance(download, str):
                urls.append(download)
            attributes = item.get("attributes") or {}
            primary = attributes.get("primary_file") or {}
            if isinstance(primary, dict):
                file_links = primary.get("links") or {}
                href = file_links.get("download")
                if isinstance(href, str):
                    urls.append(href)
        for url in dedupe(urls):
            yield ResolverResult(url=url, metadata={"source": "osf"})


class PmcResolver(RegisteredResolver):
    """Resolve PubMed Central articles via identifiers and lookups.

    Attributes:
        name: Resolver identifier registered with the pipeline.

    Examples:
        >>> PmcResolver().name
        'pmc'
    """

    name = "pmc"

    def is_enabled(self, config: ResolverConfig, artifact: "WorkArtifact") -> bool:
        """Return ``True`` when resolver prerequisites are met for the artifact.

        Args:
            config: Resolver configuration containing runtime toggles and credentials.
            artifact: Work artifact capturing document metadata and identifiers.

        Returns:
            bool: ``True`` when the resolver should attempt to resolve the artifact.
        """
        return bool(artifact.pmcid or artifact.pmid or artifact.doi)

    def _lookup_pmcids(
        self, session: _requests.Session, identifiers: List[str], config: ResolverConfig
    ) -> List[str]:
        if not identifiers:
            return []
        try:
            resp = request_with_retries(
                session,
                "get",
                "https://www.ncbi.nlm.nih.gov/pmc/utils/idconv/v1.0/",
                params={
                    "ids": ",".join(identifiers),
                    "format": "json",
                    "tool": "docs-to-kg",
                    "email": config.unpaywall_email or "",
                },
                timeout=config.get_timeout(self.name),
                headers=config.polite_headers,
            )
        except _requests.Timeout as exc:
            LOGGER.debug("PMC ID lookup timed out: %s", exc)
            return []
        except _requests.ConnectionError as exc:
            LOGGER.debug("PMC ID lookup connection error: %s", exc)
            return []
        except _requests.RequestException as exc:
            LOGGER.debug("PMC ID lookup request error: %s", exc)
            return []
        except Exception:  # pragma: no cover - defensive
            LOGGER.exception("Unexpected error looking up PMC IDs")
            return []
        if resp.status_code != 200:
            LOGGER.debug("PMC ID lookup HTTP error status: %s", resp.status_code)
            return []
        try:
            data = resp.json()
        except ValueError as json_err:
            LOGGER.debug("PMC ID lookup JSON error: %s", json_err)
            return []
        results: List[str] = []
        for record in data.get("records", []) or []:
            pmcid = record.get("pmcid")
            if pmcid:
                results.append(normalize_pmcid(pmcid))
        return [pmc for pmc in results if pmc]

    def iter_urls(
        self,
        session: _requests.Session,
        config: ResolverConfig,
        artifact: "WorkArtifact",
    ) -> Iterable[ResolverResult]:
        """Yield resolver results discovered for the supplied artifact.

        Args:
            session: Requests session used to communicate with upstream providers.
            config: Resolver configuration supplying timeouts and headers.
            artifact: Work artifact describing the document under resolution.

        Returns:
            Iterator[ResolverResult]: Stream of candidate download URLs or resolver events.
        """
        pmcids: List[str] = []
        if artifact.pmcid:
            pmcids.append(normalize_pmcid(artifact.pmcid))
        identifiers: List[str] = []
        doi = normalize_doi(artifact.doi)
        if doi:
            identifiers.append(doi)
        elif artifact.pmid:
            identifiers.append(artifact.pmid)
        if not pmcids:
            pmcids.extend(self._lookup_pmcids(session, identifiers, config))

        if not pmcids:
            yield ResolverResult(url=None, event="skipped", event_reason="no-pmcid")
            return

        for pmcid in dedupe(pmcids):
            oa_url = f"https://www.ncbi.nlm.nih.gov/pmc/utils/oa/oa.fcgi?id={pmcid}"
            fallback_url = f"https://www.ncbi.nlm.nih.gov/pmc/articles/{pmcid}/pdf/"
            try:
                resp = request_with_retries(
                    session,
                    "get",
                    oa_url,
                    timeout=config.get_timeout(self.name),
                    headers=config.polite_headers,
                )
            except _requests.Timeout as exc:
                yield ResolverResult(
                    url=None,
                    event="error",
                    event_reason="timeout",
                    metadata={
                        "pmcid": pmcid,
                        "timeout": config.get_timeout(self.name),
                        "error": str(exc),
                    },
                )
                yield ResolverResult(
                    url=fallback_url,
                    metadata={"pmcid": pmcid, "source": "pdf-fallback"},
                )
                continue
            except _requests.ConnectionError as exc:
                yield ResolverResult(
                    url=None,
                    event="error",
                    event_reason="connection-error",
                    metadata={"pmcid": pmcid, "error": str(exc)},
                )
                yield ResolverResult(
                    url=fallback_url,
                    metadata={"pmcid": pmcid, "source": "pdf-fallback"},
                )
                continue
            except _requests.RequestException as exc:
                yield ResolverResult(
                    url=None,
                    event="error",
                    event_reason="request-error",
                    metadata={"pmcid": pmcid, "error": str(exc)},
                )
                yield ResolverResult(
                    url=fallback_url,
                    metadata={"pmcid": pmcid, "source": "pdf-fallback"},
                )
                continue
            except Exception as exc:  # pragma: no cover - defensive
                LOGGER.exception("Unexpected PMC OA lookup error")
                yield ResolverResult(
                    url=None,
                    event="error",
                    event_reason="unexpected-error",
                    metadata={"pmcid": pmcid, "error": str(exc), "error_type": type(exc).__name__},
                )
                yield ResolverResult(
                    url=fallback_url,
                    metadata={"pmcid": pmcid, "source": "pdf-fallback"},
                )
                continue
            if resp.status_code != 200:
                yield ResolverResult(
                    url=None,
                    event="error",
                    event_reason="http-error",
                    http_status=resp.status_code,
                    metadata={
                        "pmcid": pmcid,
                        "error_detail": f"OA endpoint returned {resp.status_code}",
                    },
                )
                yield ResolverResult(
                    url=fallback_url,
                    metadata={"pmcid": pmcid, "source": "pdf-fallback"},
                )
                continue
            for match in re.finditer(r'href="([^"]+\.pdf)"', resp.text, flags=re.I):
                href = match.group(1)
                url = _absolute_url(oa_url, href)
                yield ResolverResult(
                    url=url,
                    metadata={"pmcid": pmcid, "source": "oa"},
                )
            yield ResolverResult(
                url=fallback_url,
                metadata={"pmcid": pmcid, "source": "pdf-fallback"},
            )


class SemanticScholarResolver(RegisteredResolver):
    """Resolve PDFs via the Semantic Scholar Graph API.

    Attributes:
        name: Resolver identifier registered with the pipeline.

    Examples:
        >>> SemanticScholarResolver().name
        'semantic_scholar'
    """

    name = "semantic_scholar"

    def is_enabled(self, config: ResolverConfig, artifact: "WorkArtifact") -> bool:
        """Return ``True`` when resolver prerequisites are met for the artifact.

        Args:
            config: Resolver configuration containing runtime toggles and credentials.
            artifact: Work artifact capturing document metadata and identifiers.

        Returns:
            bool: ``True`` when the resolver should attempt to resolve the artifact.
        """
        return artifact.doi is not None

    def iter_urls(
        self,
        session: _requests.Session,
        config: ResolverConfig,
        artifact: "WorkArtifact",
    ) -> Iterable[ResolverResult]:
        """Yield resolver results discovered for the supplied artifact.

        Args:
            session: Requests session used to communicate with upstream providers.
            config: Resolver configuration supplying timeouts and headers.
            artifact: Work artifact describing the document under resolution.

        Returns:
            Iterator[ResolverResult]: Stream of candidate download URLs or resolver events.
        """
        doi = normalize_doi(artifact.doi)
        if not doi:
            yield ResolverResult(url=None, event="skipped", event_reason="no-doi")
            return
        headers = dict(config.polite_headers)
        if config.semantic_scholar_api_key:
            headers["x-api-key"] = config.semantic_scholar_api_key
        try:
            response = request_with_retries(
                session,
                "GET",
                f"https://api.semanticscholar.org/graph/v1/paper/DOI:{quote(doi)}",
                params={"fields": "title,openAccessPdf"},
                timeout=config.get_timeout(self.name),
                headers=headers,
            )
        except _requests.Timeout as exc:
            yield ResolverResult(
                url=None,
                event="error",
                event_reason="timeout",
                metadata={"timeout": config.get_timeout(self.name), "error": str(exc)},
            )
            return
        except _requests.ConnectionError as exc:
            yield ResolverResult(
                url=None,
                event="error",
                event_reason="connection-error",
                metadata={"error": str(exc)},
            )
            return
        except _requests.RequestException as exc:
            yield ResolverResult(
                url=None,
                event="error",
                event_reason="request-error",
                metadata={"error": str(exc)},
            )
            return
        except Exception as exc:  # pragma: no cover - defensive
            LOGGER.exception("Unexpected Semantic Scholar resolver error")
            yield ResolverResult(
                url=None,
                event="error",
                event_reason="unexpected-error",
                metadata={"error": str(exc), "error_type": type(exc).__name__},
            )
            return

        try:
            if response.status_code != 200:
                yield ResolverResult(
                    url=None,
                    event="error",
                    event_reason="http-error",
                    http_status=response.status_code,
                    metadata={
                        "error_detail": f"Semantic Scholar HTTPError: {response.status_code}",
                    },
                )
                return
            data = response.json()
<<<<<<< HEAD
=======
        except ValueError as json_err:
            yield ResolverResult(
                url=None,
                event="error",
                event_reason="unexpected-error",
                metadata={"error": str(exc), "error_type": type(exc).__name__},
            )
            return

        try:
            if response.status_code != 200:
                yield ResolverResult(
                    url=None,
                    event="error",
                    event_reason="http-error",
                    http_status=response.status_code,
                    metadata={
                        "error_detail": f"Semantic Scholar HTTPError: {response.status_code}",
                    },
                )
                return
            data = response.json()
>>>>>>> 6e803423
        except ValueError as json_err:
            yield ResolverResult(
                url=None,
                event="error",
                event_reason="json-error",
                metadata={"error_detail": str(json_err)},
            )
            return
        finally:
            response.close()

        open_access = (data.get("openAccessPdf") or {}) if isinstance(data, dict) else {}
        url = open_access.get("url") if isinstance(open_access, dict) else None
        if url:
            yield ResolverResult(url=url, metadata={"source": "semantic-scholar"})
        else:
            yield ResolverResult(
                url=None,
                event="skipped",
                event_reason="no-openaccess-pdf",
                metadata={"doi": doi},
            )


class UnpaywallResolver(RegisteredResolver):
    """Resolve PDFs via the Unpaywall API.

    Attributes:
        name: Resolver identifier registered with the pipeline.

    Examples:
        >>> UnpaywallResolver().name
        'unpaywall'
    """

    name = "unpaywall"

    def is_enabled(self, config: ResolverConfig, artifact: "WorkArtifact") -> bool:
        """Return ``True`` when resolver prerequisites are met for the artifact.

        Args:
            config: Resolver configuration containing runtime toggles and credentials.
            artifact: Work artifact capturing document metadata and identifiers.

        Returns:
            bool: ``True`` when the resolver should attempt to resolve the artifact.
        """
        return bool(config.unpaywall_email and artifact.doi)

    def iter_urls(
        self,
        session: _requests.Session,
        config: ResolverConfig,
        artifact: "WorkArtifact",
    ) -> Iterable[ResolverResult]:
        """Yield resolver results discovered for the supplied artifact.

        Args:
            session: Requests session used to communicate with upstream providers.
            config: Resolver configuration supplying timeouts and headers.
            artifact: Work artifact describing the document under resolution.

        Returns:
            Iterator[ResolverResult]: Stream of candidate download URLs or resolver events.
        """
        doi = normalize_doi(artifact.doi)
        if not doi:
            yield ResolverResult(url=None, event="skipped", event_reason="no-doi")
            return
        endpoint = f"https://api.unpaywall.org/v2/{quote(doi)}"
        headers = dict(config.polite_headers)
        params = {"email": config.unpaywall_email} if config.unpaywall_email else None
        try:
            response = request_with_retries(
                session,
                "GET",
                endpoint,
                params=params,
                timeout=config.get_timeout(self.name),
                headers=headers,
            )
        except _requests.Timeout as exc:
            yield ResolverResult(
                url=None,
                event="error",
                event_reason="timeout",
                metadata={"timeout": config.get_timeout(self.name), "error": str(exc)},
            )
            return
        except _requests.ConnectionError as exc:
            yield ResolverResult(
                url=None,
                event="error",
                event_reason="connection-error",
                metadata={"error": str(exc)},
            )
            return
        except _requests.RequestException as exc:
            yield ResolverResult(
                url=None,
                event="error",
                event_reason="request-error",
                metadata={"error": str(exc)},
            )
            return
        except Exception as exc:  # pragma: no cover - defensive
            LOGGER.exception("Unexpected error in Unpaywall resolver session path")
            yield ResolverResult(
                url=None,
                event="error",
                event_reason="unexpected-error",
                metadata={"error": str(exc), "error_type": type(exc).__name__},
            )
            return

        if response.status_code != 200:
            yield ResolverResult(
                url=None,
                event="error",
                event_reason="http-error",
                http_status=response.status_code,
                metadata={"error_detail": f"Unpaywall returned {response.status_code}"},
            )
            return

        try:
            data = response.json()
        except ValueError as json_err:
            yield ResolverResult(
                url=None,
                event="error",
                event_reason="json-error",
                metadata={
                    "error_detail": str(json_err),
                    "content_preview": response.text[:200] if hasattr(response, "text") else "",
                },
            )
            return
        finally:
            response.close()

        candidates: List[Tuple[str, Dict[str, Any]]] = []
        best = (data or {}).get("best_oa_location") or {}
        url = best.get("url_for_pdf")
        if url:
            candidates.append((url, {"source": "best_oa_location"}))

        for loc in (data or {}).get("oa_locations", []) or []:
            if not isinstance(loc, dict):
                continue
            url = loc.get("url_for_pdf")
            if url:
                candidates.append((url, {"source": "oa_location"}))

        unique_urls = dedupe([candidate_url for candidate_url, _ in candidates])
        for unique_url in unique_urls:
            for candidate_url, metadata in candidates:
                if candidate_url == unique_url:
                    yield ResolverResult(url=unique_url, metadata=metadata)
                    break


class WaybackResolver(RegisteredResolver):
    """Fallback resolver that queries the Internet Archive Wayback Machine.

    Attributes:
        name: Resolver identifier registered with the pipeline.

    Examples:
        >>> WaybackResolver().name
        'wayback'
    """

    name = "wayback"

    def is_enabled(self, config: ResolverConfig, artifact: "WorkArtifact") -> bool:
        """Return ``True`` when resolver prerequisites are met for the artifact.

        Args:
            config: Resolver configuration containing runtime toggles and credentials.
            artifact: Work artifact capturing document metadata and identifiers.

        Returns:
            bool: ``True`` when the resolver should attempt to resolve the artifact.
        """
        return bool(artifact.failed_pdf_urls)

    def iter_urls(
        self,
        session: _requests.Session,
        config: ResolverConfig,
        artifact: "WorkArtifact",
    ) -> Iterable[ResolverResult]:
        """Yield resolver results discovered for the supplied artifact.

        Args:
            session: Requests session used to communicate with upstream providers.
            config: Resolver configuration supplying timeouts and headers.
            artifact: Work artifact describing the document under resolution.

        Returns:
            Iterator[ResolverResult]: Stream of candidate download URLs or resolver events.
        """
        if not artifact.failed_pdf_urls:
            yield ResolverResult(url=None, event="skipped", event_reason="no-failed-urls")
            return

        for original in artifact.failed_pdf_urls:
            try:
                resp = request_with_retries(
                    session,
                    "get",
                    "https://archive.org/wayback/available",
                    params={"url": original},
                    timeout=config.get_timeout(self.name),
                    headers=config.polite_headers,
                )
            except _requests.Timeout as exc:
                yield ResolverResult(
                    url=None,
                    event="error",
                    event_reason="timeout",
                    metadata={
                        "original": original,
                        "timeout": config.get_timeout(self.name),
                        "error": str(exc),
                    },
                )
                continue
            except _requests.ConnectionError as exc:
                yield ResolverResult(
                    url=None,
                    event="error",
                    event_reason="connection-error",
                    metadata={"original": original, "error": str(exc)},
                )
                continue
            except _requests.RequestException as exc:
                yield ResolverResult(
                    url=None,
                    event="error",
                    event_reason="request-error",
                    metadata={"original": original, "error": str(exc)},
                )
                continue
            except Exception as exc:  # pragma: no cover - defensive
                LOGGER.exception("Unexpected Wayback resolver error")
                yield ResolverResult(
                    url=None,
                    event="error",
                    event_reason="unexpected-error",
                    metadata={
                        "original": original,
                        "error": str(exc),
                        "error_type": type(exc).__name__,
                    },
                )
                continue
            if resp.status_code != 200:
                yield ResolverResult(
                    url=None,
                    event="error",
                    event_reason="http-error",
                    http_status=resp.status_code,
                    metadata={
                        "original": original,
                        "error_detail": f"Wayback returned {resp.status_code}",
                    },
                )
                continue
            try:
                data = resp.json()
            except ValueError as json_err:
                yield ResolverResult(
                    url=None,
                    event="error",
                    event_reason="json-error",
                    metadata={"original": original, "error_detail": str(json_err)},
                )
                continue
            closest = (data.get("archived_snapshots") or {}).get("closest") or {}
            if closest.get("available") and closest.get("url"):
                metadata = {"original": original}
                if closest.get("timestamp"):
                    metadata["timestamp"] = closest["timestamp"]
                yield ResolverResult(url=closest["url"], metadata=metadata)


class ZenodoResolver(ApiResolverBase):
    """Resolve Zenodo records into downloadable open-access PDF URLs.

    Attributes:
        name: Resolver identifier registered with the pipeline.

    Examples:
        >>> ZenodoResolver().name
        'zenodo'
    """

    name = "zenodo"

    def is_enabled(self, config: ResolverConfig, artifact: "WorkArtifact") -> bool:
        """Return ``True`` when resolver prerequisites are met for the artifact.

        Args:
            config: Resolver configuration containing runtime toggles and credentials.
            artifact: Work artifact capturing document metadata and identifiers.

        Returns:
            bool: ``True`` when the resolver should attempt to resolve the artifact.
        """
        return artifact.doi is not None

    def iter_urls(
        self,
        session: _requests.Session,
        config: ResolverConfig,
        artifact: "WorkArtifact",
    ) -> Iterable[ResolverResult]:
        """Yield resolver results discovered for the supplied artifact.

        Args:
            session: Requests session used to communicate with upstream providers.
            config: Resolver configuration supplying timeouts and headers.
            artifact: Work artifact describing the document under resolution.

        Returns:
            Iterator[ResolverResult]: Stream of candidate download URLs or resolver events.
        """
        doi = normalize_doi(artifact.doi)
        if not doi:
            yield ResolverResult(url=None, event="skipped", event_reason="no-doi")
            return

        data, error = self._request_json(
            session,
            "GET",
            "https://zenodo.org/api/records/",
            config=config,
            params={"q": f'doi:"{doi}"', "size": 3, "sort": "mostrecent"},
        )
        if error:
            yield error
            return

        hits = data.get("hits", {})
        if not isinstance(hits, dict):
            LOGGER.warning("Zenodo API returned malformed hits payload: %s", type(hits).__name__)
            return
        hits_list = hits.get("hits", [])
        if not isinstance(hits_list, list):
            LOGGER.warning("Zenodo API returned malformed hits list: %s", type(hits_list).__name__)
            return
        for record in hits_list or []:
            if not isinstance(record, dict):
                LOGGER.warning("Skipping malformed Zenodo record: %r", record)
                continue
            files = record.get("files", []) or []
            if not isinstance(files, list):
                LOGGER.warning("Skipping Zenodo record with invalid files payload: %r", files)
                continue
            for file_entry in files:
                if not isinstance(file_entry, dict):
                    LOGGER.warning(
                        "Skipping non-dict Zenodo file entry in record %s", record.get("id")
                    )
                    continue
                file_type = (file_entry.get("type") or "").lower()
                file_key = (file_entry.get("key") or "").lower()
                if file_type == "pdf" or file_key.endswith(".pdf"):
                    links = file_entry.get("links")
                    url = links.get("self") if isinstance(links, dict) else None
                    if url:
                        yield ResolverResult(
                            url=url,
                            metadata={
                                "source": "zenodo",
                                "record_id": record.get("id"),
                                "filename": file_entry.get("key"),
                            },
                        )


# ---------------------------------------------------------------------------
# Public API helpers


def default_resolvers() -> List[Resolver]:
    """Instantiate the default resolver stack in priority order.

    Args:
        None

    Returns:
        List[Resolver]: Resolver instances ordered according to
        ``DEFAULT_RESOLVER_ORDER``.

    Examples:
        >>> from DocsToKG.ContentDownload import resolvers
        >>> [resolver.name for resolver in resolvers.default_resolvers()]  # doctest: +ELLIPSIS
        ['openalex', 'unpaywall', ...]
    """

    return ResolverRegistry.create_default()


def _callable_accepts_argument(func: DownloadFunc, name: str) -> bool:
    """Return ``True`` when ``func`` accepts an argument named ``name``.

    Args:
        func: Download function whose call signature should be inspected.
        name: Argument name whose presence should be detected.

    Returns:
        bool: ``True`` when ``func`` accepts the argument or variable parameters.
    """

    try:
        from inspect import Parameter, signature
    except ImportError:  # pragma: no cover - inspect always available
        return True

    try:
        func_signature = signature(func)
    except (TypeError, ValueError):
        return True

    for parameter in func_signature.parameters.values():
        if parameter.kind in (
            Parameter.VAR_POSITIONAL,
            Parameter.VAR_KEYWORD,
        ):
            return True
        if parameter.name == name:
            return True
    return False


class _RunState:
    """Mutable pipeline execution state shared across resolvers.

    Args:
        dry_run: Indicates whether downloads should be skipped.

    Attributes:
        dry_run: Indicates whether downloads should be skipped.
        seen_urls: Set of URLs already attempted.
        html_paths: Collected HTML fallback paths.
        failed_urls: URLs that failed during resolution.
        attempt_counter: Total number of resolver attempts performed.

    Examples:
        >>> state = _RunState(dry_run=True)
        >>> state.dry_run
        True
    """

    __slots__ = (
        "dry_run",
        "seen_urls",
        "html_paths",
        "failed_urls",
        "attempt_counter",
    )

    def __init__(self, dry_run: bool) -> None:
        """Initialise run-state bookkeeping for a pipeline execution.

        Args:
            dry_run: Flag indicating whether downloads should be skipped.

        Returns:
            None
        """

        self.dry_run = dry_run
        self.seen_urls: set[str] = set()
        self.html_paths: List[str] = []
        self.failed_urls: List[str] = []
        self.attempt_counter = 0


class ResolverPipeline:
    """Executes resolvers in priority order until a PDF download succeeds.

    The pipeline is safe to reuse across worker threads when
    :attr:`ResolverConfig.max_concurrent_resolvers` is greater than one. All
    mutable shared state is protected by :class:`threading.Lock` instances and
    only read concurrently without mutation. HTTP ``_requests.Session`` objects
    are treated as read-only; callers must avoid mutating shared sessions after
    handing them to the pipeline.

    Attributes:
        config: Resolver configuration containing ordering and rate limits.
        download_func: Callable responsible for downloading resolved URLs.
        logger: Structured attempt logger capturing resolver telemetry.
        metrics: Metrics collector tracking resolver performance.

    Examples:
        >>> pipeline = ResolverPipeline([], ResolverConfig(), lambda *args, **kwargs: None, None)  # doctest: +SKIP
        >>> isinstance(pipeline.metrics, ResolverMetrics)  # doctest: +SKIP
        True
    """

    def __init__(
        self,
        resolvers: Sequence[Resolver],
        config: ResolverConfig,
        download_func: DownloadFunc,
        logger: AttemptSink,
        metrics: Optional[ResolverMetrics] = None,
    ) -> None:
        """Create a resolver pipeline with ordering, download, and metric hooks.

        Args:
            resolvers: Resolver instances available for execution.
            config: Pipeline configuration controlling ordering and limits.
            download_func: Callable responsible for downloading resolved URLs.
            logger: Logger that records resolver attempt metadata.
            metrics: Optional metrics collector used for resolver telemetry.

        Returns:
            None
        """

        self._resolver_map = {resolver.name: resolver for resolver in resolvers}
        self.config = config
        self.download_func = download_func
        self.logger = logger
        self.metrics = metrics or ResolverMetrics()
        self._last_invocation: Dict[str, float] = defaultdict(lambda: 0.0)
        self._lock = threading.Lock()
        self._global_seen_urls: set[str] = set()
        self._global_lock = threading.Lock()
        self._last_host_hit: defaultdict[str, float] = defaultdict(float)
        self._host_lock = threading.Lock()
        self._download_accepts_context = _callable_accepts_argument(download_func, "context")
        self._download_accepts_head_flag = _callable_accepts_argument(
            download_func, "head_precheck_passed"
        )

    def _respect_rate_limit(self, resolver_name: str) -> None:
        """Sleep as required to respect per-resolver rate limiting policies.

        The method performs an atomic read-modify-write on
        :attr:`_last_invocation` guarded by :attr:`_lock` to ensure that
        concurrent threads honour resolver spacing requirements.

        Args:
            resolver_name: Name of the resolver to rate limit.

        Returns:
            None
        """

        limit = self.config.resolver_min_interval_s.get(resolver_name)
        if not limit:
            limit = self.config.resolver_rate_limits.get(resolver_name)
        if not limit:
            return
        wait = 0.0
        with self._lock:
            last = self._last_invocation[resolver_name]
            now = _time.monotonic()
            delta = now - last
            if delta < limit:
                wait = limit - delta
            self._last_invocation[resolver_name] = now + wait
        if wait > 0:
            _time.sleep(wait)

    def _respect_domain_limit(self, url: str) -> None:
        """Enforce per-domain throttling when configured.

        Args:
            url: Resolver URL whose host may be subject to throttling.

        Returns:
            None
        """

        if not url or not self.config.domain_min_interval_s:
            return
        host = urlsplit(url).netloc.lower()
        if not host:
            return
        interval = self.config.domain_min_interval_s.get(host)
        if not interval:
            return
        now = _time.monotonic()
        wait = 0.0
        with self._host_lock:
            last = self._last_host_hit[host]
            if last <= 0.0:
                self._last_host_hit[host] = now if now > 0.0 else 1e-9
                return
            elapsed = now - last
            if elapsed >= interval:
                self._last_host_hit[host] = now
                return
            wait = interval - elapsed
        if wait > 0:
            jitter = random.random() * 0.05
            _time.sleep(wait + jitter)
            with self._host_lock:
                self._last_host_hit[host] = _time.monotonic()

    def _jitter_sleep(self) -> None:
        """Introduce a small delay to avoid stampeding downstream services.

        Args:
            self: Pipeline instance executing resolver scheduling logic.

        Returns:
            None
        """

        if self.config.sleep_jitter <= 0:
            return
        _time.sleep(self.config.sleep_jitter + random.random() * 0.1)

    def _should_attempt_head_check(self, resolver_name: str) -> bool:
        """Return ``True`` when a resolver should perform a HEAD preflight request.

        Args:
            resolver_name: Name of the resolver under consideration.

        Returns:
            Boolean indicating whether the resolver should issue a HEAD request.
        """

        if resolver_name in self.config.resolver_head_precheck:
            return self.config.resolver_head_precheck[resolver_name]
        return self.config.enable_head_precheck

    def _head_precheck_url(
        self,
        session: _requests.Session,
        url: str,
        timeout: float,
    ) -> bool:
        """Delegate to the shared network-layer preflight helper."""

        return head_precheck(session, url, timeout)

    def run(
        self,
        session: _requests.Session,
        artifact: "WorkArtifact",
        context: Optional[Dict[str, Any]] = None,
    ) -> PipelineResult:
        """Execute resolvers until a PDF is obtained or resolvers are exhausted.

        Args:
            session: Requests session used for resolver HTTP calls.
            artifact: Work artifact describing the document to resolve.
            context: Optional execution context containing flags such as ``dry_run``.

        Returns:
            PipelineResult capturing resolver attempts and successful downloads.
        """

        context_data: Dict[str, Any] = context or {}
        state = _RunState(dry_run=bool(context_data.get("dry_run", False)))

        if self.config.max_concurrent_resolvers == 1:
            return self._run_sequential(session, artifact, context_data, state)

        return self._run_concurrent(session, artifact, context_data, state)

    def _run_sequential(
        self,
        session: _requests.Session,
        artifact: "WorkArtifact",
        context_data: Dict[str, Any],
        state: _RunState,
    ) -> PipelineResult:
        """Execute resolvers in order using the current thread.

        Args:
            session: Shared requests session for resolver HTTP calls.
            artifact: Work artifact describing the document being processed.
            context_data: Execution context dictionary.
            state: Mutable run state tracking attempts and duplicates.

        Returns:
            PipelineResult summarising the sequential run outcome.
        """

        for order_index, resolver_name in enumerate(self.config.resolver_order, start=1):
            resolver = self._prepare_resolver(resolver_name, order_index, artifact, state)
            if resolver is None:
                continue

            results, wall_ms = self._collect_resolver_results(
                resolver_name,
                resolver,
                session,
                artifact,
            )

            for result in results:
                pipeline_result = self._process_result(
                    session,
                    artifact,
                    resolver_name,
                    order_index,
                    result,
                    context_data,
                    state,
                    resolver_wall_time_ms=wall_ms,
                )
                if pipeline_result is not None:
                    return pipeline_result

        return PipelineResult(
            success=False,
            html_paths=list(state.html_paths),
            failed_urls=list(state.failed_urls),
        )

    def _run_concurrent(
        self,
        session: _requests.Session,
        artifact: "WorkArtifact",
        context_data: Dict[str, Any],
        state: _RunState,
    ) -> PipelineResult:
        """Execute resolvers concurrently using a thread pool.

        Args:
            session: Shared requests session for resolver HTTP calls.
            artifact: Work artifact describing the document being processed.
            context_data: Execution context dictionary.
            state: Mutable run state tracking attempts and duplicates.

        Returns:
            PipelineResult summarising the concurrent run outcome.
        """

        max_workers = self.config.max_concurrent_resolvers
        active_futures: Dict[Future[Tuple[List[ResolverResult], float]], Tuple[str, int]] = {}

        def submit_next(
            executor: ThreadPoolExecutor,
            start_index: int,
        ) -> int:
            """Queue additional resolvers until reaching concurrency limits.

            Args:
                executor: Thread pool responsible for executing resolver calls.
                start_index: Index in ``resolver_order`` where submission should resume.

            Returns:
                Updated index pointing to the next resolver candidate that has not been submitted.
            """
            index = start_index
            while len(active_futures) < max_workers and index < len(self.config.resolver_order):
                resolver_name = self.config.resolver_order[index]
                order_index = index + 1
                index += 1
                resolver = self._prepare_resolver(resolver_name, order_index, artifact, state)
                if resolver is None:
                    continue
                future = executor.submit(
                    self._collect_resolver_results,
                    resolver_name,
                    resolver,
                    session,
                    artifact,
                )
                active_futures[future] = (resolver_name, order_index)
            return index

        next_index = 0
        with ThreadPoolExecutor(max_workers=max_workers) as executor:
            next_index = submit_next(executor, next_index)

            while active_futures:
                done, _ = wait(active_futures.keys(), return_when=FIRST_COMPLETED)
                for future in done:
                    resolver_name, order_index = active_futures.pop(future)
                    try:
                        results, wall_ms = future.result()
                    except Exception as exc:  # pragma: no cover - defensive
                        results = [
                            ResolverResult(
                                url=None,
                                event="error",
                                event_reason="resolver-exception",
                                metadata={"message": str(exc)},
                            )
                        ]
                        wall_ms = 0.0

                    for result in results:
                        pipeline_result = self._process_result(
                            session,
                            artifact,
                            resolver_name,
                            order_index,
                            result,
                            context_data,
                            state,
                            resolver_wall_time_ms=wall_ms,
                        )
                        if pipeline_result is not None:
                            executor.shutdown(wait=False, cancel_futures=True)
                            return pipeline_result

                next_index = submit_next(executor, next_index)

        return PipelineResult(
            success=False,
            html_paths=list(state.html_paths),
            failed_urls=list(state.failed_urls),
        )

    def _prepare_resolver(
        self,
        resolver_name: str,
        order_index: int,
        artifact: "WorkArtifact",
        state: _RunState,
    ) -> Optional[Resolver]:
        """Return a prepared resolver or log skip events when unavailable.

        Args:
            resolver_name: Name of the resolver to prepare.
            order_index: Execution order index for the resolver.
            artifact: Work artifact being processed.
            state: Mutable run state tracking skips and duplicates.

        Returns:
            Resolver instance when available and enabled, otherwise ``None``.
        """

        resolver = self._resolver_map.get(resolver_name)
        if resolver is None:
            self.logger.log_attempt(
                AttemptRecord(
                    work_id=artifact.work_id,
                    resolver_name=resolver_name,
                    resolver_order=order_index,
                    url=None,
                    status="skipped",
                    http_status=None,
                    content_type=None,
                    elapsed_ms=None,
                    reason="resolver-missing",
                    dry_run=state.dry_run,
                    resolver_wall_time_ms=0.0,
                )
            )
            self.metrics.record_skip(resolver_name, "missing")
            return None

        if not self.config.is_enabled(resolver_name):
            self.logger.log_attempt(
                AttemptRecord(
                    work_id=artifact.work_id,
                    resolver_name=resolver_name,
                    resolver_order=order_index,
                    url=None,
                    status="skipped",
                    http_status=None,
                    content_type=None,
                    elapsed_ms=None,
                    reason="resolver-disabled",
                    dry_run=state.dry_run,
                    resolver_wall_time_ms=0.0,
                )
            )
            self.metrics.record_skip(resolver_name, "disabled")
            return None

        if not resolver.is_enabled(self.config, artifact):
            self.logger.log_attempt(
                AttemptRecord(
                    work_id=artifact.work_id,
                    resolver_name=resolver_name,
                    resolver_order=order_index,
                    url=None,
                    status="skipped",
                    http_status=None,
                    content_type=None,
                    elapsed_ms=None,
                    reason="resolver-not-applicable",
                    dry_run=state.dry_run,
                    resolver_wall_time_ms=0.0,
                )
            )
            self.metrics.record_skip(resolver_name, "not-applicable")
            return None

        return resolver

    def _collect_resolver_results(
        self,
        resolver_name: str,
        resolver: Resolver,
        session: _requests.Session,
        artifact: "WorkArtifact",
    ) -> Tuple[List[ResolverResult], float]:
        """Collect resolver results while applying rate limits and error handling.

        Args:
            resolver_name: Name of the resolver being executed (for logging and limits).
            resolver: Resolver instance that will generate candidate URLs.
            session: Requests session forwarded to the resolver.
            artifact: Work artifact describing the current document.

        Returns:
            Tuple of resolver results and the resolver wall time (ms).
        """

        results: List[ResolverResult] = []
        self._respect_rate_limit(resolver_name)
        start = _time.monotonic()
        try:
            for result in resolver.iter_urls(session, self.config, artifact):
                results.append(result)
        except Exception as exc:
            self.metrics.record_failure(resolver_name)
            results.append(
                ResolverResult(
                    url=None,
                    event="error",
                    event_reason="resolver-exception",
                    metadata={"message": str(exc)},
                )
            )
        wall_ms = (_time.monotonic() - start) * 1000.0
        return results, wall_ms

    def _process_result(
        self,
        session: _requests.Session,
        artifact: "WorkArtifact",
        resolver_name: str,
        order_index: int,
        result: ResolverResult,
        context_data: Dict[str, Any],
        state: _RunState,
        *,
        resolver_wall_time_ms: Optional[float] = None,
    ) -> Optional[PipelineResult]:
        """Process a single resolver result and return a terminal pipeline outcome.

        Args:
            session: Requests session used for follow-up download calls.
            artifact: Work artifact describing the document being processed.
            resolver_name: Name of the resolver that produced the result.
            order_index: 1-based index of the resolver in the execution order.
            result: Resolver result containing either a URL or event metadata.
            context_data: Execution context dictionary.
            state: Mutable run state tracking attempts and duplicates.
            resolver_wall_time_ms: Wall-clock time spent in the resolver.

        Returns:
            PipelineResult when resolution succeeds, otherwise ``None``.
        """

        if result.is_event:
            self.logger.log_attempt(
                AttemptRecord(
                    work_id=artifact.work_id,
                    resolver_name=resolver_name,
                    resolver_order=order_index,
                    url=None,
                    status=result.event or "event",
                    http_status=result.http_status,
                    content_type=None,
                    elapsed_ms=None,
                    reason=result.event_reason,
                    metadata=result.metadata,
                    dry_run=state.dry_run,
                    resolver_wall_time_ms=resolver_wall_time_ms,
                )
            )
            if result.event_reason:
                self.metrics.record_skip(resolver_name, result.event_reason)
            return None

        url = result.url
        if not url:
            return None
        if self.config.enable_global_url_dedup:
            with self._global_lock:
                duplicate = url in self._global_seen_urls
                if not duplicate:
                    self._global_seen_urls.add(url)
            if duplicate:
                self.logger.log_attempt(
                    AttemptRecord(
                        work_id=artifact.work_id,
                        resolver_name=resolver_name,
                        resolver_order=order_index,
                        url=url,
                        status="skipped",
                        http_status=None,
                        content_type=None,
                        elapsed_ms=None,
                        reason="duplicate-url-global",
                        metadata=result.metadata,
                        dry_run=state.dry_run,
                        resolver_wall_time_ms=resolver_wall_time_ms,
                    )
                )
                self.metrics.record_skip(resolver_name, "duplicate-url-global")
                return None
        if url in state.seen_urls:
            self.logger.log_attempt(
                AttemptRecord(
                    work_id=artifact.work_id,
                    resolver_name=resolver_name,
                    resolver_order=order_index,
                    url=url,
                    status="skipped",
                    http_status=None,
                    content_type=None,
                    elapsed_ms=None,
                    reason="duplicate-url",
                    metadata=result.metadata,
                    dry_run=state.dry_run,
                    resolver_wall_time_ms=resolver_wall_time_ms,
                )
            )
            self.metrics.record_skip(resolver_name, "duplicate-url")
            return None

        state.seen_urls.add(url)
        download_context = dict(context_data)
        head_precheck_passed = False
        if self._should_attempt_head_check(resolver_name):
            head_precheck_passed = self._head_precheck_url(
                session,
                url,
                self.config.get_timeout(resolver_name),
            )
            if not head_precheck_passed:
                self.logger.log_attempt(
                    AttemptRecord(
                        work_id=artifact.work_id,
                        resolver_name=resolver_name,
                        resolver_order=order_index,
                        url=url,
                        status="skipped",
                        http_status=None,
                        content_type=None,
                        elapsed_ms=None,
                        reason="head-precheck-failed",
                        metadata=result.metadata,
                        dry_run=state.dry_run,
                        resolver_wall_time_ms=resolver_wall_time_ms,
                    )
                )
                self.metrics.record_skip(resolver_name, "head-precheck-failed")
                return None
            head_precheck_passed = True

        state.attempt_counter += 1
        self._respect_domain_limit(url)
        kwargs: Dict[str, Any] = {}
        if self._download_accepts_head_flag:
            kwargs["head_precheck_passed"] = head_precheck_passed

        if self._download_accepts_context:
            outcome = self.download_func(
                session,
                artifact,
                url,
                result.referer,
                self.config.get_timeout(resolver_name),
                download_context,
                **kwargs,
            )
        else:
            outcome = self.download_func(
                session,
                artifact,
                url,
                result.referer,
                self.config.get_timeout(resolver_name),
                **kwargs,
            )

        self.logger.log_attempt(
            AttemptRecord(
                work_id=artifact.work_id,
                resolver_name=resolver_name,
                resolver_order=order_index,
                url=url,
                status=outcome.classification,
                http_status=outcome.http_status,
                content_type=outcome.content_type,
                elapsed_ms=outcome.elapsed_ms,
                reason=outcome.error,
                metadata=result.metadata,
                sha256=outcome.sha256,
                content_length=outcome.content_length,
                dry_run=state.dry_run,
                resolver_wall_time_ms=resolver_wall_time_ms,
            )
        )
        self.metrics.record_attempt(resolver_name, outcome)

        if outcome.classification == "html" and outcome.path:
            state.html_paths.append(outcome.path)

        if not outcome.is_pdf and url:
            if url not in state.failed_urls:
                state.failed_urls.append(url)
            if url not in artifact.failed_pdf_urls:
                artifact.failed_pdf_urls.append(url)

        if outcome.is_pdf:
            return PipelineResult(
                success=True,
                resolver_name=resolver_name,
                url=url,
                outcome=outcome,
                html_paths=list(state.html_paths),
                failed_urls=list(state.failed_urls),
            )

        if state.attempt_counter >= self.config.max_attempts_per_work:
            return PipelineResult(
                success=False,
                resolver_name=resolver_name,
                url=url,
                outcome=outcome,
                html_paths=list(state.html_paths),
                failed_urls=list(state.failed_urls),
                reason="max-attempts-reached",
            )

        self._jitter_sleep()
        return None


def clear_resolver_caches() -> None:
    """Clear resolver-level HTTP caches to force fresh lookups.

    The resolver implementations now issue requests directly through the
    shared retry helper and no longer maintain module-level caches. The
    function remains for backward compatibility with existing call sites.
    """

    LOGGER.debug("clear_resolver_caches() is a no-op; caches removed")


__all__ = [
    "AttemptSink",
    "AttemptRecord",
    "DownloadFunc",
    "DownloadOutcome",
    "PipelineResult",
    "Resolver",
    "ResolverConfig",
    "ResolverMetrics",
    "ResolverPipeline",
    "ResolverRegistry",
    "RegisteredResolver",
    "ApiResolverBase",
    "ResolverResult",
    "DEFAULT_RESOLVER_ORDER",
    "DEFAULT_RESOLVER_TOGGLES",
    "default_resolvers",
    "clear_resolver_caches",
    "ArxivResolver",
    "CoreResolver",
    "CrossrefResolver",
    "DoajResolver",
    "EuropePmcResolver",
    "FigshareResolver",
    "HalResolver",
    "LandingPageResolver",
    "OpenAireResolver",
    "OpenAlexResolver",
    "OsfResolver",
    "PmcResolver",
    "SemanticScholarResolver",
    "UnpaywallResolver",
    "WaybackResolver",
    "ZenodoResolver",
    "find_pdf_via_meta",
    "find_pdf_via_link",
    "find_pdf_via_anchor",
]<|MERGE_RESOLUTION|>--- conflicted
+++ resolved
@@ -2201,8 +2201,6 @@
                 )
                 return
             data = response.json()
-<<<<<<< HEAD
-=======
         except ValueError as json_err:
             yield ResolverResult(
                 url=None,
@@ -2225,7 +2223,6 @@
                 )
                 return
             data = response.json()
->>>>>>> 6e803423
         except ValueError as json_err:
             yield ResolverResult(
                 url=None,
