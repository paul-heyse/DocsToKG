# === NAVMAP v1 ===
# {
#   "module": "DocsToKG.ContentDownload.telemetry_wayback",
#   "purpose": "Telemetry helpers for the Wayback last-chance resolver",
#   "sections": [
#     {
#       "id": "telemetrysink",
#       "name": "TelemetrySink",
#       "anchor": "protocol-telemetrysink",
#       "kind": "protocol"
#     },
#     {
#       "id": "jsonlsink",
#       "name": "JsonlSink",
#       "anchor": "class-jsonlsink",
#       "kind": "class"
#     },
#     {
#       "id": "attemptresult",
#       "name": "AttemptResult",
#       "anchor": "class-attemptresult",
#       "kind": "class"
#     },
#     {
#       "id": "modeselected",
#       "name": "ModeSelected",
#       "anchor": "class-modeselected",
#       "kind": "class"
#     },
#     {
#       "id": "discoverystage",
#       "name": "DiscoveryStage",
#       "anchor": "class-discoverystage",
#       "kind": "class"
#     },
#     {
#       "id": "candidatedecision",
#       "name": "CandidateDecision",
#       "anchor": "class-candidatedecision",
#       "kind": "class"
#     },
#     {
#       "id": "pdfdiscoverymethod",
#       "name": "PdfDiscoveryMethod",
#       "anchor": "class-pdfdiscoverymethod",
#       "kind": "class"
#     },
#     {
#       "id": "skipreason",
#       "name": "SkipReason",
#       "anchor": "class-skipreason",
#       "kind": "class"
#     },
#     {
#       "id": "attemptcontext",
#       "name": "AttemptContext",
#       "anchor": "class-attemptcontext",
#       "kind": "class"
#     },
#     {
#       "id": "telemetrywayback",
#       "name": "TelemetryWayback",
#       "anchor": "class-telemetrywayback",
#       "kind": "class"
#     }
#   ]
# }
# === /NAVMAP ===
"""
Telemetry helpers for the Wayback last-chance resolver.

This module centralizes *all* logging/metrics for Wayback discovery and emission so the
resolver stays simple and business-logic focused. It's intentionally verbose and typed
to be junior-dev-friendly.

Integration points:
- Call `emit_attempt_start()` when the Wayback resolver begins evaluating a failed URL.
- Use `emit_discovery_*()` during Availability/CDX queries.
- Use `emit_candidate()` when you pick a snapshot to evaluate.
- If you switch to the HTML-parse path, call `emit_html_parse()`.
- Before emitting a PDF, call `emit_pdf_check()` with HEAD/sniff results.
- On success, call `emit_emit()`.
- On any terminal skip/failure, call `emit_skip()`.
- Always finish with `emit_attempt_end()`.

All events are enriched with a shared "envelope": run/work/artifact/attempt IDs, wall time,
and a monotonic clock delta to calculate durations independent of wall-clock skew.
"""

from __future__ import annotations

import json
import logging
import os
import uuid
import time
from dataclasses import dataclass, field
from datetime import datetime, timezone
from enum import Enum
from pathlib import Path
from typing import Any, Callable, Dict, Iterable, List, Mapping, Optional, Protocol


LOGGER = logging.getLogger(__name__)


# ────────────────────────────────────────────────────────────────────────────────
# Sink interface(s)
# ────────────────────────────────────────────────────────────────────────────────


class TelemetrySink(Protocol):
    """A sink consumes a single event dict (already envelope-enriched)."""

    def emit(self, event: Mapping[str, Any]) -> None: ...


class JsonlSink:
    """
    Very simple JSONL sink for local runs. For multi-process safety,
    wrap calls in your project's file locks (e.g., locks.manifest_lock()).
    """

    def __init__(self, path: Path, ensure_parent: bool = True) -> None:
        self.path = Path(path)
        if ensure_parent:
            self.path.parent.mkdir(parents=True, exist_ok=True)

    def emit(self, event: Mapping[str, Any]) -> None:
        line = json.dumps(event, separators=(",", ":"), ensure_ascii=False)
        # NOTE: Use your centralized file locks here if multiple writers exist.
        with self.path.open("a", encoding="utf-8") as f:
            f.write(line + "\n")


class _FailsafeTelemetrySink:
    """Wrap a sink and disable it after repeated failures."""

    def __init__(
        self,
        inner: TelemetrySink,
        *,
        failure_threshold: int,
        logger: Optional[logging.Logger] = None,
    ) -> None:
        if failure_threshold < 1:
            raise ValueError("failure_threshold must be >= 1")
        self._inner = inner
        self._failure_threshold = failure_threshold
        self._consecutive_failures = 0
        self._failures_total = 0
        self._disabled = False
        self._logger = logger or LOGGER
        self._sink_name = type(inner).__name__

    @property
    def disabled(self) -> bool:
        return self._disabled

    def emit(self, event: Mapping[str, Any]) -> None:
        if self._disabled:
            return
        try:
            self._inner.emit(event)
            self._consecutive_failures = 0
        except Exception:
            self._consecutive_failures += 1
            self._failures_total += 1
            self._logger.warning(
                "Telemetry sink %s emit failed (%d/%d)",
                self._sink_name,
                self._consecutive_failures,
                self._failure_threshold,
                exc_info=True,
            )
            if self._consecutive_failures >= self._failure_threshold:
                self._disabled = True
                self._logger.error(
                    "Disabling telemetry sink %s after %d consecutive failures",
                    self._sink_name,
                    self._failure_threshold,
                )

    def metrics_snapshot(self) -> Dict[str, Any]:
        return {
            "sink": self._sink_name,
            "failure_threshold": self._failure_threshold,
            "consecutive_failures": self._consecutive_failures,
            "failures_total": self._failures_total,
            "disabled": self._disabled,
        }


# ────────────────────────────────────────────────────────────────────────────────
# Enums to reduce typos and keep cardinality tight
# ────────────────────────────────────────────────────────────────────────────────


class AttemptResult(str, Enum):
    EMITTED_PDF = "emitted_pdf"
    EMITTED_PDF_FROM_HTML = "emitted_pdf_from_html"
    SKIPPED_NO_SNAPSHOT = "skipped_no_snapshot"
    SKIPPED_NON_PDF = "skipped_non_pdf"
    SKIPPED_BELOW_MIN_SIZE = "skipped_below_min_size"
    SKIPPED_BLOCKED_OFFLINE = "skipped_blocked_offline"
    ERROR_HTTP = "error_http"
    ERROR_CDX = "error_cdx"
    TIMEOUT = "timeout"


class ModeSelected(str, Enum):
    PDF_DIRECT = "pdf_direct"
    HTML_PARSE = "html_parse"
    NONE = "none"


class DiscoveryStage(str, Enum):
    AVAILABILITY = "availability"
    CDX = "cdx"


class CandidateDecision(str, Enum):
    HEAD_CHECK = "head_check"
    SKIPPED_STATUS = "skipped_status"
    SKIPPED_MIME = "skipped_mime"


class PdfDiscoveryMethod(str, Enum):
    META = "meta"
    LINK = "link"
    ANCHOR = "anchor"


class SkipReason(str, Enum):
    NO_SNAPSHOT = "no_snapshot"
    ALL_NON_PDF = "all_non_pdf"
    BELOW_MIN_SIZE = "below_min_size"
    NON_PDF = "non_pdf"
    BLOCKED_OFFLINE = "blocked_offline"
    TIMEOUT = "timeout"
    CDX_ERROR = "cdx_error"
    HTTP_ERROR = "http_error"


# ────────────────────────────────────────────────────────────────────────────────
# Context captured per attempt (for durations & correlation)
# ────────────────────────────────────────────────────────────────────────────────


@dataclass
class AttemptContext:
    run_id: str
    work_id: str
    artifact_id: str
    attempt_id: str = field(default_factory=lambda: str(uuid.uuid4()))
    start_wall: datetime = field(default_factory=lambda: datetime.now(timezone.utc))
    original_url: str = ""
    canonical_url: str = ""
    publication_year: Optional[int] = None
<<<<<<< HEAD
    monotonic: Callable[[], float] = field(default=time.monotonic, repr=False)
    start_monotonic: float = field(init=False)

    def __post_init__(self) -> None:
        self.start_monotonic = self.monotonic()
=======
    candidate_count: int = 0
    discovery_count: int = 0
>>>>>>> 024b957e

    def monotonic_ms_since_start(self) -> int:
        return int((self.monotonic() - self.start_monotonic) * 1000)


# ────────────────────────────────────────────────────────────────────────────────
# Telemetry emitter
# ────────────────────────────────────────────────────────────────────────────────


class TelemetryWayback:
    """
    Pluggable telemetry emitter for the Wayback resolver.

    Parameters
    ----------
    run_id:
        Execution/run correlation id.
    sinks:
        A list of sinks to fan out events (e.g., [JsonlSink(Path(...))]).
    schema_version:
        Free-form version tag to bump if you adjust shapes.
    now_fn / monotonic_fn:
        Hooks for tests to control time.
    resolver_name:
        Defaults to "wayback"; override only if you fork the resolver's name.
    """

    def __init__(
        self,
        run_id: str,
        sinks: Iterable[TelemetrySink],
        *,
        schema_version: str = "1",
        now_fn=lambda: datetime.now(timezone.utc),
        monotonic_fn=time.monotonic,
        resolver_name: str = "wayback",
        # Sampling controls
        sample_candidates: Optional[int] = None,
        sample_discovery: Optional[str] = None,
    ) -> None:
        self.run_id = run_id
        self.sinks = list(sinks)
        self.schema_version = schema_version
        self._now = now_fn
        self._mono = monotonic_fn
        self.resolver_name = resolver_name

        # Sampling configuration from environment variables
        self.sample_candidates = sample_candidates or int(
            os.environ.get("WAYBACK_SAMPLE_CANDIDATES", "0")
        )
        self.sample_discovery = sample_discovery or os.environ.get("WAYBACK_SAMPLE_DISCOVERY", "")

        # Track sampling state per attempt via the AttemptContext

    # ── Envelope helpers ────────────────────────────────────────────────────────

    def failover_metrics_snapshot(self) -> List[Dict[str, Any]]:
        """Return telemetry sink failover metrics for wrapped sinks."""

        metrics: List[Dict[str, Any]] = []
        for sink in self.sinks:
            if isinstance(sink, _FailsafeTelemetrySink):
                metrics.append(sink.metrics_snapshot())
        return metrics

    def _envelope(self, ctx: AttemptContext) -> Dict[str, Any]:
        return {
            "schema": self.schema_version,
            "resolver": self.resolver_name,
            "run_id": ctx.run_id,
            "work_id": ctx.work_id,
            "artifact_id": ctx.artifact_id,
            "attempt_id": ctx.attempt_id,
            "ts": self._now().isoformat(),
            "monotonic_ms": ctx.monotonic_ms_since_start(),
        }

    def _emit(self, ctx: AttemptContext, event_type: str, body: Mapping[str, Any]) -> None:
        event = {"event_type": event_type, **self._envelope(ctx), **body}
        for s in self.sinks:
            s.emit(event)

    # ── Attempt lifecycle ───────────────────────────────────────────────────────

    def emit_attempt_start(
        self,
        work_id: str,
        artifact_id: str,
        *,
        original_url: str,
        canonical_url: str,
        publication_year: Optional[int] = None,
    ) -> AttemptContext:
        """
        Start a Wayback resolver attempt for a single failed URL.
        Return an AttemptContext; pass it to all subsequent emit_* calls.
        """
        ctx = AttemptContext(
            run_id=self.run_id,
            work_id=work_id,
            artifact_id=artifact_id,
            start_wall=self._now(),
            original_url=original_url,
            canonical_url=canonical_url,
            publication_year=publication_year,
            monotonic=self._mono,
        )
        self._emit(
            ctx,
            "wayback_attempt",
            {
                "event": "start",
                "original_url": original_url,
                "canonical_url": canonical_url,
                "publication_year": publication_year,
            },
        )
        return ctx

    def emit_attempt_end(
        self,
        ctx: AttemptContext,
        *,
        mode_selected: ModeSelected,
        result: AttemptResult,
        candidates_scanned: int,
        extra: Optional[Mapping[str, Any]] = None,
    ) -> None:
        """
        End the attempt with a final result.
        """
        body = {
            "event": "end",
            "mode_selected": mode_selected.value,
            "result": result.value,
            "candidates_scanned": int(candidates_scanned),
            "total_duration_ms": ctx.monotonic_ms_since_start(),
        }
        if extra:
            body.update(extra)
        self._emit(ctx, "wayback_attempt", body)

    # ── Discovery (Availability / CDX) ─────────────────────────────────────────

    def emit_discovery_availability(
        self,
        ctx: AttemptContext,
        *,
        query_url: str,
        year_window: Optional[str] = None,  # e.g., "-2..+2"
        http_status: Optional[int] = None,
        from_cache: Optional[bool] = None,
        revalidated: Optional[bool] = None,
        rate_delay_ms: Optional[int] = None,
        retry_after_s: Optional[int] = None,
        retry_count: Optional[int] = None,
        error: Optional[str] = None,
    ) -> None:
        self._emit(
            ctx,
            "wayback_discovery",
            {
                "stage": DiscoveryStage.AVAILABILITY.value,
                "query_url": query_url,
                "year_window": year_window,
                "http_status": http_status,
                "from_cache": from_cache,
                "revalidated": revalidated,
                "rate_delay_ms": rate_delay_ms,
                "retry_after_s": retry_after_s,
                "retry_count": retry_count,
                "error": error,
            },
        )

    def emit_discovery_cdx(
        self,
        ctx: AttemptContext,
        *,
        query_url: str,
        year_window: Optional[str],
        limit: int,
        http_status: Optional[int],
        returned: Optional[int],
        first_ts: Optional[str],
        last_ts: Optional[str],
        from_cache: Optional[bool],
        revalidated: Optional[bool],
        rate_delay_ms: Optional[int],
        retry_after_s: Optional[int],
        retry_count: Optional[int],
        error: Optional[str] = None,
    ) -> None:
        # Apply discovery sampling
        if self.sample_discovery == "first,last":
            ctx.discovery_count += 1
            # Only emit first and last CDX batches
            if ctx.discovery_count > 1 and returned is not None and returned > 0:
                # This is not the first batch, skip unless it's the last
                return

        self._emit(
            ctx,
            "wayback_discovery",
            {
                "stage": DiscoveryStage.CDX.value,
                "query_url": query_url,
                "year_window": year_window,
                "limit": limit,
                "returned": returned,
                "first_ts": first_ts,
                "last_ts": last_ts,
                "http_status": http_status,
                "from_cache": from_cache,
                "revalidated": revalidated,
                "rate_delay_ms": rate_delay_ms,
                "retry_after_s": retry_after_s,
                "retry_count": retry_count,
                "error": error,
            },
        )

    # ── Candidate (evaluate one or two best snapshots) ─────────────────────────

    def emit_candidate(
        self,
        ctx: AttemptContext,
        *,
        archive_url: str,
        memento_ts: str,
        statuscode: Optional[int],
        mimetype: Optional[str],
        source_stage: DiscoveryStage,
        decision: CandidateDecision,
        distance_to_pub_year: Optional[int] = None,
    ) -> None:
        # Apply candidate sampling
        if self.sample_candidates > 0:
            ctx.candidate_count += 1
            if ctx.candidate_count > self.sample_candidates:
                return

        self._emit(
            ctx,
            "wayback_candidate",
            {
                "archive_url": archive_url,
                "memento_ts": memento_ts,
                "statuscode": statuscode,
                "mimetype": mimetype,
                "source_stage": source_stage.value,
                "decision": decision.value,
                "distance_to_pub_year": distance_to_pub_year,
            },
        )

    # ── HTML path (archived landing page → PDF) ────────────────────────────────

    def emit_html_parse(
        self,
        ctx: AttemptContext,
        *,
        archive_html_url: str,
        html_http_status: Optional[int],
        from_cache: Optional[bool],
        revalidated: Optional[bool],
        html_bytes: Optional[int],
        pdf_link_found: bool,
        pdf_discovery_method: Optional[PdfDiscoveryMethod] = None,
        discovered_pdf_url: Optional[str] = None,
    ) -> None:
        self._emit(
            ctx,
            "wayback_html_parse",
            {
                "archive_html_url": archive_html_url,
                "html_http_status": html_http_status,
                "from_cache": from_cache,
                "revalidated": revalidated,
                "html_bytes": html_bytes,
                "pdf_link_found": pdf_link_found,
                "pdf_discovery_method": pdf_discovery_method.value
                if pdf_discovery_method
                else None,
                "discovered_pdf_url": discovered_pdf_url,
            },
        )

    # ── Archived PDF verification ──────────────────────────────────────────────

    def emit_pdf_check(
        self,
        ctx: AttemptContext,
        *,
        archive_pdf_url: str,
        head_status: Optional[int],
        content_type: Optional[str],
        content_length: Optional[int],
        is_pdf_signature: Optional[bool],
        min_bytes_pass: Optional[bool],
        decision: CandidateDecision,  # expected: "emit" is expressed via emit_emit()
    ) -> None:
        self._emit(
            ctx,
            "wayback_pdf_check",
            {
                "archive_pdf_url": archive_pdf_url,
                "head_status": head_status,
                "content_type": content_type,
                "content_length": content_length,
                "is_pdf_signature": is_pdf_signature,
                "min_bytes_pass": min_bytes_pass,
                "decision": decision.value,
            },
        )

    # ── Success emission ───────────────────────────────────────────────────────

    def emit_emit(
        self,
        ctx: AttemptContext,
        *,
        emitted_url: str,
        memento_ts: str,
        source_mode: ModeSelected,  # PDF_DIRECT or HTML_PARSE
        http_ct_expected: str = "application/pdf",
    ) -> None:
        self._emit(
            ctx,
            "wayback_emit",
            {
                "emitted_url": emitted_url,
                "memento_ts": memento_ts,
                "source_mode": source_mode.value,
                "http_ct_expected": http_ct_expected,
            },
        )

    # ── Terminal skip / error ──────────────────────────────────────────────────

    def emit_skip(
        self,
        ctx: AttemptContext,
        *,
        reason: SkipReason,
        details: Optional[str] = None,
    ) -> None:
        self._emit(
            ctx,
            "wayback_skip",
            {
                "reason": reason.value,
                "details": details,
            },
        )


# ────────────────────────────────────────────────────────────────────────────────
# Helper functions
# ────────────────────────────────────────────────────────────────────────────────


def create_telemetry_with_failsafe(
    run_id: str,
    sinks: Iterable[TelemetrySink],
    *,
    jsonl_fallback_path: Optional[Path] = None,
    sink_failure_threshold: int = 3,
    logger: Optional[logging.Logger] = None,
    **kwargs,
) -> TelemetryWayback:
    """
    Create telemetry with failsafe dual-sink (SQLite + JSONL).

    If SQLite sink fails repeatedly, automatically fall back to JSONL.

    Args:
        run_id: Run identifier
        sinks: Primary sinks (typically SQLite)
        jsonl_fallback_path: Path for JSONL fallback sink
        sink_failure_threshold: Number of consecutive failures before disabling a sink
        logger: Optional logger override for failure reporting
        **kwargs: Additional arguments for TelemetryWayback

    Returns:
        TelemetryWayback instance with failsafe enabled
    """
    wrapped_sinks = [
        _FailsafeTelemetrySink(
            sink,
            failure_threshold=sink_failure_threshold,
            logger=logger,
        )
        for sink in sinks
    ]
    sink_list: List[TelemetrySink] = list(wrapped_sinks)

    # Add JSONL fallback if specified
    if jsonl_fallback_path:
        jsonl_sink = JsonlSink(jsonl_fallback_path)
        sink_list.append(jsonl_sink)

    return TelemetryWayback(run_id, sink_list, **kwargs)


__all__ = [
    "AttemptContext",
    "AttemptResult",
    "CandidateDecision",
    "DiscoveryStage",
    "JsonlSink",
    "ModeSelected",
    "PdfDiscoveryMethod",
    "SkipReason",
    "TelemetrySink",
    "TelemetryWayback",
    "create_telemetry_with_failsafe",
]<|MERGE_RESOLUTION|>--- conflicted
+++ resolved
@@ -257,16 +257,11 @@
     original_url: str = ""
     canonical_url: str = ""
     publication_year: Optional[int] = None
-<<<<<<< HEAD
     monotonic: Callable[[], float] = field(default=time.monotonic, repr=False)
     start_monotonic: float = field(init=False)
 
     def __post_init__(self) -> None:
         self.start_monotonic = self.monotonic()
-=======
-    candidate_count: int = 0
-    discovery_count: int = 0
->>>>>>> 024b957e
 
     def monotonic_ms_since_start(self) -> int:
         return int((self.monotonic() - self.start_monotonic) * 1000)
