# === NAVMAP v1 ===
# {
#   "module": "DocsToKG.ContentDownload.telemetry_wayback",
#   "purpose": "Wayback resolver telemetry helpers.",
#   "sections": [
#     {
#       "id": "ensure-event-buffer",
#       "name": "_ensure_event_buffer",
#       "anchor": "function-ensure-event-buffer",
#       "kind": "function"
#     },
#     {
#       "id": "telemetrywaybackattempt",
#       "name": "TelemetryWaybackAttempt",
#       "anchor": "class-telemetrywaybackattempt",
#       "kind": "class"
#     },
#     {
#       "id": "telemetrywayback",
#       "name": "TelemetryWayback",
#       "anchor": "class-telemetrywayback",
#       "kind": "class"
#     },
#     {
#       "id": "telemetryattemptctx",
#       "name": "_TelemetryAttemptCtx",
#       "anchor": "class-telemetryattemptctx",
#       "kind": "class"
#     }
#   ]
# }
# === /NAVMAP ===

"""Wayback resolver telemetry helpers."""

from __future__ import annotations

import uuid
from collections.abc import Mapping
from copy import deepcopy
from dataclasses import dataclass, field
from typing import Any

__all__ = ["TelemetryWayback", "TelemetryWaybackAttempt"]


def _ensure_event_buffer(ctx: Any) -> list[dict[str, Any]] | None:
    """Return an event buffer stored on ``ctx`` if telemetry is enabled."""

    if ctx is None:
        return None

    buffer = getattr(ctx, "telemetry_wayback_events", None)
    if buffer is None:
        buffer = []
        try:
            ctx.telemetry_wayback_events = buffer
        except Exception:  # pragma: no cover - defensive guard
            return None
    return buffer


@dataclass(slots=True)
class TelemetryWaybackAttempt:
    """State container for a single Wayback attempt."""

    _telemetry: "TelemetryWayback" = field(repr=False)
    _ctx: Any = field(repr=False)
    attempt_id: str
    original_url: str
    canonical_url: str
    status: str = "pending"
    candidate_url: str | None = None
    events: list[dict[str, Any]] = field(default_factory=list)
    extra: dict[str, Any] = field(default_factory=dict)
    _completed: bool = field(default=False, init=False, repr=False)

    def record_discovery(self, metadata: Mapping[str, Any]) -> None:
        """Record discovery metadata for this attempt."""

        self._append_event("discovery", metadata=dict(metadata))

    def record_candidate(
        self,
        outcome: str,
        *,
        candidate_url: str | None,
        metadata: Mapping[str, Any],
    ) -> None:
        """Record a candidate emission event."""

        self.candidate_url = candidate_url
        self._append_event(
            "candidate",
            outcome=outcome,
            candidate_url=candidate_url,
            metadata=dict(metadata),
        )

    def record_error(
        self,
        *,
        error: str,
        error_type: str | None = None,
        metadata: Mapping[str, Any] | None = None,
    ) -> None:
        """Record an error event for the attempt."""

        payload = {"error": error}
        if error_type:
            payload["error_type"] = error_type
        if metadata is not None:
            payload["metadata"] = dict(metadata)
        self._append_event("error", **payload)

    def complete(self, status: str, metadata: Mapping[str, Any] | None = None) -> None:
        """Mark the attempt as completed with ``status``."""

        if self._completed:
            return

        metadata_copy = dict(metadata) if metadata else {}
        if metadata_copy:
            self.extra.update(metadata_copy)

        payload = {
            "candidate_url": self.candidate_url,
        }
        if metadata_copy:
            payload["metadata"] = metadata_copy

        self.status = status
        self._append_event("complete", status=status, **payload)
        self._completed = True

    def as_metadata(self) -> dict[str, Any]:
        """Return structured metadata for embedding into resolver results."""

        return {
            "attempt_id": self.attempt_id,
            "original_url": self.original_url,
            "canonical_url": self.canonical_url,
            "status": self.status,
            "candidate_url": self.candidate_url,
            "extra": deepcopy(self.extra),
            "events": deepcopy(self.events),
        }

    def ensure_completed(self) -> None:
        """Ensure attempts that exit early are marked as aborted."""

        if not self._completed:
            self.complete("aborted")

    def _append_event(self, event: str, **payload: Any) -> None:
        event_payload = {"event": event, **payload}
        self.events.append(deepcopy(event_payload))

        buffer = _ensure_event_buffer(self._ctx)
        if buffer is not None:
            buffer.append(
                {
                    "attempt_id": self.attempt_id,
                    "original_url": self.original_url,
                    "canonical_url": self.canonical_url,
                    **deepcopy(event_payload),
                }
            )


class TelemetryWayback:
    """Factory for Wayback attempt telemetry contexts."""

    def start_attempt(
        self,
        ctx: Any,
        *,
        original_url: str,
        canonical_url: str,
    ) -> "_TelemetryAttemptCtx":
        """Return context manager for telemetry-wrapped attempts."""

        return _TelemetryAttemptCtx(self, ctx, original_url, canonical_url)


class _TelemetryAttemptCtx:
    """Context manager returned by :class:`TelemetryWayback`."""

    def __init__(
        self,
        telemetry: TelemetryWayback,
        ctx: Any,
        original_url: str,
        canonical_url: str,
    ) -> None:
        self._telemetry = telemetry
        self._ctx = ctx
        self._original_url = original_url
        self._canonical_url = canonical_url
        self._attempt: TelemetryWaybackAttempt | None = None

    def __enter__(self) -> TelemetryWaybackAttempt:
        attempt = TelemetryWaybackAttempt(
            self._telemetry,
            self._ctx,
            attempt_id=uuid.uuid4().hex,
            original_url=self._original_url,
            canonical_url=self._canonical_url,
        )
        attempt._append_event("start")  # Record start eagerly
        self._attempt = attempt
        return attempt

    def __exit__(self, exc_type, exc, exc_tb) -> None:  # pragma: no cover - trivial
        if self._attempt is None:
            return
        if exc is not None and not self._attempt._completed:
            self._attempt.record_error(
                error=str(exc),
                error_type=exc_type.__name__ if exc_type else None,
            )
            self._attempt.complete("error")
<<<<<<< HEAD
        self._attempt.ensure_completed()


__all__ = ["TelemetryWayback", "TelemetryWaybackAttempt"]
=======
        self._attempt.ensure_completed()
>>>>>>> f5a42b70
<|MERGE_RESOLUTION|>--- conflicted
+++ resolved
@@ -220,11 +220,4 @@
                 error_type=exc_type.__name__ if exc_type else None,
             )
             self._attempt.complete("error")
-<<<<<<< HEAD
-        self._attempt.ensure_completed()
-
-
-__all__ = ["TelemetryWayback", "TelemetryWaybackAttempt"]
-=======
-        self._attempt.ensure_completed()
->>>>>>> f5a42b70
+        self._attempt.ensure_completed()