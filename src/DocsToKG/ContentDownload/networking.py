# === NAVMAP v1 ===
# {
#   "module": "DocsToKG.ContentDownload.networking",
#   "purpose": "HTTPX client helpers, retry orchestration, and conditional caching",
#   "sections": [
#     {
#       "id": "parse-retry-after-header",
#       "name": "parse_retry_after_header",
#       "anchor": "function-parse-retry-after-header",
#       "kind": "function"
#     },
#     {
#       "id": "contentpolicyviolation",
#       "name": "ContentPolicyViolation",
#       "anchor": "class-contentpolicyviolation",
#       "kind": "class"
#     },
#     {
#       "id": "retryafterjitterwait",
#       "name": "RetryAfterJitterWait",
#       "anchor": "class-retryafterjitterwait",
#       "kind": "class"
#     },
#     {
#       "id": "request-with-retries",
#       "name": "request_with_retries",
#       "anchor": "function-request-with-retries",
#       "kind": "function"
#     },
#     {
#       "id": "head-precheck",
#       "name": "head_precheck",
#       "anchor": "function-head-precheck",
#       "kind": "function"
#     },
#     {
#       "id": "conditionalrequesthelper",
#       "name": "ConditionalRequestHelper",
#       "anchor": "class-conditionalrequesthelper",
#       "kind": "class"
#     },
#     {
#       "id": "cachedresult",
#       "name": "CachedResult",
#       "anchor": "class-cachedresult",
#       "kind": "class"
#     },
#     {
#       "id": "modifiedresult",
#       "name": "ModifiedResult",
#       "anchor": "class-modifiedresult",
#       "kind": "class"
#     },
#     {
#       "id": "circuitbreaker",
#       "name": "CircuitBreaker",  # Legacy - removed
#       "anchor": "class-circuitbreaker",
#       "kind": "class"
#     },
#   ]
# }
# === /NAVMAP ===

"""Networking primitives and retry policies for DocsToKG content downloads.

Responsibilities
----------------
- Provide a shared, cached :class:`httpx.Client` (via
  :mod:`DocsToKG.ContentDownload.httpx_transport`) for all ContentDownload
  networking.
- Implement resilient request execution through
  :func:`request_with_retries`, delegating to a Tenacity controller that
  combines exponential backoff with jitter, honours ``Retry-After``
  directives, respects CLI ceilings (``retry_after_cap`` /
  ``max_retry_duration``), and applies content-policy enforcement.
- Provide conditional request tooling (:class:`ConditionalRequestHelper`,
  :class:`CachedResult`, :class:`ModifiedResult`) so resolvers can revalidate
  cached artifacts without redownloading payloads unnecessarily.
- Support streaming workflows by surfacing context managers when ``stream=True``
  so download helpers can iteratively write large payloads without buffering.
- Surface failure-suppression primitives (legacy CircuitBreaker removed) used by the
  pipeline, while deferring centralized rate limiting to
  :mod:`DocsToKG.ContentDownload.ratelimit`.
- Expose diagnostic helpers such as :func:`head_precheck` (with GET fallback)
  and :func:`parse_retry_after_header` to keep request policy decisions
- ``request_with_retries`` – wraps HTTP verbs with Tenacity-backed retry,
  backoff, and logging.
- ``ConditionalRequestHelper`` – produces ``If-None-Match``/``If-Modified-Since`` headers.
- Legacy CircuitBreaker removed – now handled by pybreaker-based BreakerRegistry.

Typical Usage
-------------
    from DocsToKG.ContentDownload.networking import (
        ConditionalRequestHelper,
        request_with_retries,
    )

    response = request_with_retries(None, "GET", "https://example.org")
    helper = ConditionalRequestHelper(prior_etag="abc123")
    headers = helper.build_headers()
"""

from __future__ import annotations

import contextlib
import logging
import math
import threading
import time
from dataclasses import dataclass, replace
from datetime import datetime, timezone
from email.utils import parsedate_to_datetime
from pathlib import Path
from typing import (
    TYPE_CHECKING,
    Any,
    Callable,
    Dict,
    Mapping,
    MutableMapping,
    Optional,
    Set,
    Union,
    cast,
)
from urllib.parse import urlparse

import httpx
from tenacity import (
    RetryCallState,
    RetryError,
    Retrying,
    before_sleep_log,
    retry_if_exception_type,
    retry_if_result,
    stop_after_attempt,
    stop_after_delay,
    wait_random_exponential,
)
from tenacity.wait import wait_base

from DocsToKG.ContentDownload.httpx_transport import (
    configure_http_client,
    get_http_client,
    purge_http_cache,
)
from DocsToKG.ContentDownload.ratelimit import DEFAULT_ROLE
from DocsToKG.ContentDownload.urls import canonical_for_index, canonical_for_request

try:  # pragma: no cover - optional when pybreaker missing in envs
    from DocsToKG.ContentDownload.breakers import (
        BreakerOpenError,
        RequestRole,
        is_failure_for_breaker,
    )
except Exception:  # pragma: no cover - pybreaker absent, keep networking importable
    BreakerOpenError = None  # type: ignore[assignment]
    RequestRole = None  # type: ignore[assignment]
    is_failure_for_breaker = None  # type: ignore[assignment]

if TYPE_CHECKING:  # pragma: no cover - typing-only imports
    from DocsToKG.ContentDownload.breakers import (
        BreakerConfig,
        BreakerListenerFactory,
        BreakerRegistry,
        CooldownStore,
    )

# --- Globals ---

__all__ = (
    "CachedResult",
    "ConditionalRequestHelper",
    "ModifiedResult",
    "ContentPolicyViolation",
    # "CircuitBreaker",  # Legacy - removed
    "BreakerOpenError",
    "configure_breaker_registry",
    "configure_http_client",
    "get_http_client",
    "get_breaker_registry",
    "purge_http_cache",
    "reset_breaker_registry",
    "head_precheck",
    "parse_retry_after_header",
    "request_with_retries",
    "set_breaker_registry",
)

LOGGER = logging.getLogger("DocsToKG.ContentDownload.network")

DEFAULT_RETRYABLE_STATUSES: Set[int] = {429, 500, 502, 503, 504}
_TENACITY_BEFORE_SLEEP_LOG = before_sleep_log(LOGGER, logging.DEBUG)

# Global breaker registry (singleton managed here)
_BREAKER_LOCK = threading.RLock()
_breaker_registry: Optional["BreakerRegistry"] = None

# Exceptions considered breaker failures by default
DEFAULT_BREAKER_FAILURE_EXCEPTIONS = (
    httpx.TimeoutException,
    httpx.TransportError,
    httpx.ProtocolError,
)

_DEPRECATED_ATTR_ERRORS: Dict[str, str] = {
    "ThreadLocalSessionFactory": (
        "ThreadLocalSessionFactory has been removed; ContentDownload now shares a singleton "
        "HTTPX client. Patch DocsToKG.ContentDownload.httpx_transport.get_http_client() instead."
    ),
    "create_session": (
        "create_session() has been removed; configure or patch the HTTPX client via "
        "DocsToKG.ContentDownload.httpx_transport instead."
    ),
}


def __getattr__(name: str) -> Any:
    """Provide explicit errors for legacy session factory access."""

    if name in _DEPRECATED_ATTR_ERRORS:
        raise RuntimeError(_DEPRECATED_ATTR_ERRORS[name])
    raise AttributeError(f"module {__name__!r} has no attribute {name!r}")


def configure_breaker_registry(
    config: "BreakerConfig",
    *,
    cooldown_store: Optional["CooldownStore"] = None,
    listener_factory: Optional["BreakerListenerFactory"] = None,
) -> "BreakerRegistry":
    """Create and register the process-wide breaker registry."""

    from DocsToKG.ContentDownload.breakers import BreakerRegistry  # Local import to avoid cycles

    classify = config.classify
    if not classify.failure_exceptions:
        classify = replace(classify, failure_exceptions=DEFAULT_BREAKER_FAILURE_EXCEPTIONS)
        config = replace(config, classify=classify)

    registry = BreakerRegistry(
        config,
        cooldown_store=cooldown_store,
        listener_factory=listener_factory,
    )

    set_breaker_registry(registry)
    return registry


def set_breaker_registry(registry: Optional["BreakerRegistry"]) -> None:
    """Inject an already-created breaker registry (primarily for tests)."""

    global _breaker_registry
    with _BREAKER_LOCK:
        _breaker_registry = registry


def reset_breaker_registry() -> None:
    """Clear the global breaker registry (used in teardown paths)."""

    set_breaker_registry(None)


def get_breaker_registry() -> Optional["BreakerRegistry"]:
    """Return the currently configured breaker registry, if any."""

    with _BREAKER_LOCK:
        return _breaker_registry


def parse_retry_after_header(response: httpx.Response) -> Optional[float]:
    """Parse ``Retry-After`` header and return wait time in seconds.

    Args:
        response (httpx.Response): HTTP response potentially containing a
            ``Retry-After`` header.

    Returns:
        float | None: Seconds the caller should wait before retrying, or
        ``None`` when the header is absent or invalid.

    Raises:
        None: Invalid headers are tolerated and yield ``None`` without raising.

    Examples:
        >>> # Integer format
        >>> parse_retry_after_header(httpx.Response(503, headers={"Retry-After": "5"}))
        5.0

        >>> # HTTP-date format
        >>> isinstance(parse_retry_after_header(httpx.Response(503, headers={"Retry-After": "Wed, 21 Oct 2025 07:28:00 GMT"})), float)
        True
    """

    retry_after = response.headers.get("Retry-After")
    if not retry_after:
        return None

    try:
        seconds = float(retry_after)
    except (TypeError, ValueError):
        pass
    else:
        if seconds > 0.0 and math.isfinite(seconds):
            return seconds
        return None

    try:
        target_time = parsedate_to_datetime(retry_after)
    except Exception:
        return None

    if target_time is None:
        return None
    if target_time.tzinfo is None:
        target_time = target_time.replace(tzinfo=timezone.utc)

    delta = (target_time - datetime.now(timezone.utc)).total_seconds()
    if delta > 0.0 and math.isfinite(delta):
        return delta
    return None


class ContentPolicyViolation(httpx.HTTPError):
    """Raised when a response violates configured content policies."""

    def __init__(
        self,
        message: str,
        *,
        violation: str,
        policy: Optional[Mapping[str, Any]] = None,
        detail: Optional[str] = None,
        content_type: Optional[str] = None,
        content_length: Optional[int] = None,
    ) -> None:
        super().__init__(message)
        self.violation = violation
        self.policy = dict(policy) if policy else None
        self.detail = detail
        self.content_type = content_type
        self.content_length = content_length


def _normalise_content_type(value: str) -> str:
    """Return the canonical MIME type component from a Content-Type header."""

    if not value:
        return ""
    return value.split(";", 1)[0].strip().lower()


def _enforce_content_policy(
    response: httpx.Response,
    content_policy: Optional[Mapping[str, Any]],
    *,
    method: str,
    url: str,
) -> None:
    """Raise ContentPolicyViolation when response headers violate policy."""

    if not content_policy:
        return
    headers = getattr(response, "headers", {}) or {}
    allowed_types = content_policy.get("allowed_types")

    content_type_header = headers.get("Content-Type")
    content_type = _normalise_content_type(content_type_header or "")
    if allowed_types and content_type:
        allowed_set = set(allowed_types)
        if content_type not in allowed_set:
            with contextlib.suppress(Exception):
                response.close()
            detail = f"content-type {content_type!r} not in allow-list"
            raise ContentPolicyViolation(
                f"{method} {url} blocked by content policy",
                violation="content-type",
                policy=content_policy,
                detail=detail,
                content_type=content_type,
            )


class RetryAfterJitterWait(wait_base):
    """Tenacity wait strategy that honours ``Retry-After`` headers."""

    def __init__(
        self,
        *,
        respect_retry_after: bool,
        retry_after_cap: Optional[float],
        backoff_max: Optional[float],
        retry_statuses: Set[int],
        fallback_wait: wait_base,
    ) -> None:
        self._respect_retry_after = respect_retry_after
        self._retry_after_cap = retry_after_cap
        if backoff_max is None:
            self._backoff_max: Optional[float] = None
        else:
            self._backoff_max = float(max(backoff_max, 0.0))
        self._retry_statuses = set(retry_statuses)
        self._fallback_wait = fallback_wait

    def _compute_retry_after(self, response: httpx.Response) -> Optional[float]:
        if not self._respect_retry_after:
            return None

        status = getattr(response, "status_code", None)
        if status not in self._retry_statuses or status not in {429, 503}:
            return None

        retry_after = parse_retry_after_header(response)
        if retry_after is None:
            return None

        if self._retry_after_cap is not None:
            retry_after = min(retry_after, self._retry_after_cap)

        if self._backoff_max is not None and self._backoff_max > 0.0:
            retry_after = min(retry_after, self._backoff_max)

        return retry_after

    def __call__(self, retry_state: RetryCallState) -> float:
        fallback_delay = float(self._fallback_wait(retry_state))

        outcome = retry_state.outcome
        if outcome is None:
            return max(0.0, fallback_delay)

        response: Optional[httpx.Response]
        if outcome.failed:
            exc = outcome.exception()
            response = getattr(exc, "response", None) if exc is not None else None
            if response is None:
                return max(0.0, fallback_delay)
        else:
            result = outcome.result()
            if not isinstance(result, httpx.Response):
                return max(0.0, fallback_delay)
            response = result

        if not isinstance(response, httpx.Response):
            return max(0.0, fallback_delay)

        status = getattr(response, "status_code", None)
        if status not in self._retry_statuses:
            return max(0.0, fallback_delay)

        retry_after_delay = self._compute_retry_after(response)
        if retry_after_delay is None:
            return max(0.0, fallback_delay)

        return max(0.0, retry_after_delay)


def _close_response_safely(response: Optional[httpx.Response]) -> None:
    if response is None:
        return
    with contextlib.suppress(Exception):
        response.close()


def _before_sleep_close_response(retry_state: RetryCallState) -> None:
    """Close prior responses and log Tenacity retry metadata."""

    metadata = getattr(retry_state.retry_object, "_docs_retry_meta", {})
    method = metadata.get("method", "")
    url = metadata.get("url", "")
    max_attempts = metadata.get("max_attempts")

    delay = 0.0
    if retry_state.next_action is not None and retry_state.next_action.sleep is not None:
        delay = float(retry_state.next_action.sleep)

    sleep_accumulator = getattr(retry_state.retry_object, "_docs_retry_sleep", 0.0)
    setattr(retry_state.retry_object, "_docs_retry_sleep", sleep_accumulator + max(delay, 0.0))

    outcome = retry_state.outcome
    if outcome is None:
        LOGGER.debug(
            "Retrying %s %s with unknown outcome (attempt %s, delay %.2fs)",
            method,
            url,
            retry_state.attempt_number,
            delay,
        )
        return

    if outcome.failed:
        exc = outcome.exception()
        LOGGER.debug(
            "Retrying %s %s after exception %s (attempt %s%s, delay %.2fs)",
            method,
            url,
            exc,
            retry_state.attempt_number,
            f"/{max_attempts}" if max_attempts else "",
            delay,
        )
        _close_response_safely(getattr(exc, "response", None))
        return

    response = outcome.result()
    status = getattr(response, "status_code", "?")
    LOGGER.debug(
        "Retrying %s %s after HTTP %s (attempt %s%s, delay %.2fs)",
        method,
        url,
        status,
        retry_state.attempt_number,
        f"/{max_attempts}" if max_attempts else "",
        delay,
    )
    _close_response_safely(response)


def _before_sleep_handler(retry_state: RetryCallState) -> None:
    _before_sleep_close_response(retry_state)
    _TENACITY_BEFORE_SLEEP_LOG(retry_state)


def _is_retryable_response(response: Any, retry_statuses: Set[int]) -> bool:
    if not isinstance(response, httpx.Response):
        return False
    status_code = getattr(response, "status_code", None)
    return bool(status_code in retry_statuses)


def _build_retrying_controller(
    *,
    method: str,
    url: str,
    max_retries: int,
    retry_statuses: Set[int],
    backoff_factor: float,
    backoff_max: Optional[float],
    respect_retry_after: bool,
    retry_after_cap: Optional[float],
    max_retry_duration: Optional[float],
) -> Retrying:
    fallback_wait = wait_random_exponential(multiplier=backoff_factor, max=backoff_max)
    wait_strategy = RetryAfterJitterWait(
        respect_retry_after=respect_retry_after,
        retry_after_cap=retry_after_cap,
        backoff_max=backoff_max,
        retry_statuses=retry_statuses,
        fallback_wait=fallback_wait,
    )

    retry_condition = retry_if_exception_type(
        (httpx.TimeoutException, httpx.TransportError, httpx.ProtocolError)
    ) | retry_if_result(lambda result: _is_retryable_response(result, retry_statuses))

    stop_strategy = stop_after_attempt(max_retries + 1)
    if max_retry_duration is not None and max_retry_duration > 0:
        stop_strategy = stop_strategy | stop_after_delay(max_retry_duration)

    def _retry_error_callback(retry_state: RetryCallState) -> Any:
        outcome = retry_state.outcome
        metadata = getattr(retry_state.retry_object, "_docs_retry_meta", {})
        method_name = metadata.get("method", "")
        target_url = metadata.get("url", "")
        attempts = retry_state.attempt_number
        duration_cap = metadata.get("max_retry_duration")

        if outcome is None:
            raise RetryError(retry_state=retry_state)

        if outcome.failed:
            raise RetryError(retry_state=retry_state)

        response = outcome.result()
        status = getattr(response, "status_code", None)

        if duration_cap:
            if (
                retry_state.seconds_since_start is not None
                and retry_state.seconds_since_start >= duration_cap
            ):
                LOGGER.warning(
                    "Exceeded max retry duration %.1fs for %s %s; returning final response",
                    duration_cap,
                    method_name,
                    target_url,
                )
            else:
                LOGGER.warning(
                    "Retry budget exhausted for %s %s after %s attempts; returning final response (status=%s)",
                    method_name,
                    target_url,
                    attempts,
                    status,
                )
        else:
            LOGGER.warning(
                "Retry budget exhausted for %s %s after %s attempts; returning final response (status=%s)",
                method_name,
                target_url,
                attempts,
                status,
            )
        return response

    retrying = Retrying(
        retry=retry_condition,
        wait=wait_strategy,
        stop=stop_strategy,
        sleep=time.sleep,
        reraise=True,
        before_sleep=_before_sleep_handler,
        retry_error_callback=_retry_error_callback,
    )

    retrying._docs_retry_meta = {
        "method": method,
        "url": url,
        "max_attempts": max_retries + 1,
        "max_retry_duration": max_retry_duration,
        "retry_statuses": retry_statuses,
    }
    retrying._docs_retry_sleep = 0.0

    return retrying


def request_with_retries(
    client: Optional[httpx.Client],
    method: str,
    url: str,
    *,
    role: str = DEFAULT_ROLE,
    origin_host: Optional[str] = None,
    original_url: Optional[str] = None,
    max_retries: int = 3,
    retry_statuses: Optional[Set[int]] = None,
    backoff_factor: float = 0.75,
    respect_retry_after: bool = True,
    retry_after_cap: Optional[float] = None,
    content_policy: Optional[Mapping[str, Any]] = None,
    max_retry_duration: Optional[float] = None,
    backoff_max: Optional[float] = 60.0,
    resolver: Optional[str] = None,
    **kwargs: Any,
) -> httpx.Response:
    """Execute an HTTP request using a Tenacity-backed retry controller."""

    http_client = client if isinstance(client, httpx.Client) else None
    if http_client is None:
        http_client = get_http_client()

    if not method:
        raise ValueError("HTTP method must be provided")
    if not url:
        raise ValueError("URL must be provided")
    if max_retries < 0:
        raise ValueError("max_retries must be non-negative")
    if backoff_factor < 0:
        raise ValueError("backoff_factor must be non-negative")
    if backoff_max is not None and backoff_max < 0:
        raise ValueError("backoff_max must be non-negative")
    if retry_after_cap is not None and retry_after_cap < 0:
        raise ValueError("retry_after_cap must be non-negative when provided")
    if max_retry_duration is not None and max_retry_duration <= 0:
        raise ValueError("max_retry_duration must be positive when provided")

    role_token = (role or DEFAULT_ROLE).lower()
    policy_role = role_token if role_token in {"landing", "artifact"} else "metadata"
    url_role = cast(str, policy_role)
    source_url = original_url or url

    host_hint = origin_host
    if host_hint is None:
        try:
            parsed_original = urlparse(source_url)
        except Exception:
            parsed_original = None
        if parsed_original is not None:
            host_hint = (parsed_original.hostname or parsed_original.netloc or "").lower() or None

    try:
        request_url = canonical_for_request(source_url, role=url_role, origin_host=host_hint)
    except Exception:
        request_url = source_url

    try:
        canonical_index = canonical_for_index(source_url)
    except Exception:
        canonical_index = request_url

    breaker_registry = get_breaker_registry()
    breaker_meta: Dict[str, Any] = {}
    breaker_enabled = (
        breaker_registry is not None
        and RequestRole is not None
        and BreakerOpenError is not None
        and is_failure_for_breaker is not None
    )

    parsed_request = urlparse(request_url)
    request_host = (parsed_request.hostname or parsed_request.netloc or "").lower()

    role_enum: Optional[RequestRole] = None
    if breaker_enabled:
        assert RequestRole is not None  # for type checkers
        role_enum = RequestRole.METADATA
        if role_token == "landing":
            role_enum = RequestRole.LANDING
        elif role_token == "artifact":
            role_enum = RequestRole.ARTIFACT

    if breaker_enabled:
        if role_enum is not None and hasattr(role_enum, "value"):
            breaker_meta["role"] = role_enum.value
        elif role_token:
            breaker_meta["role"] = role_token
        if resolver:
            breaker_meta["resolver"] = resolver

    if retry_after_cap is not None:
        retry_after_cap = float(retry_after_cap)
    if max_retry_duration is not None:
        max_retry_duration = float(max_retry_duration)

    backoff_factor = float(backoff_factor)
    normalized_backoff_max = float(backoff_max) if backoff_max is not None else None

    retry_statuses = (
        set(retry_statuses) if retry_statuses is not None else set(DEFAULT_RETRYABLE_STATUSES)
    )
    retry_statuses = set(retry_statuses)

    timeout = kwargs.pop("timeout", None)
    if timeout is not None:
        if isinstance(timeout, httpx.Timeout):
            http_timeout = timeout
        elif isinstance(timeout, (int, float)):
            timeout_value = float(timeout)
            if timeout_value <= 0:
                raise ValueError("timeout must be positive when provided as a float")
            http_timeout = httpx.Timeout(timeout_value)
        elif isinstance(timeout, tuple) and len(timeout) == 2:
            connect_timeout, read_timeout = timeout
            if connect_timeout is not None and connect_timeout <= 0:
                raise ValueError("connect timeout must be positive")
            if read_timeout is not None and read_timeout <= 0:
                raise ValueError("read timeout must be positive")
            http_timeout = httpx.Timeout(connect=connect_timeout, read=read_timeout)
        elif isinstance(timeout, Mapping):
            http_timeout = httpx.Timeout(**timeout)
        else:
            raise TypeError(
                "timeout must be a float/int, mapping, httpx.Timeout, or a (connect, read) tuple when provided"
            )
        kwargs["timeout"] = http_timeout

    allow_redirects = kwargs.pop("allow_redirects", None)
    if allow_redirects is not None:
        kwargs["follow_redirects"] = bool(allow_redirects)

    stream_enabled = bool(kwargs.pop("stream", False))

    extensions = kwargs.pop("extensions", None)
    if extensions is None:
        extensions = {}
    else:
        extensions = dict(extensions)
    extensions.setdefault("role", role_token)
    extensions.setdefault("docs_original_url", source_url)
    extensions.setdefault("docs_canonical_url", request_url)
    extensions.setdefault("docs_canonical_index", canonical_index)
    kwargs["extensions"] = extensions

    network_meta_raw = extensions.get("docs_network_meta")
    if isinstance(network_meta_raw, MutableMapping):
        network_meta = network_meta_raw
    else:
        network_meta = {}
        extensions["docs_network_meta"] = network_meta

    def _apply_breaker_meta() -> None:
        if breaker_meta:
            network_meta["breaker"] = dict(breaker_meta)

    def _snapshot_breaker_state(*, recorded: Optional[str] = None, retry_after: Optional[float] = None) -> None:
        if recorded is not None:
            breaker_meta["recorded"] = recorded
        if retry_after is not None:
            breaker_meta["retry_after_s"] = retry_after

        if not breaker_enabled or not request_host or breaker_registry is None:
            _apply_breaker_meta()
            return

        try:
            host_state_snapshot = breaker_registry.current_state(request_host)
        except Exception:  # pragma: no cover - defensive
            host_state_snapshot = None

        host_state_value: Optional[str]
        resolver_state_value: Optional[str]
        if isinstance(host_state_snapshot, Mapping):
            host_state_value = cast(Optional[str], host_state_snapshot.get("host"))
            resolver_state_value = cast(Optional[str], host_state_snapshot.get("resolver"))
        else:
            host_state_value = cast(Optional[str], host_state_snapshot)
            resolver_state_value = None

        if host_state_value:
            breaker_meta["host_state"] = host_state_value

        if resolver:
            if resolver_state_value:
                breaker_meta["resolver_state"] = resolver_state_value
            else:
                try:
                    resolver_snapshot = breaker_registry.current_state(request_host, resolver=resolver)
                except Exception:  # pragma: no cover - defensive
                    resolver_snapshot = None
                if isinstance(resolver_snapshot, Mapping):
                    resolver_value = cast(Optional[str], resolver_snapshot.get("resolver"))
                else:
                    resolver_value = cast(Optional[str], resolver_snapshot)
                if resolver_value:
                    breaker_meta["resolver_state"] = resolver_value

        _apply_breaker_meta()

    def request_func(*, method: str, url: str, **call_kwargs: Any) -> httpx.Response:
        if breaker_enabled and request_host and breaker_registry is not None:
            try:
                breaker_registry.allow(
                    request_host,
                    role=role_enum or RequestRole.METADATA if RequestRole is not None else None,
                    resolver=resolver,
                )
            except Exception as exc:
                if BreakerOpenError is not None and isinstance(exc, BreakerOpenError):
                    LOGGER.debug("Breaker open for %s %s: %s", method, request_url, exc)
                    breaker_meta["error"] = str(exc)
                    _snapshot_breaker_state(recorded="blocked")
                    if not hasattr(exc, "breaker_meta"):
                        setattr(exc, "breaker_meta", dict(breaker_meta))
                raise

        try:
            if stream_enabled:
                response = http_client.stream(method=method, url=url, **call_kwargs)
            else:
                response = http_client.request(method=method, url=url, **call_kwargs)
        except Exception as exc:
            if breaker_enabled and request_host and breaker_registry is not None:
                should_count = bool(
                    is_failure_for_breaker
                    and role_enum is not None
                    and is_failure_for_breaker(
                        breaker_registry.config.classify,
                        status=None,
                        exception=exc,
                    )
                )
                if should_count:
                    breaker_registry.on_failure(
                        request_host,
                        role=role_enum or RequestRole.METADATA,
                        resolver=resolver,
                        exception=exc,
                    )
                    breaker_meta["exception_type"] = type(exc).__name__
                    _snapshot_breaker_state(recorded="failure")
                else:
                    _apply_breaker_meta()
            raise

        if not isinstance(response, httpx.Response):
            _apply_breaker_meta()
            return response

        from_cache = bool(response.extensions.get("from_cache"))
        if breaker_enabled and request_host and breaker_registry is not None and not from_cache:
            status = getattr(response, "status_code", None)
            retry_after_s = None
            if status in (429, 503):
                retry_after_s = parse_retry_after_header(response)

            should_count = bool(
                is_failure_for_breaker
                and role_enum is not None
                and is_failure_for_breaker(
                    breaker_registry.config.classify,
                    status=status,
                    exception=None,
                )
            )

            if should_count:
                breaker_registry.on_failure(
                    request_host,
                    role=role_enum or RequestRole.METADATA,
                    resolver=resolver,
                    status=status,
                    retry_after_s=retry_after_s,
                )
                _snapshot_breaker_state(recorded="failure", retry_after=retry_after_s)
            else:
                breaker_registry.on_success(
                    request_host,
                    role=role_enum or RequestRole.METADATA,
                    resolver=resolver,
                )
                _snapshot_breaker_state(recorded="success")
        elif from_cache:
            _snapshot_breaker_state(recorded="cache-hit")
        else:
            _apply_breaker_meta()

        if breaker_meta and hasattr(response, "extensions"):
            response.extensions.setdefault("breaker", dict(breaker_meta))

        return response

    controller = _build_retrying_controller(
        method=method,
        url=request_url,
        max_retries=max_retries,
        retry_statuses=retry_statuses,
        backoff_factor=backoff_factor,
        backoff_max=normalized_backoff_max,
        respect_retry_after=respect_retry_after,
        retry_after_cap=retry_after_cap,
        max_retry_duration=max_retry_duration,
    )

    try:
        response = controller(
            request_func,
            method=method,
            url=request_url,
            **kwargs,
        )
    except RetryError as exc:  # pragma: no cover - defensive safety net
        last_attempt = exc.last_attempt
        if last_attempt.failed:
            raise last_attempt.exception()
        response = last_attempt.result()

    attempts = controller.statistics.get("attempt_number", 1)
    total_sleep = getattr(controller, "_docs_retry_sleep", 0.0)

    LOGGER.debug(
        "Completed %s %s after %s attempt(s) with %.2fs cumulative sleep",
        method,
        request_url,
        attempts,
        total_sleep,
    )

    try:
        _enforce_content_policy(response, content_policy, method=method, url=request_url)
    except AttributeError:  # response lacks headers/status
        LOGGER.debug(
            "Response object %s lacks headers for content policy evaluation.",
            type(response).__name__,
        )

<<<<<<< HEAD
    # Update breaker based on response and collect state for telemetry
    breaker_state_info: Dict[str, Any] = {}
    if breaker_registry is not None and request_host:
        from DocsToKG.ContentDownload.breakers import RequestRole, is_failure_for_breaker

        recorded: Optional[str] = None

        if isinstance(response, httpx.Response):
            status = response.status_code
            retry_after_s: Optional[float] = None
            if status in (429, 503):
                retry_after_s = parse_retry_after_header(response)

            is_failure = is_failure_for_breaker(
                breaker_registry.config.classify, status=status, exception=None
            )

            if is_failure:
                breaker_registry.on_failure(
                    request_host,
                    role=role_enum,
                    resolver=resolver,
                    status=status,
                    retry_after_s=retry_after_s,
                )
                recorded = "failure"
            else:
                breaker_registry.on_success(request_host, role=role_enum, resolver=resolver)
                recorded = "success"
        else:
            breaker_registry.on_success(request_host, role=role_enum, resolver=resolver)
            recorded = "success"

        breaker_state_info["breaker_host_state"] = breaker_registry.current_state(request_host)
        if resolver:
            breaker_state_info["breaker_resolver_state"] = breaker_registry.current_state(
                request_host, resolver=resolver
            )
        remaining = breaker_registry.cooldown_remaining_ms(request_host, resolver=resolver)
        if remaining is not None:
            breaker_state_info["breaker_open_remaining_ms"] = remaining
        breaker_state_info["breaker_recorded"] = recorded or "none"

    # Store breaker state info in response extensions for telemetry
    if breaker_state_info and hasattr(response, "extensions"):
        response.extensions.update(breaker_state_info)

=======
>>>>>>> 97754878
    if not isinstance(response, httpx.Response):
        LOGGER.debug(
            "Response object of type %s lacks status_code; treating as success for %s %s.",
            type(response).__name__,
            method,
            request_url,
        )
        return response

    return response


def head_precheck(
    client: Optional[httpx.Client],
    url: str,
    timeout: float,
    *,
    content_policy: Optional[Mapping[str, Any]] = None,
) -> bool:
    """Issue a lightweight request to determine whether ``url`` returns a PDF.

    The helper primarily relies on a HEAD request capped to a short timeout.
    Some providers respond with ``405`` or ``501`` for HEAD requests; in those
    cases a secondary streaming GET probe is issued that reads at most one
    chunk to infer the payload type without downloading the entire resource.

    Args:
        client: Optional HTTPX client override. When ``None``, the shared client is used.
        url: Candidate download URL.
        timeout: Maximum time budget in seconds for the probe.
        content_policy: Optional domain-specific content policy to enforce.

    Returns:
        ``True`` when the response appears to represent a binary payload such as
        a PDF. ``False`` when the response clearly corresponds to HTML or an
        error status. Any network exception results in ``True`` to avoid
        blocking legitimate downloads.
    """

    try:
        response = request_with_retries(
            client,
            "HEAD",
            url,
            role=DEFAULT_ROLE,
            max_retries=1,
            timeout=min(timeout, 5.0),
            allow_redirects=True,
            content_policy=content_policy,
            max_retry_duration=min(timeout, 5.0),
            backoff_max=min(timeout, 5.0),
            retry_after_cap=min(timeout, 5.0),
        )
    except ContentPolicyViolation:
        return False
    except Exception:
        return True

    try:
        if response.status_code in {200, 302, 304}:
            return _looks_like_pdf(response.headers)
        if response.status_code in {405, 501}:
            return _head_precheck_via_get(client, url, timeout, content_policy=content_policy)
        return False
    finally:
        response.close()


# --- Private Helpers ---


def _looks_like_pdf(headers: Mapping[str, str]) -> bool:
    """Return ``True`` when response headers suggest a PDF payload."""

    content_type = (headers.get("Content-Type") or "").lower()
    content_length = (headers.get("Content-Length") or "").strip()

    if any(t in content_type for t in ("text/html", "text/plain")) or "json" in content_type:
        return False
    dispo = (headers.get("Content-Disposition") or "").lower()
    if "filename=" in dispo and ".pdf" in dispo:
        return True
    if content_length == "0":
        return False
    return True


def _head_precheck_via_get(
    client: Optional[httpx.Client],
    url: str,
    timeout: float,
    *,
    content_policy: Optional[Mapping[str, Any]] = None,
) -> bool:
    """Fallback GET probe for providers that reject HEAD requests."""

    try:
        with request_with_retries(
            client,
            "GET",
            url,
            role=DEFAULT_ROLE,
            max_retries=1,
            stream=True,
            timeout=min(timeout, 5.0),
            allow_redirects=True,
            content_policy=content_policy,
            max_retry_duration=min(timeout, 5.0),
            backoff_max=min(timeout, 5.0),
            retry_after_cap=min(timeout, 5.0),
        ) as response:
            # Consume at most one chunk to avoid downloading the entire body.
            try:
                next(response.iter_bytes(chunk_size=1024))
            except StopIteration:
                pass
            except Exception:
                return True

            if response.status_code not in {200, 302, 304}:
                return False
            return _looks_like_pdf(response.headers)
    except ContentPolicyViolation:
        return False
    except Exception:
        return True


# --- Public Classes ---


@dataclass
class CachedResult:
    """Represents an HTTP 304 response resolved via cached metadata.

    Attributes:
        path (str): Filesystem path that stores the cached artifact.
        sha256 (str): SHA-256 checksum associated with the cached payload.
        content_length (int): Size of the cached payload in bytes.
        etag (str | None): Entity tag reported by the origin server.
        last_modified (str | None): ``Last-Modified`` timestamp provided by the
            origin server.

    Examples:
        >>> CachedResult(path="/tmp/file.pdf", sha256="abc", content_length=10, etag=None, last_modified=None)
        CachedResult(path='/tmp/file.pdf', sha256='abc', content_length=10, etag=None, last_modified=None)
    """

    path: str
    sha256: str
    content_length: int
    etag: Optional[str]
    last_modified: Optional[str]
    recorded_mtime_ns: Optional[int] = None


@dataclass
class ModifiedResult:
    """Represents a fresh HTTP 200 response requiring download.

    Attributes:
        etag (str | None): Entity tag reported by the origin server.
        last_modified (str | None): ``Last-Modified`` timestamp describing the
            remote resource.

    Examples:
        >>> ModifiedResult(etag="abc", last_modified="Tue, 15 Nov 1994 12:45:26 GMT")
        ModifiedResult(etag='abc', last_modified='Tue, 15 Nov 1994 12:45:26 GMT')
    """

    etag: Optional[str]
    last_modified: Optional[str]


class ConditionalRequestHelper:
    """Construct headers and interpret responses for conditional requests.

    The helper encapsulates cached metadata (ETag, Last-Modified, hashes) so the
    caller can generate polite conditional headers and validate upstream 304
    responses before reusing cached artefacts.

    Attributes:
        prior_etag: Cached entity tag from a previous download.
        prior_last_modified: Cached ``Last-Modified`` header value.
        prior_sha256: SHA-256 checksum of the cached content.
        prior_content_length: Cached payload length in bytes.
        prior_path: Filesystem path storing the cached artefact.

    Examples:
        >>> helper = ConditionalRequestHelper(prior_etag="abc123")
        >>> helper.build_headers()
        {'If-None-Match': 'abc123'}
    """

    def __init__(
        self,
        prior_etag: Optional[str] = None,
        prior_last_modified: Optional[str] = None,
        prior_sha256: Optional[str] = None,
        prior_content_length: Optional[int] = None,
        prior_path: Optional[str] = None,
        prior_mtime_ns: Optional[int] = None,
    ) -> None:
        """Initialise cached metadata for conditional requests.

        Args:
            prior_etag: Previously observed entity tag for the
                resource.
            prior_last_modified: Prior ``Last-Modified`` timestamp.
            prior_sha256: SHA-256 checksum of the cached payload.
            prior_content_length: Byte length of the cached payload.
            prior_path: Filesystem path storing the cached artefact.

        Returns:
            None

        Raises:
            ValueError: If ``prior_content_length`` is provided but negative.
        """

        if prior_content_length is not None and prior_content_length < 0:
            raise ValueError(
                f"prior_content_length must be non-negative, got {prior_content_length}"
            )
        self.prior_etag = prior_etag
        self.prior_last_modified = prior_last_modified
        self.prior_sha256 = prior_sha256
        self.prior_content_length = prior_content_length
        self.prior_path = prior_path
        self.prior_mtime_ns = prior_mtime_ns

    def build_headers(self) -> Mapping[str, str]:
        """Generate conditional request headers from cached metadata.

        Args:
            None

        Returns:
            Mapping[str, str]: Headers suitable for HTTPX invocations.
        """

        headers: dict[str, str] = {}
        if self.prior_etag:
            headers["If-None-Match"] = self.prior_etag
        if self.prior_etag or self.prior_last_modified:
            missing: list[str] = []
            if not self.prior_sha256:
                missing.append("sha256")
            if self.prior_content_length is None:
                missing.append("content_length")
            if not self.prior_path:
                missing.append("path")
            if missing:
                LOGGER.warning(
                    "resume-metadata-incomplete: falling back to full fetch (missing %s)",
                    ", ".join(missing),
                    extra={
                        "reason": "resume-metadata-incomplete",
                        "missing_resume_fields": missing,
                    },
                )
                return {}
        if self.prior_etag:
            headers["If-None-Match"] = self.prior_etag
        if self.prior_last_modified:
            headers["If-Modified-Since"] = self.prior_last_modified
        return headers

    def interpret_response(
        self,
        response: httpx.Response,
    ) -> Union[CachedResult, ModifiedResult]:
        """Classify origin responses as cached or modified results.

        Args:
            response (httpx.Response): HTTP response returned from the
                conditional request.

        Returns:
            CachedResult | ModifiedResult: Cached metadata when the origin
            reports HTTP 304, otherwise wrapped metadata from a fresh download.

        Raises:
            ValueError: If a 304 response arrives without complete cached
                metadata.
            TypeError: If ``response`` lacks ``status_code`` or ``headers``.
        """

        if not hasattr(response, "status_code") or not hasattr(response, "headers"):
            raise TypeError("response must expose 'status_code' and 'headers' attributes")

        if response.status_code == 304:
            missing_fields = []
            if not self.prior_path:
                missing_fields.append("path")
            if not self.prior_sha256:
                missing_fields.append("sha256")
            if self.prior_content_length is None:
                missing_fields.append("content_length")

            if missing_fields:
                raise ValueError(
                    "HTTP 304 requires complete prior metadata. Missing: "
                    + ", ".join(missing_fields)
                    + ". This indicates a bug in manifest loading or caching logic."
                )
            assert self.prior_path is not None
            assert self.prior_sha256 is not None
            assert self.prior_content_length is not None

            cached_path = Path(self.prior_path)
            if not cached_path.exists():
                raise FileNotFoundError(
                    f"Cached artifact missing at {cached_path}; cannot reuse prior download."
                )

            return CachedResult(
                path=self.prior_path,
                sha256=self.prior_sha256,
                content_length=self.prior_content_length,
                etag=self.prior_etag,
                last_modified=self.prior_last_modified,
                recorded_mtime_ns=self.prior_mtime_ns,
            )
        return ModifiedResult(
            etag=response.headers.get("ETag"),
            last_modified=response.headers.get("Last-Modified"),
        )


# Legacy CircuitBreaker class removed - now handled by pybreaker-based BreakerRegistry


__all__ = [
    "CachedResult",
    "ConditionalRequestHelper",
    "ModifiedResult",
    "ContentPolicyViolation",
    # "CircuitBreaker",  # Legacy - now handled by pybreaker-based BreakerRegistry
    "configure_http_client",
    "get_http_client",
    "purge_http_cache",
    "head_precheck",
    "parse_retry_after_header",
    "request_with_retries",
]<|MERGE_RESOLUTION|>--- conflicted
+++ resolved
@@ -965,7 +965,6 @@
             type(response).__name__,
         )
 
-<<<<<<< HEAD
     # Update breaker based on response and collect state for telemetry
     breaker_state_info: Dict[str, Any] = {}
     if breaker_registry is not None and request_host:
@@ -1013,8 +1012,6 @@
     if breaker_state_info and hasattr(response, "extensions"):
         response.extensions.update(breaker_state_info)
 
-=======
->>>>>>> 97754878
     if not isinstance(response, httpx.Response):
         LOGGER.debug(
             "Response object of type %s lacks status_code; treating as success for %s %s.",
