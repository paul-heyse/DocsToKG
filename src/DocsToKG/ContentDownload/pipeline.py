# === NAVMAP v1 ===
# {
#   "module": "DocsToKG.ContentDownload.pipeline",
#   "purpose": "Resolver definitions and pipeline orchestration",
#   "sections": [
#     {
#       "id": "coerce-download-context",
#       "name": "_coerce_download_context",
#       "anchor": "function-coerce-download-context",
#       "kind": "function"
#     },
#     {
#       "id": "normalise-domain-content-rules",
#       "name": "_normalise_domain_content_rules",
#       "anchor": "function-normalise-domain-content-rules",
#       "kind": "function"
#     },
#     {
#       "id": "resolverconfig",
#       "name": "ResolverConfig",
#       "anchor": "class-resolverconfig",
#       "kind": "class"
#     },
#     {
#       "id": "read-resolver-config",
#       "name": "read_resolver_config",
#       "anchor": "function-read-resolver-config",
#       "kind": "function"
#     },
#     {
#       "id": "seed-resolver-toggle-defaults",
#       "name": "_seed_resolver_toggle_defaults",
#       "anchor": "function-seed-resolver-toggle-defaults",
#       "kind": "function"
#     },
#     {
#       "id": "apply-config-overrides",
#       "name": "apply_config_overrides",
#       "anchor": "function-apply-config-overrides",
#       "kind": "function"
#     },
#     {
#       "id": "load-resolver-config",
#       "name": "load_resolver_config",
#       "anchor": "function-load-resolver-config",
#       "kind": "function"
#     },
#     {
#       "id": "attemptrecord",
#       "name": "AttemptRecord",
#       "anchor": "class-attemptrecord",
#       "kind": "class"
#     },
#     {
#       "id": "downloadoutcome",
#       "name": "DownloadOutcome",
#       "anchor": "class-downloadoutcome",
#       "kind": "class"
#     },
#     {
#       "id": "pipelineresult",
#       "name": "PipelineResult",
#       "anchor": "class-pipelineresult",
#       "kind": "class"
#     },
#     {
#       "id": "resolvermetrics",
#       "name": "ResolverMetrics",
#       "anchor": "class-resolvermetrics",
#       "kind": "class"
#     },
#     {
#       "id": "callable-accepts-argument",
#       "name": "_callable_accepts_argument",
#       "anchor": "function-callable-accepts-argument",
#       "kind": "function"
#     },
#     {
#       "id": "runstate",
#       "name": "_RunState",
#       "anchor": "class-runstate",
#       "kind": "class"
#     },
#     {
#       "id": "resolverpipeline",
#       "name": "ResolverPipeline",
#       "anchor": "class-resolverpipeline",
#       "kind": "class"
#     }
#   ]
# }
# === /NAVMAP ===

"""Resolver orchestration, configuration, and metrics for content downloads.

Responsibilities
----------------
- Own the resolver registry (built-ins plus plugin hooks) and expose helpers
  such as :func:`default_resolvers`, :func:`load_resolver_config`, and
  :func:`apply_config_overrides` that normalise command-line overrides.
- Define the data structures that describe pipeline activity:
  :class:`ResolverConfig`, :class:`AttemptRecord`, :class:`DownloadOutcome`,
  :class:`PipelineResult`, and :class:`ResolverMetrics`.
- Coordinate threaded resolver execution via :class:`ResolverPipeline`,
  including centralized rate limiting, circuit breakers,
  and retry logic wired into :mod:`DocsToKG.ContentDownload.networking`.
- Track manifest/bookkeeping state (URL dedupe, cache verification, latency
  counters) so downstream modules can persist consistent telemetry snapshots.

Key Components
--------------
- ``ResolverConfig`` – typed view of pipeline and HTTP toggle settings.
- ``ResolverPipeline`` – orchestrates resolver attempts, concurrency, and
  result aggregation.
- ``AttemptRecord`` / ``DownloadOutcome`` / ``PipelineResult`` – structured
  payloads consumed by telemetry sinks.
- ``load_resolver_config`` / ``read_resolver_config`` – parse YAML/JSON config
  files and merge them with defaults and CLI toggles.

Design Notes
------------
- Resolver implementations live in :mod:`DocsToKG.ContentDownload.resolvers`;
  this module keeps orchestration logic separate from individual provider code.
- Concurrency primitives favour cooperative cancellation and reuse fixtures
  that the unit tests in ``tests/content_download`` exercise directly.
"""

from __future__ import annotations

import argparse
import json
import logging
import math
import os
import re
import threading
import time as _time
import warnings
from collections import Counter, defaultdict
from concurrent.futures import FIRST_COMPLETED, Future, ThreadPoolExecutor, wait
from dataclasses import dataclass, field, replace
from pathlib import Path
from threading import Lock
from typing import (
    TYPE_CHECKING,
    Any,
    Callable,
    Dict,
    List,
    Mapping,
    Optional,
    Sequence,
    Set,
    Tuple,
    Union,
)
from urllib.parse import urlparse, urlsplit

import httpx

<<<<<<< HEAD
from DocsToKG.ContentDownload.breakers import BreakerConfig
=======
from DocsToKG.ContentDownload.breakers import BreakerOpenError, RequestRole
>>>>>>> aeb5e61c
from DocsToKG.ContentDownload.core import (
    DEFAULT_MIN_PDF_BYTES,
    DEFAULT_SNIFF_BYTES,
    DEFAULT_TAIL_CHECK_BYTES,
    PDF_LIKE,
    Classification,
    DownloadContext,
    ReasonCode,
    normalize_classification,
    normalize_reason,
)
from DocsToKG.ContentDownload.networking import head_precheck
from DocsToKG.ContentDownload.resolvers import (
    DEFAULT_RESOLVER_ORDER,
    DEFAULT_RESOLVER_TOGGLES,
    ApiResolverBase,
    ArxivResolver,
    CoreResolver,
    CrossrefResolver,
    DoajResolver,
    EuropePmcResolver,
    FigshareResolver,
    HalResolver,
    LandingPageResolver,
    OpenAireResolver,
    OpenAlexResolver,
    OsfResolver,
    PmcResolver,
    RegisteredResolver,
    Resolver,
    ResolverEvent,
    ResolverEventReason,
    ResolverRegistry,
    ResolverResult,
    SemanticScholarResolver,
    UnpaywallResolver,
    WaybackResolver,
    ZenodoResolver,
    default_resolvers,
)
from DocsToKG.ContentDownload.telemetry import AttemptSink

if TYPE_CHECKING:  # pragma: no cover
    from DocsToKG.ContentDownload.core import WorkArtifact
    from DocsToKG.ContentDownload.download import DownloadConfig

# --- Globals ---

LOGGER = logging.getLogger(__name__)

PROJECT_ROOT = Path(__file__).resolve().parents[3]
DEFAULT_RESOLVER_CREDENTIALS_PATH = PROJECT_ROOT / "config" / "resolver_credentials.yaml"


def _coerce_download_context(
    context: Optional[Union["DownloadConfig", DownloadContext, Mapping[str, Any]]],
) -> DownloadContext:
    """Normalise context-like inputs into a :class:`DownloadContext` instance."""

    if isinstance(context, DownloadContext):
        return context

    if context is None:
        return DownloadContext.from_mapping({})

    if hasattr(context, "to_context"):
        try:
            return context.to_context({})  # type: ignore[call-arg]
        except TypeError:
            return context.to_context()  # type: ignore[call-arg]

    from DocsToKG.ContentDownload.download import DownloadConfig

    return DownloadConfig.from_options(context).to_context({})


__all__ = [
    "ApiResolverBase",
    "ArxivResolver",
    "AttemptRecord",
    "AttemptSink",
    "CoreResolver",
    "CrossrefResolver",
    "DownloadFunc",
    "DownloadOutcome",
    "DoajResolver",
    "EuropePmcResolver",
    "FigshareResolver",
    "HalResolver",
    "PipelineResult",
    "LandingPageResolver",
    "Resolver",
    "ResolverConfig",
    "ResolverMetrics",
    "ResolverPipeline",
    "ResolverRegistry",
    "ResolverResult",
    "ResolverEvent",
    "ResolverEventReason",
    "RegisteredResolver",
    "OpenAireResolver",
    "OpenAlexResolver",
    "OsfResolver",
    "PmcResolver",
    "SemanticScholarResolver",
    "UnpaywallResolver",
    "WaybackResolver",
    "ZenodoResolver",
    "apply_config_overrides",
    "default_resolvers",
    "load_resolver_config",
    "read_resolver_config",
]

# --- Resolver Configuration ---


def _normalise_domain_content_rules(data: Mapping[str, Any]) -> Dict[str, Dict[str, Any]]:
    """Normalize domain content policies to lower-case host keys and canonical values."""

    if data is None:
        return {}
    if not isinstance(data, Mapping):  # pragma: no cover - defensive guard
        raise ValueError("domain_content_rules must be a mapping of host -> policy")

    normalized: Dict[str, Dict[str, Any]] = {}
    for host, raw_spec in data.items():
        if not host:
            continue
        if not isinstance(raw_spec, Mapping):
            raise ValueError(
                ("domain_content_rules['{name}'] must be a mapping, got {value!r}").format(
                    name=host, value=raw_spec
                )
            )
        host_key = str(host).strip().lower()
        if not host_key:
            continue

        policy: Dict[str, Any] = {}
        allowed_raw = raw_spec.get("allowed_types")
        if allowed_raw:
            candidates: List[str] = []
            if isinstance(allowed_raw, str):
                candidates.extend(allowed_raw.split(","))
            elif isinstance(allowed_raw, (list, tuple, set)):
                for entry in allowed_raw:
                    if entry is None:
                        continue
                    candidates.extend(str(entry).split(","))
            else:
                raise ValueError(
                    (
                        "domain_content_rules['{name}'].allowed_types must be a string or sequence,"
                        " got {value!r}"
                    ).format(name=host, value=allowed_raw)
                )
            allowed: List[str] = []
            for candidate in candidates:
                token = candidate.strip()
                if not token:
                    continue
                token_lower = token.lower()
                if token_lower not in allowed:
                    allowed.append(token_lower)
            if allowed:
                policy["allowed_types"] = tuple(allowed)

        if policy:
            normalized[host_key] = policy
            if host_key.startswith("www."):
                bare = host_key[4:]
                if bare and bare not in normalized:
                    normalized[bare] = policy
            else:
                prefixed = f"www.{host_key}"
                normalized.setdefault(prefixed, policy)

    return normalized


def _validate_max_concurrent_resolvers(value: Any) -> int:
    """Validate ``max_concurrent_resolvers`` sourced from configuration files."""

    if isinstance(value, bool) or not isinstance(value, int):
        raise ValueError("max_concurrent_resolvers must be an integer >= 1")
    if value < 1:
        raise ValueError("max_concurrent_resolvers must be >= 1")
    return value


def _validate_enable_global_url_dedup(value: Any) -> bool:
    """Validate ``enable_global_url_dedup`` sourced from configuration files."""

    if not isinstance(value, bool):
        raise ValueError("enable_global_url_dedup must be a boolean value")
    return value


@dataclass
class ResolverConfig:
    """Runtime configuration options applied across resolvers.

    Attributes:
        resolver_order: Ordered list of resolver names to execute.
        resolver_toggles: Mapping toggling individual resolvers on/off.
        max_attempts_per_work: Maximum number of resolver attempts per work item.
        timeout: Default HTTP timeout applied to resolvers.
        retry_after_cap: Ceiling (seconds) applied to ``Retry-After`` hints when retrying HTTP calls.
        polite_headers: HTTP headers to apply for polite crawling.
        unpaywall_email: Contact email registered with Unpaywall.
        core_api_key: API key used for the CORE resolver.
        semantic_scholar_api_key: API key for Semantic Scholar resolver.
        doaj_api_key: API key for DOAJ resolver.
        resolver_timeouts: Resolver-specific timeout overrides.
        enable_head_precheck: Toggle applying HEAD filtering before downloads.
        resolver_head_precheck: Per-resolver overrides for HEAD filtering behaviour.
        host_accept_overrides: Mapping of hostname to Accept header override.
        mailto: Contact email appended to polite headers and user agent string.
        max_concurrent_resolvers: Upper bound on concurrent resolver threads per work.
        enable_global_url_dedup: Enable global URL deduplication across works when True.
        global_url_dedup_cap: Maximum URLs hydrated into the global dedupe cache.
        domain_content_rules: Mapping of hostname to MIME allow-lists.
        breaker_config: Fully resolved circuit breaker configuration shared with networking.
        wayback_config: Wayback-specific configuration options (year_window, max_snapshots, etc.).

    Notes:
        ``enable_head_precheck`` toggles inexpensive HEAD lookups before downloads
        to filter obvious HTML responses. ``resolver_head_precheck`` allows
        per-resolver overrides when specific providers reject HEAD requests.
        ``max_concurrent_resolvers`` bounds the number of resolver threads used
        per work while still respecting configured rate limits.

    Examples:
        >>> config = ResolverConfig()
        >>> config.max_attempts_per_work
        25
    """

    resolver_order: List[str] = field(default_factory=lambda: list(DEFAULT_RESOLVER_ORDER))
    resolver_toggles: Dict[str, bool] = field(
        default_factory=lambda: dict(DEFAULT_RESOLVER_TOGGLES)
    )
    max_attempts_per_work: int = 25
    timeout: float = 30.0
    retry_after_cap: float = 120.0
    polite_headers: Dict[str, str] = field(default_factory=dict)
    unpaywall_email: Optional[str] = None
    core_api_key: Optional[str] = None
    semantic_scholar_api_key: Optional[str] = None
    doaj_api_key: Optional[str] = None
    resolver_timeouts: Dict[str, float] = field(default_factory=dict)
    enable_head_precheck: bool = True
    resolver_head_precheck: Dict[str, bool] = field(default_factory=dict)
    head_precheck_host_overrides: Dict[str, bool] = field(default_factory=dict)
    host_accept_overrides: Dict[str, str] = field(default_factory=dict)
    mailto: Optional[str] = None
    max_concurrent_resolvers: int = 1
    enable_global_url_dedup: bool = True
    global_url_dedup_cap: Optional[int] = 100_000
    domain_content_rules: Dict[str, Dict[str, Any]] = field(default_factory=dict)
    breaker_config: BreakerConfig = field(default_factory=BreakerConfig)
    # Wayback-specific configuration
    wayback_config: Dict[str, Any] = field(default_factory=dict)
    # Heuristic knobs (defaults preserve current CLI behaviour)
    sniff_bytes: int = DEFAULT_SNIFF_BYTES
    min_pdf_bytes: int = DEFAULT_MIN_PDF_BYTES
    tail_check_bytes: int = DEFAULT_TAIL_CHECK_BYTES

    def get_timeout(self, resolver_name: str) -> float:
        """Return the timeout to use for a resolver, falling back to defaults.

        Args:
            resolver_name: Name of the resolver requesting a timeout.

        Returns:
            float: Timeout value in seconds.
        """

        return self.resolver_timeouts.get(resolver_name, self.timeout)

    def get_content_policy(self, host: Optional[str]) -> Optional[Dict[str, Any]]:
        """Return the normalized content policy for ``host`` when configured."""

        if not host:
            return None
        host_key = host.strip().lower()
        if not host_key:
            return None
        return self.domain_content_rules.get(host_key)

    def is_enabled(self, resolver_name: str) -> bool:
        """Return ``True`` when the resolver is enabled for the current run.

        Args:
            resolver_name: Name of the resolver.

        Returns:
            bool: ``True`` if the resolver is enabled.
        """

        return self.resolver_toggles.get(resolver_name, True)

    def __post_init__(self) -> None:
        """Validate configuration fields and apply defaults for missing values.

        Args:
            self: Configuration instance requiring validation.

        Returns:
            None
        """

        if self.max_concurrent_resolvers < 1:
            raise ValueError(
                f"max_concurrent_resolvers must be >= 1, got {self.max_concurrent_resolvers}"
            )
        if self.max_concurrent_resolvers > 10:
            warnings.warn(
                (
                    "max_concurrent_resolvers="
                    f"{self.max_concurrent_resolvers} > 10 may violate provider rate limits. "
                    "Review centralized limiter policies before increasing concurrency."
                ),
                UserWarning,
                stacklevel=2,
            )

        if self.timeout <= 0:
            raise ValueError(f"timeout must be positive, got {self.timeout}")
        for resolver_name, timeout_val in self.resolver_timeouts.items():
            if timeout_val <= 0:
                raise ValueError(
                    ("resolver_timeouts['{name}'] must be positive, got {value}").format(
                        name=resolver_name, value=timeout_val
                    )
                )

        if self.domain_content_rules:
            self.domain_content_rules = _normalise_domain_content_rules(self.domain_content_rules)

        if self.max_attempts_per_work < 1:
            raise ValueError(
                f"max_attempts_per_work must be >= 1, got {self.max_attempts_per_work}"
            )

        if self.host_accept_overrides:
            overrides: Dict[str, str] = {}
            for host, header in self.host_accept_overrides.items():
                if not host:
                    continue
                overrides[host.lower()] = str(header)
            self.host_accept_overrides = overrides

        # Legacy resolver_circuit_breakers validation removed - now handled by pybreaker-based BreakerRegistry


def read_resolver_config(path: Path) -> Dict[str, Any]:
    """Read resolver configuration from JSON or YAML files."""

    text = path.read_text(encoding="utf-8")
    ext = path.suffix.lower()
    if ext in {".yaml", ".yml"}:
        try:
            import yaml  # type: ignore
        except ImportError as exc:  # pragma: no cover - optional dependency
            raise RuntimeError(
                "Install PyYAML to load YAML resolver configs, or provide JSON."
            ) from exc
        return yaml.safe_load(text) or {}

    if ext in {".json", ".jsn"}:
        return json.loads(text)

    try:
        return json.loads(text)
    except json.JSONDecodeError:
        try:
            import yaml  # type: ignore
        except ImportError as exc:  # pragma: no cover - optional dependency
            raise RuntimeError(
                "Unable to parse resolver config. Install PyYAML or provide JSON."
            ) from exc
        return yaml.safe_load(text) or {}


def _seed_resolver_toggle_defaults(config: "ResolverConfig", resolver_names: Sequence[str]) -> None:
    """Ensure resolver toggles include defaults for every known resolver."""

    for name in resolver_names:
        default_enabled = DEFAULT_RESOLVER_TOGGLES.get(name, True)
        config.resolver_toggles.setdefault(name, default_enabled)


def apply_config_overrides(
    config: "ResolverConfig",
    data: Dict[str, Any],
    resolver_names: Sequence[str],
) -> None:
    """Apply overrides from configuration data onto a ResolverConfig."""

    validators: Dict[str, Callable[[Any], Any]] = {
        "max_concurrent_resolvers": _validate_max_concurrent_resolvers,
        "enable_global_url_dedup": _validate_enable_global_url_dedup,
    }

    if "domain_min_interval_s" in data and data["domain_min_interval_s"] not in (None, {}):
        raise ValueError(
            "domain_min_interval_s is no longer supported. Configure host policies via centralized rate limiter overrides."
        )
    if "domain_token_buckets" in data and data["domain_token_buckets"] not in (None, {}):
        raise ValueError(
            "domain_token_buckets is no longer supported. Configure host policies via centralized rate limiter overrides."
        )
    if "resolver_min_interval_s" in data and data["resolver_min_interval_s"] not in (None, {}):
        raise ValueError(
            "resolver_min_interval_s is no longer supported. Configure resolver-friendly rate policies via centralized limiter overrides."
        )

    for field_name in (
        "resolver_order",
        "resolver_toggles",
        "max_attempts_per_work",
        "timeout",
        "retry_after_cap",
        "polite_headers",
        "unpaywall_email",
        "core_api_key",
        "semantic_scholar_api_key",
        "doaj_api_key",
        "resolver_timeouts",
        "mailto",
        "resolver_head_precheck",
        "head_precheck_host_overrides",
        "host_accept_overrides",
        # "resolver_circuit_breakers",  # Legacy - now handled by pybreaker-based BreakerRegistry
        "max_concurrent_resolvers",
        "enable_global_url_dedup",
        "domain_content_rules",
        "global_url_dedup_cap",
        "resolver_min_interval_s",
    ):
        if field_name in data and data[field_name] is not None:
            value = data[field_name]
            if field_name == "domain_content_rules":
                value = _normalise_domain_content_rules(value)
            elif field_name in validators:
                value = validators[field_name](value)
            setattr(config, field_name, value)

    if "resolver_rate_limits" in data:
        raise ValueError(
            "resolver_rate_limits is no longer supported. Configure resolver-specific rate policies via centralized limiter overrides."
        )

    _seed_resolver_toggle_defaults(config, resolver_names)


def load_resolver_config(
    args: argparse.Namespace,
    resolver_names: Sequence[str],
    resolver_order_override: Optional[List[str]] = None,
) -> "ResolverConfig":
    """Construct resolver configuration combining CLI, config files, and env vars."""

    config = ResolverConfig()
    config_paths: List[Path] = []
    breaker_fragments: List[Mapping[str, Any]] = []
    breaker_yaml_paths: List[Path] = []

    def _collect_breaker_section(value: Any) -> None:
        if value is None:
            return
        if isinstance(value, Mapping):
            breaker_fragments.append(dict(value))
            return
        if isinstance(value, (list, tuple)):
            for item in value:
                _collect_breaker_section(item)
            return
        if isinstance(value, (str, os.PathLike)):
            breaker_yaml_paths.append(Path(value).expanduser().resolve(strict=False))
            return
        raise ValueError(
            "breaker_config entries must be mappings, sequences, or filesystem paths"
        )

    if DEFAULT_RESOLVER_CREDENTIALS_PATH.is_file():
        config_paths.append(DEFAULT_RESOLVER_CREDENTIALS_PATH)

    if args.resolver_config:
        cli_config_path = Path(args.resolver_config).expanduser().resolve(strict=False)
        config_paths.append(cli_config_path)

    for config_path in config_paths:
        config_data = read_resolver_config(config_path)
        for breaker_key in ("breaker_config", "breaker_policies"):
            if breaker_key in config_data and config_data[breaker_key] not in (None, {}):
                _collect_breaker_section(config_data[breaker_key])
        apply_config_overrides(config, config_data, resolver_names)

    env_breaker_yaml = os.getenv("DOCSTOKG_BREAKERS_YAML")
    if env_breaker_yaml:
        _collect_breaker_section(env_breaker_yaml)

    cli_breaker_path = getattr(args, "breaker_config_path", None)
    if cli_breaker_path:
        _collect_breaker_section(cli_breaker_path)

    cli_host_overrides = list(getattr(args, "breaker_host_overrides", []) or [])
    cli_role_overrides = list(getattr(args, "breaker_role_overrides", []) or [])
    cli_resolver_overrides = list(getattr(args, "breaker_resolver_overrides", []) or [])
    cli_defaults_override = getattr(args, "breaker_defaults_override", None)
    cli_classify_override = getattr(args, "breaker_classify_override", None)
    cli_rolling_override = getattr(args, "breaker_rolling_override", None)

    env_has_breaker_overrides = any(
        key.startswith("DOCSTOKG_BREAKER") for key in os.environ
    )

    breaker_overrides_requested = bool(
        breaker_fragments
        or breaker_yaml_paths
        or cli_host_overrides
        or cli_role_overrides
        or cli_resolver_overrides
        or cli_defaults_override
        or cli_classify_override
        or cli_rolling_override
        or env_has_breaker_overrides
    )

    if breaker_overrides_requested:
        try:
            from DocsToKG.ContentDownload.breakers_loader import (
                load_breaker_config,
                merge_breaker_docs,
            )
        except (ImportError, RuntimeError) as exc:
            raise ValueError(
                "Breaker configuration requested but dependencies are unavailable. Install PyYAML or remove breaker overrides."
            ) from exc

        base_doc: Dict[str, Any] = {}
        for fragment in breaker_fragments:
            base_doc = merge_breaker_docs(base_doc, fragment)

        config.breaker_config = load_breaker_config(
            None,
            env=os.environ,
            cli_host_overrides=cli_host_overrides or None,
            cli_role_overrides=cli_role_overrides or None,
            cli_resolver_overrides=cli_resolver_overrides or None,
            cli_defaults_override=cli_defaults_override,
            cli_classify_override=cli_classify_override,
            cli_rolling_override=cli_rolling_override,
            base_doc=base_doc or None,
            extra_yaml_paths=breaker_yaml_paths,
        )
    else:
        config.breaker_config = BreakerConfig()

    config.unpaywall_email = (
        getattr(args, "unpaywall_email", None)
        or config.unpaywall_email
        or os.getenv("UNPAYWALL_EMAIL")
        or getattr(args, "mailto", None)
    )
    config.core_api_key = (
        getattr(args, "core_api_key", None) or config.core_api_key or os.getenv("CORE_API_KEY")
    )
    config.semantic_scholar_api_key = (
        getattr(args, "semantic_scholar_api_key", None)
        or config.semantic_scholar_api_key
        or os.getenv("S2_API_KEY")
    )
    config.doaj_api_key = (
        getattr(args, "doaj_api_key", None) or config.doaj_api_key or os.getenv("DOAJ_API_KEY")
    )
    config.mailto = getattr(args, "mailto", None) or config.mailto

    if getattr(args, "max_resolver_attempts", None):
        config.max_attempts_per_work = args.max_resolver_attempts
    if getattr(args, "resolver_timeout", None):
        config.timeout = args.resolver_timeout
    if getattr(args, "retry_after_cap", None):
        config.retry_after_cap = float(args.retry_after_cap)
    if hasattr(args, "concurrent_resolvers") and args.concurrent_resolvers is not None:
        config.max_concurrent_resolvers = args.concurrent_resolvers

    # Wayback-specific configuration
    wayback_config = {}
    if hasattr(args, "wayback_year_window"):
        wayback_config["year_window"] = args.wayback_year_window
    if hasattr(args, "wayback_max_snapshots"):
        wayback_config["max_snapshots"] = args.wayback_max_snapshots
    if hasattr(args, "wayback_min_pdf_bytes"):
        wayback_config["min_pdf_bytes"] = args.wayback_min_pdf_bytes
    if hasattr(args, "wayback_html_parse") and args.wayback_html_parse is not None:
        wayback_config["html_parse"] = args.wayback_html_parse
    if hasattr(args, "wayback_availability_first") and args.wayback_availability_first is not None:
        wayback_config["availability_first"] = args.wayback_availability_first
    config.wayback_config = wayback_config

    if resolver_order_override:
        ordered: List[str] = []
        for name in resolver_order_override:
            if name not in ordered:
                ordered.append(name)
        for name in resolver_names:
            if name not in ordered:
                ordered.append(name)
        config.resolver_order = ordered

    for disabled in getattr(args, "disable_resolver", []) or []:
        config.resolver_toggles[disabled] = False

    for enabled in getattr(args, "enable_resolver", []) or []:
        config.resolver_toggles[enabled] = True

    _seed_resolver_toggle_defaults(config, resolver_names)

    if hasattr(args, "global_url_dedup") and args.global_url_dedup is not None:
        config.enable_global_url_dedup = args.global_url_dedup

    if hasattr(args, "global_url_dedup_cap") and args.global_url_dedup_cap is not None:
        config.global_url_dedup_cap = args.global_url_dedup_cap

    if config.retry_after_cap <= 0:
        raise ValueError("retry_after_cap must be positive")

    headers = dict(config.polite_headers)
    existing_mailto = headers.get("mailto")
    mailto_value = config.mailto or existing_mailto
    base_agent = headers.get("User-Agent") or "DocsToKGDownloader/1.0"
    if mailto_value:
        config.mailto = config.mailto or mailto_value
        headers["mailto"] = mailto_value
        user_agent = f"DocsToKGDownloader/1.0 (+{mailto_value}; mailto:{mailto_value})"
    else:
        headers.pop("mailto", None)
        user_agent = base_agent
    headers["User-Agent"] = user_agent
    accept_override = getattr(args, "accept", None)
    if accept_override:
        headers["Accept"] = accept_override
    elif not headers.get("Accept"):
        headers["Accept"] = "application/pdf, text/html;q=0.9, */*;q=0.8"
    config.polite_headers = headers

    if hasattr(args, "head_precheck") and args.head_precheck is not None:
        config.enable_head_precheck = args.head_precheck

    return config


@dataclass(frozen=True)
class AttemptRecord:
    """Structured log record describing a resolver attempt.

    Attributes:
        run_id: Identifier shared across a downloader run.
        work_id: Identifier of the work being processed.
        resolver_name: Name of the resolver that produced the record.
        resolver_order: Ordinal position of the resolver in the pipeline.
        url: Candidate URL that was attempted.
        status: :class:`Classification` describing the attempt result.
        http_status: HTTP status code (when available).
        content_type: Response content type.
        elapsed_ms: Approximate elapsed time for the attempt in milliseconds.
        resolver_wall_time_ms: Wall-clock time spent inside the resolver including
            rate limiting, measured in milliseconds.
        reason: Optional :class:`ReasonCode` describing failure or skip reason.
        metadata: Arbitrary metadata supplied by the resolver.
        sha256: SHA-256 digest of downloaded content, when available.
        content_length: Size of the downloaded content in bytes.
        dry_run: Flag indicating whether the attempt occurred in dry-run mode.
        retry_after: Optional cooldown seconds suggested by the upstream service.

    Examples:
        >>> AttemptRecord(
        ...     work_id="W1",
        ...     resolver_name="unpaywall",
        ...     resolver_order=1,
        ...     url="https://example.org/pdf",
        ...     status="pdf",
        ...     http_status=200,
        ...     content_type="application/pdf",
        ...     elapsed_ms=120.5,
        ... )
    """

    work_id: str
    resolver_name: str
    resolver_order: Optional[int]
    url: Optional[str]
    status: Classification
    http_status: Optional[int]
    content_type: Optional[str]
    elapsed_ms: Optional[float]
    canonical_url: Optional[str] = None
    original_url: Optional[str] = None
    reason: Optional[ReasonCode | str] = None
    reason_detail: Optional[str] = None
    metadata: Dict[str, Any] = field(default_factory=dict)
    sha256: Optional[str] = None
    content_length: Optional[int] = None
    dry_run: bool = False
    resolver_wall_time_ms: Optional[float] = None
    retry_after: Optional[float] = None
    rate_limiter_wait_ms: Optional[float] = None
    rate_limiter_backend: Optional[str] = None
    rate_limiter_mode: Optional[str] = None
    rate_limiter_role: Optional[str] = None
    from_cache: Optional[bool] = None
    run_id: Optional[str] = None
    # Breaker state fields
    breaker_host_state: Optional[str] = None
    breaker_resolver_state: Optional[str] = None
    breaker_open_remaining_ms: Optional[int] = None
    breaker_recorded: Optional[str] = None

    def __post_init__(self) -> None:
        normalized_status = normalize_classification(self.status)
        object.__setattr__(self, "status", normalized_status)

        normalized_reason = normalize_reason(self.reason)
        object.__setattr__(self, "reason", normalized_reason)

        canonical = self.canonical_url or self.url
        object.__setattr__(self, "canonical_url", canonical)
        original = self.original_url
        if original is None:
            original = self.url
        object.__setattr__(self, "original_url", original)


@dataclass
class DownloadOutcome:
    """Outcome of a resolver download attempt.

    Attributes:
        classification: Classification label describing the outcome (e.g., 'pdf').
        path: Local filesystem path to the stored artifact.
        http_status: HTTP status code when available.
        content_type: Content type reported by the server.
        elapsed_ms: Time spent downloading in milliseconds.
        reason: Optional :class:`ReasonCode` describing failures.
        reason_detail: Optional human-readable diagnostic detail.
        sha256: SHA-256 digest of the downloaded content.
        content_length: Size of the downloaded content in bytes.
        etag: HTTP ETag header value when provided.
        last_modified: HTTP Last-Modified timestamp.
        extracted_text_path: Optional path to extracted text artefacts.
        retry_after: Optional cooldown value derived from HTTP ``Retry-After`` headers.

    Examples:
        >>> DownloadOutcome(classification="pdf", path="pdfs/sample.pdf", http_status=200,
        ...                 content_type="application/pdf", elapsed_ms=150.0)
    """

    classification: Classification
    path: Optional[str] = None
    http_status: Optional[int] = None
    content_type: Optional[str] = None
    elapsed_ms: Optional[float] = None
    reason: Optional[ReasonCode | str] = None
    reason_detail: Optional[str] = None
    sha256: Optional[str] = None
    content_length: Optional[int] = None
    etag: Optional[str] = None
    last_modified: Optional[str] = None
    extracted_text_path: Optional[str] = None
    retry_after: Optional[float] = None
    metadata: Dict[str, Any] = field(default_factory=dict)
    error: Optional[str] = None
    canonical_url: Optional[str] = None
    canonical_index: Optional[str] = None
    original_url: Optional[str] = None
    # Circuit breaker state information
    breaker_host_state: Optional[str] = None
    breaker_resolver_state: Optional[str] = None
    breaker_open_remaining_ms: Optional[int] = None
    breaker_recorded: Optional[str] = None

    @property
    def is_pdf(self) -> bool:
        """Return ``True`` when the classification represents a PDF.

        Args:
            self: Download outcome to evaluate.

        Returns:
            bool: ``True`` if the outcome corresponds to a PDF download.
        """

        return self.classification in PDF_LIKE

    def __post_init__(self) -> None:
        normalized_status = normalize_classification(self.classification)
        if isinstance(normalized_status, Classification):
            self.classification = normalized_status
        else:
            self.classification = Classification.from_wire(normalized_status)

        self.reason = normalize_reason(self.reason)
        metadata_value = self.metadata
        if metadata_value is None:
            self.metadata = {}
        elif not isinstance(metadata_value, dict):
            self.metadata = dict(metadata_value)

        if self.original_url is None:
            self.original_url = self.canonical_url
        if self.canonical_url is None and self.original_url is not None:
            self.canonical_url = self.original_url
        if self.canonical_index is None:
            self.canonical_index = self.canonical_url or self.original_url


@dataclass
class PipelineResult:
    """Aggregate result returned by the resolver pipeline.

    Attributes:
        success: Indicates whether the pipeline found a suitable asset.
        resolver_name: Resolver that produced the successful result.
        url: URL that was ultimately fetched.
        outcome: Download outcome associated with the result.
        html_paths: Collected HTML artefacts from the pipeline.
        failed_urls: Candidate URLs that failed during this run.
        reason: Optional reason string explaining failures.

    Examples:
        >>> PipelineResult(success=True, resolver_name="unpaywall", url="https://example")
    """

    success: bool
    resolver_name: Optional[str] = None
    url: Optional[str] = None
    canonical_url: Optional[str] = None
    canonical_index: Optional[str] = None
    original_url: Optional[str] = None
    outcome: Optional[DownloadOutcome] = None
    html_paths: List[str] = field(default_factory=list)
    failed_urls: List[str] = field(default_factory=list)
    reason: Optional[str] = None
    reason_detail: Optional[str] = None

    def __post_init__(self) -> None:
        if self.canonical_url is None:
            self.canonical_url = self.url
        if self.original_url is None:
            self.original_url = self.canonical_url
        if self.canonical_index is None:
            self.canonical_index = self.canonical_url
        if isinstance(self.reason, ReasonCode):
            self.reason = self.reason.value.replace("_", "-")


@dataclass
class ResolverMetrics:
    """Lightweight metrics collector for resolver execution.

    Attributes:
        attempts: Counter of attempts per resolver.
        successes: Counter of successful PDF downloads per resolver.
        html: Counter of HTML-only results per resolver.
        skips: Counter of skip events keyed by resolver and reason.

    Examples:
        >>> metrics = ResolverMetrics()
        >>> metrics.record_attempt("unpaywall", DownloadOutcome("pdf", None, 200, None, 10.0))
        >>> metrics.summary()["attempts"]["unpaywall"]
        1
    """

    attempts: Counter = field(default_factory=Counter)
    successes: Counter = field(default_factory=Counter)
    html: Counter = field(default_factory=Counter)
    xml: Counter = field(default_factory=Counter)
    skips: Counter = field(default_factory=Counter)
    failures: Counter = field(default_factory=Counter)
    latency_ms: defaultdict[str, List[float]] = field(default_factory=lambda: defaultdict(list))
    status_counts: defaultdict[str, Counter] = field(default_factory=lambda: defaultdict(Counter))
    error_reasons: defaultdict[str, Counter] = field(default_factory=lambda: defaultdict(Counter))
    _lock: Lock = field(default_factory=Lock, repr=False, compare=False)

    def record_attempt(self, resolver_name: str, outcome: DownloadOutcome) -> None:
        """Record a resolver attempt and update success/html counters.

        Args:
            resolver_name: Name of the resolver that executed.
            outcome: Download outcome produced by the resolver.

        Returns:
            None
        """

        with self._lock:
            self.attempts[resolver_name] += 1
            if outcome.classification is Classification.HTML:
                self.html[resolver_name] += 1
            if outcome.classification is Classification.XML:
                self.xml[resolver_name] += 1
            if outcome.is_pdf:
                self.successes[resolver_name] += 1
            classification_key = outcome.classification.value
            self.status_counts[resolver_name][classification_key] += 1
            if outcome.elapsed_ms is not None:
                self.latency_ms[resolver_name].append(float(outcome.elapsed_ms))
            reason_code = outcome.reason
            if reason_code is None and outcome.classification not in PDF_LIKE:
                reason_code = ReasonCode.from_wire(classification_key)
            if reason_code:
                key = reason_code.value if isinstance(reason_code, ReasonCode) else str(reason_code)
                self.error_reasons[resolver_name][key] += 1

    def record_skip(self, resolver_name: str, reason: str) -> None:
        """Record a skip event for a resolver with a reason tag.

        Args:
            resolver_name: Resolver that was skipped.
            reason: Short description explaining the skip.

        Returns:
            None
        """

        with self._lock:
            key = f"{resolver_name}:{reason}"
            self.skips[key] += 1

    def record_failure(self, resolver_name: str) -> None:
        """Record a resolver failure occurrence.

        Args:
            resolver_name: Resolver that raised an exception during execution.

        Returns:
            None
        """

        with self._lock:
            self.failures[resolver_name] += 1

    def summary(self) -> Dict[str, Any]:
        """Return aggregated metrics summarizing resolver behaviour.

        Args:
            self: Metrics collector instance aggregating resolver statistics.

        Returns:
            Dict[str, Any]: Snapshot of attempts, successes, HTML hits, and skips.

        Examples:
            >>> metrics = ResolverMetrics()
            >>> metrics.record_attempt("unpaywall", DownloadOutcome("pdf", None, 200, None, 10.0))
            >>> metrics.summary()["attempts"]["unpaywall"]
            1
        """

        def _percentile(sorted_values: List[float], percentile: float) -> float:
            if not sorted_values:
                return 0.0
            if len(sorted_values) == 1:
                return sorted_values[0]
            k = (len(sorted_values) - 1) * (percentile / 100.0)
            f = math.floor(k)
            c = math.ceil(k)
            if f == c:
                return sorted_values[int(k)]
            d0 = sorted_values[f] * (c - k)
            d1 = sorted_values[c] * (k - f)
            return d0 + d1

        with self._lock:
            latency_summary: Dict[str, Dict[str, float]] = {}
            for resolver_name, samples in self.latency_ms.items():
                if not samples:
                    continue
                ordered = sorted(samples)
                count = len(samples)
                total = sum(samples)
                latency_summary[resolver_name] = {
                    "count": count,
                    "mean_ms": total / count,
                    "min_ms": ordered[0],
                    "p50_ms": _percentile(ordered, 50.0),
                    "p95_ms": _percentile(ordered, 95.0),
                    "p99_ms": _percentile(ordered, 99.0),
                    "max_ms": ordered[-1],
                }

            status_summary = {
                resolver: dict(counter)
                for resolver, counter in self.status_counts.items()
                if counter
            }
            classification_totals: Dict[str, int] = defaultdict(int)
            for counter in self.status_counts.values():
                for status, count in counter.items():
                    classification_totals[status] += count
            reason_summary = {
                resolver: [
                    {"reason": reason, "count": count} for reason, count in counter.most_common(5)
                ]
                for resolver, counter in self.error_reasons.items()
                if counter
            }
            reason_totals: Dict[str, int] = defaultdict(int)
            for counter in self.error_reasons.values():
                for reason, count in counter.items():
                    reason_totals[reason] += count

            return {
                "attempts": dict(self.attempts),
                "successes": dict(self.successes),
                "html": dict(self.html),
                "xml": dict(self.xml),
                "skips": dict(self.skips),
                "failures": dict(self.failures),
                "latency_ms": latency_summary,
                "status_counts": status_summary,
                "error_reasons": reason_summary,
                "classification_totals": dict(classification_totals),
                "reason_totals": dict(reason_totals),
            }


# --- Shared Helpers ---


DownloadFunc = Callable[..., DownloadOutcome]


def _callable_accepts_argument(func: DownloadFunc, name: str) -> bool:
    """Return ``True`` when ``func`` accepts an argument named ``name``.

    Args:
        func: Download function whose call signature should be inspected.
        name: Argument name whose presence should be detected.

    Returns:
        bool: ``True`` when ``func`` accepts the argument or variable parameters.
    """

    try:
        from inspect import Parameter, signature
    except ImportError:  # pragma: no cover - inspect always available
        return True

    try:
        func_signature = signature(func)
    except (TypeError, ValueError):
        return True

    for parameter in func_signature.parameters.values():
        if parameter.kind in (
            Parameter.VAR_POSITIONAL,
            Parameter.VAR_KEYWORD,
        ):
            return True
        if parameter.name == name:
            return True
    return False


class _RunState:
    """Mutable pipeline execution state shared across resolvers.

    Args:
        dry_run: Indicates whether downloads should be skipped.

    Attributes:
        dry_run: Indicates whether downloads should be skipped.
        seen_urls: Set of URLs already attempted.
        html_paths: Collected HTML fallback paths.
        failed_urls: URLs that failed during resolution.
        attempt_counter: Total number of resolver attempts performed.

    Examples:
        >>> state = _RunState(dry_run=True)
        >>> state.dry_run
        True
    """

    __slots__ = (
        "dry_run",
        "seen_urls",
        "html_paths",
        "failed_urls",
        "attempt_counter",
        "last_reason",
        "last_reason_detail",
    )

    def __init__(self, dry_run: bool) -> None:
        """Initialise run-state bookkeeping for a pipeline execution.

        Args:
            dry_run: Flag indicating whether downloads should be skipped.

        Returns:
            None
        """

        self.dry_run = dry_run
        self.seen_urls: set[str] = set()
        self.html_paths: List[str] = []
        self.failed_urls: List[str] = []
        self.attempt_counter = 0
        self.last_reason: Optional[ReasonCode] = None
        self.last_reason_detail: Optional[str] = None


class ResolverPipeline:
    """Executes resolvers in priority order until a PDF download succeeds.

    The pipeline is safe to reuse across worker threads when
    :attr:`ResolverConfig.max_concurrent_resolvers` is greater than one. All
    mutable shared state is protected by :class:`threading.Lock` instances and
    only read concurrently without mutation. Resolver execution retrieves
    thread-local HTTPX clients via the supplied factory so each worker maintains
    its own connection pool without cross-thread sharing.

    Attributes:
        config: Resolver configuration containing ordering and rate limits.
        download_func: Callable responsible for downloading resolved URLs.
        logger: Structured attempt logger capturing resolver telemetry.
        metrics: Metrics collector tracking resolver performance.

    Examples:
        >>> pipeline = ResolverPipeline([], ResolverConfig(), lambda *args, **kwargs: None, None)  # doctest: +SKIP
        >>> isinstance(pipeline.metrics, ResolverMetrics)  # doctest: +SKIP
        True
    """

    def __init__(
        self,
        resolvers: Sequence[Resolver],
        config: ResolverConfig,
        download_func: DownloadFunc,
        logger: AttemptSink,
        metrics: Optional[ResolverMetrics] = None,
        initial_seen_urls: Optional[Set[str]] = None,
        global_manifest_index: Optional[Dict[str, Dict[str, Any]]] = None,
        run_id: Optional[str] = None,
        *,
        breaker_registry: Optional[Any] = None,
        breaker_allow: Optional[
            Callable[[str, "RequestRole", Optional[str]], None]
        ] = None,
    ) -> None:
        """Create a resolver pipeline with ordering, download, and metric hooks.

        Args:
            resolvers: Resolver instances available for execution.
            config: Pipeline configuration controlling ordering and limits.
            download_func: Callable responsible for downloading resolved URLs.
            logger: Logger that records resolver attempt metadata.
            metrics: Optional metrics collector used for resolver telemetry.
            breaker_registry: Optional registry providing breaker allow/deny checks.
            breaker_allow: Optional callable override for breaker allow checks.

        Returns:
            None
        """

        self._resolver_map = {resolver.name: resolver for resolver in resolvers}
        self.config = config
        self.download_func = download_func
        self.logger = logger
        self.metrics = metrics or ResolverMetrics()
        self._run_id = run_id
        self._lock = threading.Lock()
        self._global_seen_urls: set[str] = set(initial_seen_urls or ())
        self._global_manifest_index = global_manifest_index or {}
        self._global_lock = threading.Lock()
        self._breaker_registry: Optional[Any] = None
        self._breaker_allow_override = breaker_allow
        self._breaker_allow: Optional[
            Callable[[str, RequestRole, Optional[str]], None]
        ] = breaker_allow
        if breaker_registry is not None:
            self.set_breaker_registry(breaker_registry)
        self._download_accepts_context = _callable_accepts_argument(download_func, "context")
        self._download_accepts_head_flag = _callable_accepts_argument(
            download_func, "head_precheck_passed"
        )

    def set_breaker_registry(self, breaker_registry: Optional[Any]) -> None:
        """Attach or clear the breaker registry consulted before downloads."""

        self._breaker_registry = breaker_registry
        if breaker_registry is None:
            self._breaker_allow = self._breaker_allow_override
            return

        allow = getattr(breaker_registry, "allow", None)
        if not callable(allow):
            raise TypeError("breaker_registry must provide a callable allow() method")

        def _bound_allow(
            host: str,
            role: RequestRole,
            resolver: Optional[str] = None,
        ) -> None:
            allow(host, role=role, resolver=resolver)

        self._breaker_allow = _bound_allow

    def _emit_attempt(
        self,
        record: AttemptRecord,
        *,
        timestamp: Optional[str] = None,
    ) -> None:
        """Invoke the configured logger using the structured attempt contract.

        Args:
            record: Attempt payload emitted by the pipeline.
            timestamp: Optional ISO timestamp forwarded to sinks that accept it.

        Returns:
            None
        """

        if record.run_id is None and self._run_id is not None:
            record = replace(record, run_id=self._run_id)

        if isinstance(record.reason, ReasonCode):
            reason_text = record.reason.value.replace("_", "-")
            record = replace(record, reason=reason_text)
        if isinstance(record.reason_detail, ReasonCode):
            detail_text = record.reason_detail.value.replace("_", "-")
            record = replace(record, reason_detail=detail_text)

        if not hasattr(self.logger, "log_attempt") or not callable(
            getattr(self.logger, "log_attempt")
        ):
            raise AttributeError("ResolverPipeline logger must provide log_attempt().")
        self.logger.log_attempt(record, timestamp=timestamp)

    def _record_skip(
        self,
        resolver_name: str,
        reason: Union[str, ReasonCode],
        detail: Optional[Union[str, ReasonCode]] = None,
    ) -> None:
        """Normalise and record skip telemetry for resolver events."""

        reason_token = normalize_reason(reason)
        if isinstance(reason_token, ReasonCode):
            reason_text = reason_token.value.replace("_", "-")
        else:
            reason_text = str(reason_token if reason_token is not None else reason)
        self.metrics.record_skip(resolver_name, reason_text)
        if detail is None:
            return
        detail_token = normalize_reason(detail)
        if isinstance(detail_token, ReasonCode):
            detail_text = detail_token.value.replace("_", "-")
        elif detail_token is None:
            return
        else:
            detail_text = str(detail_token)
        if detail_text and detail_text != reason_text:
            self.metrics.record_skip(resolver_name, detail_text)

    # Legacy breaker methods removed - now handled by pybreaker-based BreakerRegistry

    # Legacy breaker methods removed - now handled by pybreaker-based BreakerRegistry

    # Legacy breaker update method removed - now handled by pybreaker-based BreakerRegistry

    def _breaker_preflight(
        self,
        host: Optional[str],
        resolver_name: str,
        *,
        role: RequestRole = RequestRole.ARTIFACT,
    ) -> Optional[Tuple[str, str, Optional[float]]]:
        """Consult the breaker registry and return skip metadata when blocked."""

        if not host:
            return None
        allow = self._breaker_allow
        if allow is None:
            return None

        host_key = host.lower()
        try:
            allow(host_key, role, resolver_name)
        except BreakerOpenError as exc:
            return self._describe_breaker_block(exc, resolver_name, host_key, role)
        return None

    @staticmethod
    def _describe_breaker_block(
        exc: BreakerOpenError,
        resolver_name: str,
        host: str,
        role: RequestRole,
    ) -> Tuple[str, str, Optional[float]]:
        """Translate a breaker denial into telemetry reason/detail information."""

        message = str(exc).strip()
        if "resolver=" in message:
            reason = "resolver_breaker_open"
        else:
            reason = "domain_breaker_open"

        cooldown_ms: Optional[int] = None
        match = re.search(r"(?:cooldown_)?remaining_ms=(\d+)", message)
        if match:
            try:
                cooldown_ms = int(match.group(1))
            except ValueError:  # pragma: no cover - defensive guard
                cooldown_ms = None

        retry_after: Optional[float] = None
        if cooldown_ms is not None:
            retry_after = max(cooldown_ms / 1000.0, 0.0)
            detail = f"cooldown-{retry_after:.1f}s"
        elif "half-open" in message:
            role_match = re.search(r"role=([a-z_]+)", message)
            role_token = role_match.group(1) if role_match else role.value
            detail = f"half-open-{role_token}"
        else:
            detail = message or reason.replace("_", "-")

        LOGGER.debug(
            "breaker-blocked",
            extra={
                "extra_fields": {
                    "resolver": resolver_name,
                    "host": host,
                    "role": role.value,
                    "reason": reason,
                    "detail": detail,
                    "message": message,
                }
            },
        )

        return reason, detail, retry_after

    def _should_attempt_head_check(self, resolver_name: str, url: Optional[str]) -> bool:
        """Return ``True`` when a resolver should perform a HEAD preflight request.

        Args:
            resolver_name: Name of the resolver under consideration.

        Returns:
            Boolean indicating whether the resolver should issue a HEAD request.
        """

        if resolver_name in self.config.resolver_head_precheck:
            return self.config.resolver_head_precheck[resolver_name]
        if url:
            parsed = urlparse(url)
            host = (parsed.hostname or parsed.netloc or "").lower()
            if host:
                override = self.config.head_precheck_host_overrides.get(host)
                if override is None and host.startswith("www."):
                    override = self.config.head_precheck_host_overrides.get(host[4:])
                if override is not None:
                    return override
        return self.config.enable_head_precheck

    def _head_precheck_url(
        self,
        client: httpx.Client,
        url: str,
        timeout: float,
        content_policy: Optional[Dict[str, Any]] = None,
    ) -> bool:
        """Delegate to the shared network-layer preflight helper.

        Args:
            client: HTTPX client used to issue the HEAD preflight.
            url: Candidate URL that may host a downloadable document.
            timeout: Maximum duration in seconds to wait for the HEAD response.

        Returns:
            bool: ``True`` when the URL passes preflight checks, ``False`` otherwise.
        """

        return head_precheck(client, url, timeout, content_policy=content_policy)

    def run(
        self,
        client: httpx.Client,
        artifact: "WorkArtifact",
        context: Optional[Union["DownloadConfig", DownloadContext, Mapping[str, Any]]] = None,
        *,
        client_provider: Optional[Callable[[], httpx.Client]] = None,
    ) -> PipelineResult:
        """Execute resolvers until a PDF is obtained or resolvers are exhausted.

        Args:
            client: HTTPX client used for resolver HTTP calls.
            artifact: Work artifact describing the document to resolve.
            context: Optional :class:`DownloadContext` (or mapping) containing execution flags.
            client_provider: Optional callable returning a client for resolver execution.
                When omitted, the provided ``client`` is reused.

        Returns:
            PipelineResult capturing resolver attempts and successful downloads.
        """

        context_obj = _coerce_download_context(context)
        state = _RunState(dry_run=context_obj.dry_run)
        if client_provider is None:

            def client_provider_fn() -> httpx.Client:
                return client

        else:
            client_provider_fn = client_provider

        if self.config.max_concurrent_resolvers == 1:
            return self._run_sequential(client, client_provider_fn, artifact, context_obj, state)

        return self._run_concurrent(client, client_provider_fn, artifact, context_obj, state)

    def _run_sequential(
        self,
        client: httpx.Client,
        client_provider: Callable[[], httpx.Client],
        artifact: "WorkArtifact",
        context: DownloadContext,
        state: _RunState,
    ) -> PipelineResult:
        """Execute resolvers in order using the current thread.

        Args:
            client: Shared HTTPX client for resolver HTTP calls.
            client_provider: Callable returning the client for the active thread.
            artifact: Work artifact describing the document being processed.
            context: Execution context object.
            state: Mutable run state tracking attempts and duplicates.

        Returns:
            PipelineResult summarising the sequential run outcome.
        """

        override = list(context.resolver_order)
        if override:
            ordered_names = [name for name in override if name in self._resolver_map]
            ordered_names.extend(
                name for name in self.config.resolver_order if name not in ordered_names
            )
        else:
            ordered_names = list(self.config.resolver_order)

        for order_index, resolver_name in enumerate(ordered_names, start=1):
            resolver = self._prepare_resolver(resolver_name, order_index, artifact, state)
            if resolver is None:
                continue

            results, wall_ms = self._collect_resolver_results(
                resolver_name,
                resolver,
                client_provider,
                artifact,
            )

            for result in results:
                pipeline_result = self._process_result(
                    client,
                    artifact,
                    resolver_name,
                    order_index,
                    result,
                    context,
                    state,
                    resolver_wall_time_ms=wall_ms,
                )
                if pipeline_result is not None:
                    return pipeline_result

        return PipelineResult(
            success=False,
            html_paths=list(state.html_paths),
            failed_urls=list(state.failed_urls),
            reason=state.last_reason,
            reason_detail=state.last_reason_detail,
        )

    def _run_concurrent(
        self,
        client: httpx.Client,
        client_provider: Callable[[], httpx.Client],
        artifact: "WorkArtifact",
        context: DownloadContext,
        state: _RunState,
    ) -> PipelineResult:
        """Execute resolvers concurrently using a thread pool.

        Args:
            client: Shared HTTPX client for resolver HTTP calls.
            client_provider: Callable returning the client for the active thread.
            artifact: Work artifact describing the document being processed.
            context: Execution context object.
            state: Mutable run state tracking attempts and duplicates.

        Returns:
            PipelineResult summarising the concurrent run outcome.
        """

        override = list(context.resolver_order)
        if override:
            resolver_order = [name for name in override if name in self._resolver_map]
            resolver_order.extend(
                name for name in self.config.resolver_order if name not in resolver_order
            )
        else:
            resolver_order = list(self.config.resolver_order)

        max_workers = self.config.max_concurrent_resolvers
        active_futures: Dict[Future[Tuple[List[ResolverResult], float]], Tuple[str, int]] = {}

        def submit_next(
            executor: ThreadPoolExecutor,
            start_index: int,
        ) -> int:
            """Queue additional resolvers until reaching concurrency limits.

            Args:
                executor: Thread pool responsible for executing resolver calls.
                start_index: Index in ``resolver_order`` where submission should resume.

            Returns:
                Updated index pointing to the next resolver candidate that has not been submitted.
            """
            index = start_index
            while len(active_futures) < max_workers and index < len(resolver_order):
                resolver_name = resolver_order[index]
                order_index = index + 1
                index += 1
                resolver = self._prepare_resolver(resolver_name, order_index, artifact, state)
                if resolver is None:
                    continue
                future = executor.submit(
                    self._collect_resolver_results,
                    resolver_name,
                    resolver,
                    client_provider,
                    artifact,
                )
                active_futures[future] = (resolver_name, order_index)
            return index

        next_index = 0
        with ThreadPoolExecutor(max_workers=max_workers) as executor:
            next_index = submit_next(executor, next_index)

            while active_futures:
                done, _ = wait(active_futures.keys(), return_when=FIRST_COMPLETED)
                for future in done:
                    resolver_name, order_index = active_futures.pop(future)
                    try:
                        results, wall_ms = future.result()
                    except Exception as exc:  # pragma: no cover - defensive
                        results = [
                            ResolverResult(
                                url=None,
                                event=ResolverEvent.ERROR,
                                event_reason=ResolverEventReason.RESOLVER_EXCEPTION,
                                metadata={"message": str(exc)},
                            )
                        ]
                        wall_ms = 0.0

                    for result in results:
                        pipeline_result = self._process_result(
                            client,
                            artifact,
                            resolver_name,
                            order_index,
                            result,
                            context,
                            state,
                            resolver_wall_time_ms=wall_ms,
                        )
                        if pipeline_result is not None:
                            executor.shutdown(wait=False, cancel_futures=True)
                            return pipeline_result

                next_index = submit_next(executor, next_index)

        return PipelineResult(
            success=False,
            html_paths=list(state.html_paths),
            failed_urls=list(state.failed_urls),
        )

    def _prepare_resolver(
        self,
        resolver_name: str,
        order_index: int,
        artifact: "WorkArtifact",
        state: _RunState,
    ) -> Optional[Resolver]:
        """Return a prepared resolver or log skip events when unavailable.

        Args:
            resolver_name: Name of the resolver to prepare.
            order_index: Execution order index for the resolver.
            artifact: Work artifact being processed.
            state: Mutable run state tracking skips and duplicates.

        Returns:
            Resolver instance when available and enabled, otherwise ``None``.
        """

        resolver = self._resolver_map.get(resolver_name)
        if resolver is None:
            self._emit_attempt(
                AttemptRecord(
                    run_id=self._run_id,
                    work_id=artifact.work_id,
                    resolver_name=resolver_name,
                    resolver_order=order_index,
                    url=None,
                    status=Classification.SKIPPED,
                    http_status=None,
                    content_type=None,
                    elapsed_ms=None,
                    reason=ReasonCode.RESOLVER_MISSING,
                    dry_run=state.dry_run,
                    resolver_wall_time_ms=0.0,
                )
            )
            self._record_skip(resolver_name, "missing")
            return None

        if not self.config.is_enabled(resolver_name):
            self._emit_attempt(
                AttemptRecord(
                    run_id=self._run_id,
                    work_id=artifact.work_id,
                    resolver_name=resolver_name,
                    resolver_order=order_index,
                    url=None,
                    status=Classification.SKIPPED,
                    http_status=None,
                    content_type=None,
                    elapsed_ms=None,
                    reason=ReasonCode.RESOLVER_DISABLED,
                    dry_run=state.dry_run,
                    resolver_wall_time_ms=0.0,
                )
            )
            self._record_skip(resolver_name, "disabled")
            return None

        if not resolver.is_enabled(self.config, artifact):
            self._emit_attempt(
                AttemptRecord(
                    run_id=self._run_id,
                    work_id=artifact.work_id,
                    resolver_name=resolver_name,
                    resolver_order=order_index,
                    url=None,
                    status=Classification.SKIPPED,
                    http_status=None,
                    content_type=None,
                    elapsed_ms=None,
                    reason=ReasonCode.RESOLVER_NOT_APPLICABLE,
                    dry_run=state.dry_run,
                    resolver_wall_time_ms=0.0,
                )
            )
            self._record_skip(resolver_name, "not-applicable")
            return None

        # Legacy resolver breaker check removed - now handled by pybreaker-based BreakerRegistry

        return resolver

    def _collect_resolver_results(
        self,
        resolver_name: str,
        resolver: Resolver,
        client_provider: Callable[[], httpx.Client],
        artifact: "WorkArtifact",
    ) -> Tuple[List[ResolverResult], float]:
        """Collect resolver results while applying rate limits and error handling.

        Args:
            resolver_name: Name of the resolver being executed (for logging and limits).
            resolver: Resolver instance that will generate candidate URLs.
            client_provider: Callable returning the HTTPX client for the current thread.
            artifact: Work artifact describing the current document.

        Returns:
            Tuple of resolver results and the resolver wall time (ms).
        """

        client = client_provider()
        results: List[ResolverResult] = []
        start = _time.monotonic()
        try:
            for result in resolver.iter_urls(client, self.config, artifact):
                results.append(result)
        except Exception as exc:
            self.metrics.record_failure(resolver_name)
            results.append(
                ResolverResult(
                    url=None,
                    event=ResolverEvent.ERROR,
                    event_reason=ResolverEventReason.RESOLVER_EXCEPTION,
                    metadata={"message": str(exc)},
                )
            )
        wall_ms = (_time.monotonic() - start) * 1000.0
        return results, wall_ms

    def _process_result(
        self,
        client: httpx.Client,
        artifact: "WorkArtifact",
        resolver_name: str,
        order_index: int,
        result: ResolverResult,
        context: DownloadContext,
        state: _RunState,
        *,
        resolver_wall_time_ms: Optional[float] = None,
    ) -> Optional[PipelineResult]:
        """Process a single resolver result and return a terminal pipeline outcome.

        Args:
            client: HTTPX client used for follow-up download calls.
            artifact: Work artifact describing the document being processed.
            resolver_name: Name of the resolver that produced the result.
            order_index: 1-based index of the resolver in the execution order.
            result: Resolver result containing either a URL or event metadata.
            context: Execution context object.
            state: Mutable run state tracking attempts and duplicates.
            resolver_wall_time_ms: Wall-clock time spent in the resolver.

        Returns:
            PipelineResult when resolution succeeds, otherwise ``None``.
        """

        if result.is_event:
            if result.event_reason is not None:
                reason_text: Optional[str] = result.event_reason.value
            elif result.event is not None:
                reason_text = result.event.value
            else:
                reason_text = None
            status_value: Any = (
                result.event.value if result.event is not None else Classification.SKIPPED
            )
            self._emit_attempt(
                AttemptRecord(
                    run_id=self._run_id,
                    work_id=artifact.work_id,
                    resolver_name=resolver_name,
                    resolver_order=order_index,
                    url=None,
                    status=status_value,
                    http_status=result.http_status,
                    content_type=None,
                    elapsed_ms=None,
                    reason=reason_text,
                    reason_detail=reason_text,
                    metadata=result.metadata,
                    dry_run=state.dry_run,
                    resolver_wall_time_ms=resolver_wall_time_ms,
                )
            )
            if result.event_reason:
                self._record_skip(resolver_name, result.event_reason.value)
            return None

        url = result.canonical_url or result.url
        if not url:
            return None
        original_url = result.original_url or url
        if self.config.enable_global_url_dedup:
            with self._global_lock:
                duplicate = url in self._global_seen_urls
                if not duplicate:
                    self._global_seen_urls.add(url)
            if duplicate:
                self._emit_attempt(
                    AttemptRecord(
                        run_id=self._run_id,
                        work_id=artifact.work_id,
                        resolver_name=resolver_name,
                        resolver_order=order_index,
                        url=url,
                        canonical_url=url,
                        original_url=original_url,
                        status=Classification.SKIPPED,
                        http_status=None,
                        content_type=None,
                        elapsed_ms=None,
                        reason=ReasonCode.DUPLICATE_URL_GLOBAL,
                        reason_detail="duplicate-url-global",
                        metadata=result.metadata,
                        dry_run=state.dry_run,
                        resolver_wall_time_ms=resolver_wall_time_ms,
                    )
                )
                self._record_skip(resolver_name, "duplicate-url-global")
                return None
        if url in state.seen_urls:
            self._emit_attempt(
                AttemptRecord(
                    run_id=self._run_id,
                    work_id=artifact.work_id,
                    resolver_name=resolver_name,
                    resolver_order=order_index,
                    url=url,
                    canonical_url=url,
                    original_url=original_url,
                    status=Classification.SKIPPED,
                    http_status=None,
                    content_type=None,
                    elapsed_ms=None,
                    reason=ReasonCode.DUPLICATE_URL,
                    reason_detail="duplicate-url",
                    metadata=result.metadata,
                    dry_run=state.dry_run,
                    resolver_wall_time_ms=resolver_wall_time_ms,
                )
            )
            self._record_skip(resolver_name, "duplicate-url")
            return None

        state.seen_urls.add(url)
        parsed_url = urlsplit(url)
        host_for_policy = parsed_url.hostname or parsed_url.netloc
        if context.list_only:
            self._emit_attempt(
                AttemptRecord(
                    run_id=self._run_id,
                    work_id=artifact.work_id,
                    resolver_name=resolver_name,
                    resolver_order=order_index,
                    url=url,
                    canonical_url=url,
                    original_url=original_url,
                    status=Classification.SKIPPED,
                    http_status=None,
                    content_type=None,
                    elapsed_ms=0.0,
                    reason=ReasonCode.LIST_ONLY,
                    reason_detail="list-only",
                    metadata=result.metadata,
                    dry_run=True,
                    resolver_wall_time_ms=resolver_wall_time_ms,
                )
            )
            self._record_skip(resolver_name, "list-only")
            return None

        download_context = context.clone_for_download()
        # Ensure downstream download heuristics are present with config defaults.
        if not context.is_explicit("sniff_bytes"):
            download_context.sniff_bytes = self.config.sniff_bytes
        if not context.is_explicit("min_pdf_bytes"):
            download_context.min_pdf_bytes = self.config.min_pdf_bytes
        if not context.is_explicit("tail_check_bytes"):
            download_context.tail_check_bytes = self.config.tail_check_bytes
        if not context.is_explicit("host_accept_overrides"):
            download_context.host_accept_overrides = self.config.host_accept_overrides
        if not context.is_explicit("global_manifest_index"):
            download_context.global_manifest_index = self._global_manifest_index
        if not context.is_explicit("domain_content_rules"):
            download_context.domain_content_rules = self.config.domain_content_rules
        head_precheck_passed = False
        if self._should_attempt_head_check(resolver_name, url):
            head_precheck_passed = self._head_precheck_url(
                client,
                url,
                self.config.get_timeout(resolver_name),
                self.config.get_content_policy(host_for_policy),
            )
            if not head_precheck_passed:
                self._emit_attempt(
                    AttemptRecord(
                        run_id=self._run_id,
                        work_id=artifact.work_id,
                        resolver_name=resolver_name,
                        resolver_order=order_index,
                        url=url,
                        canonical_url=url,
                        original_url=original_url,
                        status=Classification.SKIPPED,
                        http_status=None,
                        content_type=None,
                        elapsed_ms=None,
                        reason=ReasonCode.HEAD_PRECHECK_FAILED,
                        metadata=result.metadata,
                        dry_run=state.dry_run,
                        resolver_wall_time_ms=resolver_wall_time_ms,
                    )
                )
                self._record_skip(resolver_name, "head-precheck-failed")
                return None
            head_precheck_passed = True

        host_value = (parsed_url.netloc or "").lower()
        breaker_state = self._breaker_preflight(host_value, resolver_name)
        if breaker_state is not None:
            reason_token, detail_token, retry_after_hint = breaker_state
            self._emit_attempt(
                AttemptRecord(
                    run_id=self._run_id,
                    work_id=artifact.work_id,
                    resolver_name=resolver_name,
                    resolver_order=order_index,
                    url=url,
                    canonical_url=url,
                    original_url=original_url,
                    status=Classification.SKIPPED,
                    http_status=None,
                    content_type=None,
                    elapsed_ms=None,
                    reason=reason_token,
                    reason_detail=detail_token,
                    metadata=result.metadata,
                    dry_run=state.dry_run,
                    resolver_wall_time_ms=resolver_wall_time_ms,
                    retry_after=retry_after_hint,
                )
            )
            skip_reason = reason_token.replace("_", "-")
            self._record_skip(resolver_name, skip_reason, detail_token)
            return None

        state.attempt_counter += 1
        kwargs: Dict[str, Any] = {}
        if self._download_accepts_head_flag:
            kwargs["head_precheck_passed"] = head_precheck_passed
        if result.origin_host:
            kwargs.setdefault("origin_host", result.origin_host)
        if original_url is not None:
            kwargs.setdefault("original_url", original_url)

        if self._download_accepts_context:
            outcome = self.download_func(
                client,
                artifact,
                url,
                result.referer,
                self.config.get_timeout(resolver_name),
                download_context,
                **kwargs,
            )
        else:
            outcome = self.download_func(
                client,
                artifact,
                url,
                result.referer,
                self.config.get_timeout(resolver_name),
                **kwargs,
            )

        retry_after_hint = outcome.retry_after

        metadata_payload: Dict[str, Any] = {}
        resolver_metadata = getattr(result, "metadata", None)
        if isinstance(resolver_metadata, dict):
            metadata_payload.update(resolver_metadata)
        outcome_metadata = getattr(outcome, "metadata", None)
        if isinstance(outcome_metadata, dict):
            metadata_payload.update(outcome_metadata)

        rate_limiter_info = metadata_payload.get("rate_limiter")
        if not isinstance(rate_limiter_info, Mapping):
            rate_limiter_info = {}
        network_info = metadata_payload.get("network")
        if not isinstance(network_info, Mapping):
            network_info = {}

        wait_ms_value: Optional[float]
        try:
            wait_raw = rate_limiter_info.get("wait_ms")
            wait_ms_value = float(wait_raw) if wait_raw is not None else None
        except (TypeError, ValueError):
            wait_ms_value = None

        rate_limiter_role = rate_limiter_info.get("role")
        if isinstance(rate_limiter_role, str):
            rate_limiter_role = rate_limiter_role.lower()
        else:
            rate_limiter_role = None

        attempt_record = AttemptRecord(
            run_id=self._run_id,
            work_id=artifact.work_id,
            resolver_name=resolver_name,
            resolver_order=order_index,
            url=url,
            canonical_url=outcome.canonical_url or url,
            original_url=original_url,
            status=outcome.classification,
            http_status=outcome.http_status,
            content_type=outcome.content_type,
            elapsed_ms=outcome.elapsed_ms,
            reason=outcome.reason,
            reason_detail=outcome.reason_detail,
            metadata=metadata_payload,
            sha256=outcome.sha256,
            content_length=outcome.content_length,
            dry_run=state.dry_run,
            resolver_wall_time_ms=resolver_wall_time_ms,
            retry_after=retry_after_hint,
            rate_limiter_wait_ms=wait_ms_value,
            rate_limiter_backend=rate_limiter_info.get("backend"),
            rate_limiter_mode=rate_limiter_info.get("mode"),
            rate_limiter_role=rate_limiter_role,
            from_cache=network_info.get("from_cache"),
            # Circuit breaker state from DownloadOutcome
            breaker_host_state=outcome.breaker_host_state,
            breaker_resolver_state=outcome.breaker_resolver_state,
            breaker_open_remaining_ms=outcome.breaker_open_remaining_ms,
            breaker_recorded=outcome.breaker_recorded,
        )

        self._emit_attempt(attempt_record)
        self.metrics.record_attempt(resolver_name, outcome)
        # Legacy breaker update removed - now handled by pybreaker-based BreakerRegistry

        classification = outcome.classification
        if classification is Classification.HTML and outcome.path:
            state.html_paths.append(outcome.path)

        if classification not in PDF_LIKE and url:
            if url not in state.failed_urls:
                state.failed_urls.append(url)
            if url not in artifact.failed_pdf_urls:
                artifact.failed_pdf_urls.append(url)

            if classification in PDF_LIKE:
                return PipelineResult(
                    success=True,
                    resolver_name=resolver_name,
                    url=url,
                    canonical_url=outcome.canonical_url or url,
                    canonical_index=outcome.canonical_index or url,
                    original_url=outcome.original_url or original_url,
                    outcome=outcome,
                    html_paths=list(state.html_paths),
                    failed_urls=list(state.failed_urls),
                )

            state.last_reason = outcome.reason
            state.last_reason_detail = outcome.reason_detail
            if state.attempt_counter >= self.config.max_attempts_per_work:
                return PipelineResult(
                    success=False,
                    resolver_name=resolver_name,
                    url=url,
                    canonical_url=outcome.canonical_url or url,
                    canonical_index=outcome.canonical_index or url,
                    original_url=outcome.original_url or original_url,
                    outcome=outcome,
                    html_paths=list(state.html_paths),
                    failed_urls=list(state.failed_urls),
                    reason=ReasonCode.MAX_ATTEMPTS_REACHED,
                    reason_detail="max-attempts-reached",
                )

            return None<|MERGE_RESOLUTION|>--- conflicted
+++ resolved
@@ -158,11 +158,7 @@
 
 import httpx
 
-<<<<<<< HEAD
 from DocsToKG.ContentDownload.breakers import BreakerConfig
-=======
-from DocsToKG.ContentDownload.breakers import BreakerOpenError, RequestRole
->>>>>>> aeb5e61c
 from DocsToKG.ContentDownload.core import (
     DEFAULT_MIN_PDF_BYTES,
     DEFAULT_SNIFF_BYTES,
