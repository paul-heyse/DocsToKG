--- conflicted
+++ resolved
@@ -55,11 +55,8 @@
         telemetry: Optional[Any] = None,
         run_id: Optional[str] = None,
         client_map: Optional[dict[str, Any]] = None,
-<<<<<<< HEAD
         **policy_knobs: Any,
-=======
         **policy_overrides: Any,
->>>>>>> d9ad21cb
     ):
         """
         Initialize pipeline.
@@ -77,11 +74,8 @@
         self._telemetry = telemetry
         self._run_id = run_id
         self._client_map = client_map or {}
-<<<<<<< HEAD
         self._policy_knobs = policy_knobs
-=======
         self._policy_overrides = policy_overrides
->>>>>>> d9ad21cb
 
     def run(self, artifact: Any, ctx: Any) -> DownloadOutcome:
         """
